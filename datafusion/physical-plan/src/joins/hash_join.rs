// Licensed to the Apache Software Foundation (ASF) under one
// or more contributor license agreements.  See the NOTICE file
// distributed with this work for additional information
// regarding copyright ownership.  The ASF licenses this file
// to you under the Apache License, Version 2.0 (the
// "License"); you may not use this file except in compliance
// with the License.  You may obtain a copy of the License at
//
//   http://www.apache.org/licenses/LICENSE-2.0
//
// Unless required by applicable law or agreed to in writing,
// software distributed under the License is distributed on an
// "AS IS" BASIS, WITHOUT WARRANTIES OR CONDITIONS OF ANY
// KIND, either express or implied.  See the License for the
// specific language governing permissions and limitations
// under the License.

//! [`HashJoinExec`] Partitioned Hash Join Operator

use std::fmt;
use std::mem::size_of;
use std::ops::Range;
use std::sync::Arc;
use std::task::Poll;
use std::{any::Any, usize, vec};

use crate::joins::utils::{
    adjust_indices_by_join_type, apply_join_filter_to_indices, build_batch_from_indices,
    calculate_join_output_ordering, get_final_indices_from_bit_map,
    need_produce_result_in_final, JoinHashMap, JoinHashMapType,
};
use crate::{
    coalesce_partitions::CoalescePartitionsExec,
    expressions::Column,
    expressions::PhysicalSortExpr,
    hash_utils::create_hashes,
    joins::utils::{
        adjust_right_output_partitioning, build_join_schema, check_join_is_valid,
        estimate_join_statistics, partitioned_join_output_partitioning,
        BuildProbeJoinMetrics, ColumnIndex, JoinFilter, JoinOn, StatefulStreamResult,
    },
    metrics::{ExecutionPlanMetricsSet, MetricsSet},
    DisplayFormatType, Distribution, ExecutionPlan, Partitioning, PhysicalExpr,
    RecordBatchStream, SendableRecordBatchStream, Statistics,
};
use crate::{handle_state, DisplayAs};

use super::{
    utils::{OnceAsync, OnceFut},
    PartitionMode,
};

use arrow::array::{
    Array, ArrayRef, BooleanArray, BooleanBufferBuilder, PrimitiveArray, UInt32Array,
    UInt64Array,
};
use arrow::compute::kernels::cmp::{eq, not_distinct};
use arrow::compute::{and, concat_batches, take, FilterBuilder};
use arrow::datatypes::{Schema, SchemaRef};
use arrow::record_batch::RecordBatch;
use arrow::util::bit_util;
use arrow_array::cast::downcast_array;
use arrow_schema::ArrowError;
use datafusion_common::{
    exec_err, internal_err, plan_err, DataFusionError, JoinSide, JoinType, Result,
};
use datafusion_execution::memory_pool::{MemoryConsumer, MemoryReservation};
use datafusion_execution::TaskContext;
use datafusion_physical_expr::equivalence::join_equivalence_properties;
use datafusion_physical_expr::EquivalenceProperties;

use ahash::RandomState;
use futures::{ready, Stream, StreamExt, TryStreamExt};

/// HashTable and input data for the left (build side) of a join
struct JoinLeftData {
    /// The hash table with indices into `batch`
    hash_map: JoinHashMap,
    /// The input rows for the build side
    batch: RecordBatch,
    /// Memory reservation that tracks memory used by `hash_map` hash table
    /// `batch`. Cleared on drop.
    #[allow(dead_code)]
    reservation: MemoryReservation,
}

impl JoinLeftData {
    /// Create a new `JoinLeftData` from its parts
    fn new(
        hash_map: JoinHashMap,
        batch: RecordBatch,
        reservation: MemoryReservation,
    ) -> Self {
        Self {
            hash_map,
            batch,
            reservation,
        }
    }

    /// Returns the number of rows in the build side
    fn num_rows(&self) -> usize {
        self.batch.num_rows()
    }

    /// return a reference to the hash map
    fn hash_map(&self) -> &JoinHashMap {
        &self.hash_map
    }

    /// returns a reference to the build side batch
    fn batch(&self) -> &RecordBatch {
        &self.batch
    }
}

/// Join execution plan: Evaluates eqijoin predicates in parallel on multiple
/// partitions using a hash table and an optional filter list to apply post
/// join.
///
/// # Join Expressions
///
/// This implementation is optimized for evaluating eqijoin predicates  (
/// `<col1> = <col2>`) expressions, which are represented as a list of `Columns`
/// in [`Self::on`].
///
/// Non-equality predicates, which can not pushed down to a join inputs (e.g.
/// `<col1> != <col2>`) are known as "filter expressions" and are evaluated
/// after the equijoin predicates.
///
/// # "Build Side" vs "Probe Side"
///
/// HashJoin takes two inputs, which are referred to as the "build" and the
/// "probe". The build side is the first child, and the probe side is the second
/// child.
///
/// The two inputs are treated differently and it is VERY important that the
/// *smaller* input is placed on the build side to minimize the work of creating
/// the hash table.
///
/// ```text
///          ┌───────────┐
///          │ HashJoin  │
///          │           │
///          └───────────┘
///              │   │
///        ┌─────┘   └─────┐
///        ▼               ▼
/// ┌────────────┐  ┌─────────────┐
/// │   Input    │  │    Input    │
/// │    [0]     │  │     [1]     │
/// └────────────┘  └─────────────┘
///
///  "build side"    "probe side"
/// ```
///
/// Execution proceeds in 2 stages:
///
/// 1. the **build phase** creates a hash table from the tuples of the build side,
/// and single concatenated batch containing data from all fetched record batches.
/// Resulting hash table stores hashed join-key fields for each row as a key, and
/// indices of corresponding rows in concatenated batch.
///
/// Hash join uses LIFO data structure as a hash table, and in order to retain
/// original build-side input order while obtaining data during probe phase, hash
/// table is updated by iterating batch sequence in reverse order -- it allows to
/// keep rows with smaller indices "on the top" of hash table, and still maintain
/// correct indexing for concatenated build-side data batch.
///
/// Example of build phase for 3 record batches:
///
///
/// ```text
///
///  Original build-side data   Inserting build-side values into hashmap    Concatenated build-side batch
///                                                                         ┌───────────────────────────┐
///                             hasmap.insert(row-hash, row-idx + offset)   │                      idx  │
///            ┌───────┐                                                    │          ┌───────┐        │
///            │ Row 1 │        1) update_hash for batch 3 with offset 0    │          │ Row 6 │    0   │
///   Batch 1  │       │           - hashmap.insert(Row 7, idx 1)           │ Batch 3  │       │        │
///            │ Row 2 │           - hashmap.insert(Row 6, idx 0)           │          │ Row 7 │    1   │
///            └───────┘                                                    │          └───────┘        │
///                                                                         │                           │
///            ┌───────┐                                                    │          ┌───────┐        │
///            │ Row 3 │        2) update_hash for batch 2 with offset 2    │          │ Row 3 │    2   │
///            │       │           - hashmap.insert(Row 5, idx 4)           │          │       │        │
///   Batch 2  │ Row 4 │           - hashmap.insert(Row 4, idx 3)           │ Batch 2  │ Row 4 │    3   │
///            │       │           - hashmap.insert(Row 3, idx 2)           │          │       │        │
///            │ Row 5 │                                                    │          │ Row 5 │    4   │
///            └───────┘                                                    │          └───────┘        │
///                                                                         │                           │
///            ┌───────┐                                                    │          ┌───────┐        │
///            │ Row 6 │        3) update_hash for batch 1 with offset 5    │          │ Row 1 │    5   │
///   Batch 3  │       │           - hashmap.insert(Row 2, idx 5)           │ Batch 1  │       │        │
///            │ Row 7 │           - hashmap.insert(Row 1, idx 6)           │          │ Row 2 │    6   │
///            └───────┘                                                    │          └───────┘        │
///                                                                         │                           │
///                                                                         └───────────────────────────┘
///
/// ```
///
/// 2. the **probe phase** where the tuples of the probe side are streamed
/// through, checking for matches of the join keys in the hash table.
///
/// ```text
///                 ┌────────────────┐          ┌────────────────┐
///                 │ ┌─────────┐    │          │ ┌─────────┐    │
///                 │ │  Hash   │    │          │ │  Hash   │    │
///                 │ │  Table  │    │          │ │  Table  │    │
///                 │ │(keys are│    │          │ │(keys are│    │
///                 │ │equi join│    │          │ │equi join│    │  Stage 2: batches from
///  Stage 1: the   │ │columns) │    │          │ │columns) │    │    the probe side are
/// *entire* build  │ │         │    │          │ │         │    │  streamed through, and
///  side is read   │ └─────────┘    │          │ └─────────┘    │   checked against the
/// into the hash   │      ▲         │          │          ▲     │   contents of the hash
///     table       │       HashJoin │          │  HashJoin      │          table
///                 └──────┼─────────┘          └──────────┼─────┘
///             ─ ─ ─ ─ ─ ─                                 ─ ─ ─ ─ ─ ─ ─
///            │                                                         │
///
///            │                                                         │
///     ┌────────────┐                                            ┌────────────┐
///     │RecordBatch │                                            │RecordBatch │
///     └────────────┘                                            └────────────┘
///     ┌────────────┐                                            ┌────────────┐
///     │RecordBatch │                                            │RecordBatch │
///     └────────────┘                                            └────────────┘
///           ...                                                       ...
///     ┌────────────┐                                            ┌────────────┐
///     │RecordBatch │                                            │RecordBatch │
///     └────────────┘                                            └────────────┘
///
///        build side                                                probe side
///
/// ```
///
/// # Example "Optimal" Plans
///
/// The differences in the inputs means that for classic "Star Schema Query",
/// the optimal plan will be a **"Right Deep Tree"** . A Star Schema Query is
/// one where there is one large table and several smaller "dimension" tables,
/// joined on `Foreign Key = Primary Key` predicates.
///
/// A "Right Deep Tree" looks like this large table as the probe side on the
/// lowest join:
///
/// ```text
///             ┌───────────┐
///             │ HashJoin  │
///             │           │
///             └───────────┘
///                 │   │
///         ┌───────┘   └──────────┐
///         ▼                      ▼
/// ┌───────────────┐        ┌───────────┐
/// │ small table 1 │        │ HashJoin  │
/// │  "dimension"  │        │           │
/// └───────────────┘        └───┬───┬───┘
///                   ┌──────────┘   └───────┐
///                   │                      │
///                   ▼                      ▼
///           ┌───────────────┐        ┌───────────┐
///           │ small table 2 │        │ HashJoin  │
///           │  "dimension"  │        │           │
///           └───────────────┘        └───┬───┬───┘
///                               ┌────────┘   └────────┐
///                               │                     │
///                               ▼                     ▼
///                       ┌───────────────┐     ┌───────────────┐
///                       │ small table 3 │     │  large table  │
///                       │  "dimension"  │     │    "fact"     │
///                       └───────────────┘     └───────────────┘
/// ```
#[derive(Debug)]
pub struct HashJoinExec {
    /// left (build) side which gets hashed
    pub left: Arc<dyn ExecutionPlan>,
    /// right (probe) side which are filtered by the hash table
    pub right: Arc<dyn ExecutionPlan>,
    /// Set of equijoin columns from the relations: `(left_col, right_col)`
    pub on: Vec<(Column, Column)>,
    /// Filters which are applied while finding matching rows
    pub filter: Option<JoinFilter>,
    /// How the join is performed (`OUTER`, `INNER`, etc)
    pub join_type: JoinType,
    /// The output schema for the join
    schema: SchemaRef,
    /// Future that consumes left input and builds the hash table
    left_fut: OnceAsync<JoinLeftData>,
    /// Shared the `RandomState` for the hashing algorithm
    random_state: RandomState,
    /// Output order
    output_order: Option<Vec<PhysicalSortExpr>>,
    /// Partitioning mode to use
    pub mode: PartitionMode,
    /// Execution metrics
    metrics: ExecutionPlanMetricsSet,
    /// Information of index and left / right placement of columns
    column_indices: Vec<ColumnIndex>,
    /// Null matching behavior: If `null_equals_null` is true, rows that have
    /// `null`s in both left and right equijoin columns will be matched.
    /// Otherwise, rows that have `null`s in the join columns will not be
    /// matched and thus will not appear in the output.
    pub null_equals_null: bool,
}

impl HashJoinExec {
    /// Tries to create a new [HashJoinExec].
    ///
    /// # Error
    /// This function errors when it is not possible to join the left and right sides on keys `on`.
    pub fn try_new(
        left: Arc<dyn ExecutionPlan>,
        right: Arc<dyn ExecutionPlan>,
        on: JoinOn,
        filter: Option<JoinFilter>,
        join_type: &JoinType,
        partition_mode: PartitionMode,
        null_equals_null: bool,
    ) -> Result<Self> {
        let left_schema = left.schema();
        let right_schema = right.schema();
        if on.is_empty() {
            return plan_err!("On constraints in HashJoinExec should be non-empty");
        }

        check_join_is_valid(&left_schema, &right_schema, &on)?;

        let (schema, column_indices) =
            build_join_schema(&left_schema, &right_schema, join_type);

        let random_state = RandomState::with_seeds(0, 0, 0, 0);

        let output_order = calculate_join_output_ordering(
            left.output_ordering().unwrap_or(&[]),
            right.output_ordering().unwrap_or(&[]),
            *join_type,
            &on,
            left_schema.fields.len(),
            &Self::maintains_input_order(*join_type),
            Some(Self::probe_side()),
        );

        Ok(HashJoinExec {
            left,
            right,
            on,
            filter,
            join_type: *join_type,
            schema: Arc::new(schema),
            left_fut: Default::default(),
            random_state,
            mode: partition_mode,
            metrics: ExecutionPlanMetricsSet::new(),
            column_indices,
            null_equals_null,
            output_order,
        })
    }

    /// left (build) side which gets hashed
    pub fn left(&self) -> &Arc<dyn ExecutionPlan> {
        &self.left
    }

    /// right (probe) side which are filtered by the hash table
    pub fn right(&self) -> &Arc<dyn ExecutionPlan> {
        &self.right
    }

    /// Set of common columns used to join on
    pub fn on(&self) -> &[(Column, Column)] {
        &self.on
    }

    /// Filters applied before join output
    pub fn filter(&self) -> Option<&JoinFilter> {
        self.filter.as_ref()
    }

    /// How the join is performed
    pub fn join_type(&self) -> &JoinType {
        &self.join_type
    }

    /// The partitioning mode of this hash join
    pub fn partition_mode(&self) -> &PartitionMode {
        &self.mode
    }

    /// Get null_equals_null
    pub fn null_equals_null(&self) -> bool {
        self.null_equals_null
    }

    /// Calculate order preservation flags for this hash join.
    fn maintains_input_order(join_type: JoinType) -> Vec<bool> {
        vec![
            false,
            matches!(
                join_type,
                JoinType::Inner | JoinType::RightAnti | JoinType::RightSemi
            ),
        ]
    }

    /// Get probe side information for the hash join.
    pub fn probe_side() -> JoinSide {
        // In current implementation right side is always probe side.
        JoinSide::Right
    }
}

impl DisplayAs for HashJoinExec {
    fn fmt_as(&self, t: DisplayFormatType, f: &mut fmt::Formatter) -> fmt::Result {
        match t {
            DisplayFormatType::Default | DisplayFormatType::Verbose => {
                let display_filter = self.filter.as_ref().map_or_else(
                    || "".to_string(),
                    |f| format!(", filter={}", f.expression()),
                );
                let on = self
                    .on
                    .iter()
                    .map(|(c1, c2)| format!("({}, {})", c1, c2))
                    .collect::<Vec<String>>()
                    .join(", ");
                write!(
                    f,
                    "HashJoinExec: mode={:?}, join_type={:?}, on=[{}]{}",
                    self.mode, self.join_type, on, display_filter
                )
            }
        }
    }
}

impl ExecutionPlan for HashJoinExec {
    fn as_any(&self) -> &dyn Any {
        self
    }

    fn schema(&self) -> SchemaRef {
        self.schema.clone()
    }

    fn required_input_distribution(&self) -> Vec<Distribution> {
        match self.mode {
            PartitionMode::CollectLeft => vec![
                Distribution::SinglePartition,
                Distribution::UnspecifiedDistribution,
            ],
            PartitionMode::Partitioned => {
                let (left_expr, right_expr) = self
                    .on
                    .iter()
                    .map(|(l, r)| {
                        (
                            Arc::new(l.clone()) as Arc<dyn PhysicalExpr>,
                            Arc::new(r.clone()) as Arc<dyn PhysicalExpr>,
                        )
                    })
                    .unzip();
                vec![
                    Distribution::HashPartitioned(left_expr),
                    Distribution::HashPartitioned(right_expr),
                ]
            }
            PartitionMode::Auto => vec![
                Distribution::UnspecifiedDistribution,
                Distribution::UnspecifiedDistribution,
            ],
        }
    }

    /// Specifies whether this plan generates an infinite stream of records.
    /// If the plan does not support pipelining, but its input(s) are
    /// infinite, returns an error to indicate this.
    fn unbounded_output(&self, children: &[bool]) -> Result<bool> {
        let (left, right) = (children[0], children[1]);
        // If left is unbounded, or right is unbounded with JoinType::Right,
        // JoinType::Full, JoinType::RightAnti types.
        let breaking = left
            || (right
                && matches!(
                    self.join_type,
                    JoinType::Left
                        | JoinType::Full
                        | JoinType::LeftAnti
                        | JoinType::LeftSemi
                ));

        if breaking {
            plan_err!(
                "Join Error: The join with cannot be executed with unbounded inputs. {}",
                if left && right {
                    "Currently, we do not support unbounded inputs on both sides."
                } else {
                    "Please consider a different type of join or sources."
                }
            )
        } else {
            Ok(left || right)
        }
    }

    fn output_partitioning(&self) -> Partitioning {
        let left_columns_len = self.left.schema().fields.len();
        match self.mode {
            PartitionMode::CollectLeft => match self.join_type {
                JoinType::Inner | JoinType::Right => adjust_right_output_partitioning(
                    self.right.output_partitioning(),
                    left_columns_len,
                ),
                JoinType::RightSemi | JoinType::RightAnti => {
                    self.right.output_partitioning()
                }
                JoinType::Left
                | JoinType::LeftSemi
                | JoinType::LeftAnti
                | JoinType::Full => Partitioning::UnknownPartitioning(
                    self.right.output_partitioning().partition_count(),
                ),
            },
            PartitionMode::Partitioned => partitioned_join_output_partitioning(
                self.join_type,
                self.left.output_partitioning(),
                self.right.output_partitioning(),
                left_columns_len,
            ),
            PartitionMode::Auto => Partitioning::UnknownPartitioning(
                self.right.output_partitioning().partition_count(),
            ),
        }
    }

    fn output_ordering(&self) -> Option<&[PhysicalSortExpr]> {
        self.output_order.as_deref()
    }

    // For [JoinType::Inner] and [JoinType::RightSemi] in hash joins, the probe phase initiates by
    // applying the hash function to convert the join key(s) in each row into a hash value from the
    // probe side table in the order they're arranged. The hash value is used to look up corresponding
    // entries in the hash table that was constructed from the build side table during the build phase.
    //
    // Because of the immediate generation of result rows once a match is found,
    // the output of the join tends to follow the order in which the rows were read from
    // the probe side table. This is simply due to the sequence in which the rows were processed.
    // Hence, it appears that the hash join is preserving the order of the probe side.
    //
    // Meanwhile, in the case of a [JoinType::RightAnti] hash join,
    // the unmatched rows from the probe side are also kept in order.
    // This is because the **`RightAnti`** join is designed to return rows from the right
    // (probe side) table that have no match in the left (build side) table. Because the rows
    // are processed sequentially in the probe phase, and unmatched rows are directly output
    // as results, these results tend to retain the order of the probe side table.
    fn maintains_input_order(&self) -> Vec<bool> {
        Self::maintains_input_order(self.join_type)
    }

    fn equivalence_properties(&self) -> EquivalenceProperties {
        join_equivalence_properties(
            self.left.equivalence_properties(),
            self.right.equivalence_properties(),
            &self.join_type,
            self.schema(),
            &self.maintains_input_order(),
            Some(Self::probe_side()),
            self.on(),
        )
    }

    fn children(&self) -> Vec<Arc<dyn ExecutionPlan>> {
        vec![self.left.clone(), self.right.clone()]
    }

    fn with_new_children(
        self: Arc<Self>,
        children: Vec<Arc<dyn ExecutionPlan>>,
    ) -> Result<Arc<dyn ExecutionPlan>> {
        Ok(Arc::new(HashJoinExec::try_new(
            children[0].clone(),
            children[1].clone(),
            self.on.clone(),
            self.filter.clone(),
            &self.join_type,
            self.mode,
            self.null_equals_null,
        )?))
    }

    fn execute(
        &self,
        partition: usize,
        context: Arc<TaskContext>,
    ) -> Result<SendableRecordBatchStream> {
        let on_left = self.on.iter().map(|on| on.0.clone()).collect::<Vec<_>>();
        let on_right = self.on.iter().map(|on| on.1.clone()).collect::<Vec<_>>();
        let left_partitions = self.left.output_partitioning().partition_count();
        let right_partitions = self.right.output_partitioning().partition_count();

        if self.mode == PartitionMode::Partitioned && left_partitions != right_partitions
        {
            return internal_err!(
                "Invalid HashJoinExec, partition count mismatch {left_partitions}!={right_partitions},\
                 consider using RepartitionExec"
            );
        }

        let join_metrics = BuildProbeJoinMetrics::new(partition, &self.metrics);
        let left_fut = match self.mode {
            PartitionMode::CollectLeft => self.left_fut.once(|| {
                let reservation =
                    MemoryConsumer::new("HashJoinInput").register(context.memory_pool());
                collect_left_input(
                    None,
                    self.random_state.clone(),
                    self.left.clone(),
                    on_left.clone(),
                    context.clone(),
                    join_metrics.clone(),
                    reservation,
                )
            }),
            PartitionMode::Partitioned => {
                let reservation =
                    MemoryConsumer::new(format!("HashJoinInput[{partition}]"))
                        .register(context.memory_pool());

                OnceFut::new(collect_left_input(
                    Some(partition),
                    self.random_state.clone(),
                    self.left.clone(),
                    on_left.clone(),
                    context.clone(),
                    join_metrics.clone(),
                    reservation,
                ))
            }
            PartitionMode::Auto => {
                return plan_err!(
                    "Invalid HashJoinExec, unsupported PartitionMode {:?} in execute()",
                    PartitionMode::Auto
                );
            }
        };

        let batch_size = context.session_config().batch_size();

        let reservation = MemoryConsumer::new(format!("HashJoinStream[{partition}]"))
            .register(context.memory_pool());

        // we have the batches and the hash map with their keys. We can how create a stream
        // over the right that uses this information to issue new batches.
        let right_stream = self.right.execute(partition, context)?;

        Ok(Box::pin(HashJoinStream {
            schema: self.schema(),
            on_left,
            on_right,
            filter: self.filter.clone(),
            join_type: self.join_type,
            right: right_stream,
            column_indices: self.column_indices.clone(),
            random_state: self.random_state.clone(),
            join_metrics,
            null_equals_null: self.null_equals_null,
            reservation,
<<<<<<< HEAD
            batch_size,
            probe_batch: None,
            output_state: HashJoinOutputState::default(),
=======
            state: HashJoinStreamState::WaitBuildSide,
            build_side: BuildSide::Initial(BuildSideInitialState { left_fut }),
>>>>>>> 819d3577
        }))
    }

    fn metrics(&self) -> Option<MetricsSet> {
        Some(self.metrics.clone_inner())
    }

    fn statistics(&self) -> Result<Statistics> {
        // TODO stats: it is not possible in general to know the output size of joins
        // There are some special cases though, for example:
        // - `A LEFT JOIN B ON A.col=B.col` with `COUNT_DISTINCT(B.col)=COUNT(B.col)`
        estimate_join_statistics(
            self.left.clone(),
            self.right.clone(),
            self.on.clone(),
            &self.join_type,
            &self.schema,
        )
    }
}

/// Reads the left (build) side of the input, buffering it in memory, to build a
/// hash table (`LeftJoinData`)
async fn collect_left_input(
    partition: Option<usize>,
    random_state: RandomState,
    left: Arc<dyn ExecutionPlan>,
    on_left: Vec<Column>,
    context: Arc<TaskContext>,
    metrics: BuildProbeJoinMetrics,
    reservation: MemoryReservation,
) -> Result<JoinLeftData> {
    let schema = left.schema();

    let (left_input, left_input_partition) = if let Some(partition) = partition {
        (left, partition)
    } else if left.output_partitioning().partition_count() != 1 {
        (Arc::new(CoalescePartitionsExec::new(left)) as _, 0)
    } else {
        (left, 0)
    };

    // Depending on partition argument load single partition or whole left side in memory
    let stream = left_input.execute(left_input_partition, context.clone())?;

    // This operation performs 2 steps at once:
    // 1. creates a [JoinHashMap] of all batches from the stream
    // 2. stores the batches in a vector.
    let initial = (Vec::new(), 0, metrics, reservation);
    let (batches, num_rows, metrics, mut reservation) = stream
        .try_fold(initial, |mut acc, batch| async {
            let batch_size = batch.get_array_memory_size();
            // Reserve memory for incoming batch
            acc.3.try_grow(batch_size)?;
            // Update metrics
            acc.2.build_mem_used.add(batch_size);
            acc.2.build_input_batches.add(1);
            acc.2.build_input_rows.add(batch.num_rows());
            // Update rowcount
            acc.1 += batch.num_rows();
            // Push batch to output
            acc.0.push(batch);
            Ok(acc)
        })
        .await?;

    // Estimation of memory size, required for hashtable, prior to allocation.
    // Final result can be verified using `RawTable.allocation_info()`
    //
    // For majority of cases hashbrown overestimates buckets qty to keep ~1/8 of them empty.
    // This formula leads to overallocation for small tables (< 8 elements) but fine overall.
    let estimated_buckets = (num_rows.checked_mul(8).ok_or_else(|| {
        DataFusionError::Execution(
            "usize overflow while estimating number of hasmap buckets".to_string(),
        )
    })? / 7)
        .next_power_of_two();
    // 16 bytes per `(u64, u64)`
    // + 1 byte for each bucket
    // + fixed size of JoinHashMap (RawTable + Vec)
    let estimated_hastable_size =
        16 * estimated_buckets + estimated_buckets + size_of::<JoinHashMap>();

    reservation.try_grow(estimated_hastable_size)?;
    metrics.build_mem_used.add(estimated_hastable_size);

    let mut hashmap = JoinHashMap::with_capacity(num_rows);
    let mut hashes_buffer = Vec::new();
    let mut offset = 0;

    // Updating hashmap starting from the last batch
    let batches_iter = batches.iter().rev();
    for batch in batches_iter.clone() {
        hashes_buffer.clear();
        hashes_buffer.resize(batch.num_rows(), 0);
        update_hash(
            &on_left,
            batch,
            &mut hashmap,
            offset,
            &random_state,
            &mut hashes_buffer,
            0,
            true,
        )?;
        offset += batch.num_rows();
    }
    // Merge all batches into a single batch, so we
    // can directly index into the arrays
    let single_batch = concat_batches(&schema, batches_iter)?;
    let data = JoinLeftData::new(hashmap, single_batch, reservation);

    Ok(data)
}

/// Updates `hash_map` with new entries from `batch` evaluated against the expressions `on`
/// using `offset` as a start value for `batch` row indices.
///
/// `fifo_hashmap` sets the order of iteration over `batch` rows while updating hashmap,
/// which allows to keep either first (if set to true) or last (if set to false) row index
/// as a chain head for rows with equal hash values.
#[allow(clippy::too_many_arguments)]
pub fn update_hash<T>(
    on: &[Column],
    batch: &RecordBatch,
    hash_map: &mut T,
    offset: usize,
    random_state: &RandomState,
    hashes_buffer: &mut Vec<u64>,
    deleted_offset: usize,
    fifo_hashmap: bool,
) -> Result<()>
where
    T: JoinHashMapType,
{
    // evaluate the keys
    let keys_values = on
        .iter()
        .map(|c| c.evaluate(batch)?.into_array(batch.num_rows()))
        .collect::<Result<Vec<_>>>()?;

    // calculate the hash values
    let hash_values = create_hashes(&keys_values, random_state, hashes_buffer)?;

    // For usual JoinHashmap, the implementation is void.
    hash_map.extend_zero(batch.num_rows());

    // Updating JoinHashMap from hash values iterator
    let hash_values_iter = hash_values
        .iter()
        .enumerate()
        .map(|(i, val)| (i + offset, val));

    if fifo_hashmap {
        hash_map.update_from_iter(hash_values_iter.rev(), deleted_offset);
    } else {
        hash_map.update_from_iter(hash_values_iter, deleted_offset);
    }

    Ok(())
}

<<<<<<< HEAD
// State for storing left/right side indices used for partial batch output
// & producing ranges for adjusting indices
#[derive(Debug, Default)]
pub(crate) struct HashJoinOutputState {
    // total rows in current probe batch
    probe_rows: usize,
    // saved probe-build indices to resume matching from
    last_matched_indices: Option<(usize, usize)>,
    // current iteration has been updated
    matched_indices_updated: bool,
    // last probe side index, joined during current iteration
    last_joined_probe_index: Option<usize>,
    // last probe side index, joined during previous iteration
    prev_joined_probe_index: Option<usize>,
}

impl HashJoinOutputState {
    // set total probe rows to process
    pub(crate) fn set_probe_rows(&mut self, probe_rows: usize) {
        self.probe_rows = probe_rows;
    }
    // obtain last_matched_indices -- initial point to resume matching
    fn start_mathching_iteration(&self) -> (usize, usize) {
        self.last_matched_indices
            .map_or_else(|| (0, 0), |pair| pair)
    }

    // if current probe batch processing is in partial-output state
    fn partial_output(&self) -> bool {
        self.last_matched_indices.is_some()
    }

    // if current probe batch processing completed -- all probe rows have been joined to build rows
    pub(crate) fn is_completed(&self) -> bool {
        self.last_matched_indices
            .is_some_and(|(probe, build)| probe + 1 >= self.probe_rows && build == 0)
    }

    // saving next probe-build indices to start next iteration of matching
    fn update_matching_iteration(&mut self, probe_idx: usize, build_idx: usize) {
        self.last_matched_indices = Some((probe_idx, build_idx));
        self.matched_indices_updated = true;
    }

    // updating state after matching iteration has been performed
    fn finalize_matching_iteration(&mut self, joined_right_side: &UInt32Array) {
        // if there were no intermediate updates of matched inidices, during current iteration,
        // setting indices like whole current batch has been scanned
        if !self.matched_indices_updated {
            self.last_matched_indices = Some((self.probe_rows, 0));
        }
        self.matched_indices_updated = false;

        // advancing joined probe-side indices
        self.prev_joined_probe_index = self.last_joined_probe_index;
        if !joined_right_side.is_empty() {
            self.last_joined_probe_index =
                Some(joined_right_side.value(joined_right_side.len() - 1) as usize);
        }
    }

    pub(crate) fn reset_state(&mut self) {
        self.probe_rows = 0;
        self.last_matched_indices = None;
        self.last_joined_probe_index = None;
        self.matched_indices_updated = false;
    }

    // The goals for different join types are:
    // 1) Right & FullJoin -- to append all missing probe-side indices between
    //    previous (excluding) and current joined indices.
    // 2) SemiJoin -- deduplicate probe indices in range between previous
    //    (excluding) and current joined indices.
    // 3) AntiJoin -- return only missing indices in range between
    //    previous and current joined indices.
    //    Inclusion/exclusion of the indices themselves don't matter
    // As a result -- partial adjustment range can be produced based only on
    // joined (matched with filters applied) probe side indices, excluding starting one
    // (left from previous iteration)
    pub(crate) fn adjust_range(&self) -> Range<usize> {
        let rg_start = self.prev_joined_probe_index.map_or(0, |v| v + 1);
        let rg_end = if self.is_completed() {
            self.probe_rows
        } else {
            self.last_joined_probe_index.map_or(0, |v| v + 1)
        };

        rg_start..rg_end
=======
/// Represents build-side of hash join.
enum BuildSide {
    /// Indicates that build-side not collected yet
    Initial(BuildSideInitialState),
    /// Indicates that build-side data has been collected
    Ready(BuildSideReadyState),
}

/// Container for BuildSide::Initial related data
struct BuildSideInitialState {
    /// Future for building hash table from build-side input
    left_fut: OnceFut<JoinLeftData>,
}

/// Container for BuildSide::Ready related data
struct BuildSideReadyState {
    /// Collected build-side data
    left_data: Arc<JoinLeftData>,
    /// Which build-side rows have been matched while creating output.
    /// For some OUTER joins, we need to know which rows have not been matched
    /// to produce the correct output.
    visited_left_side: BooleanBufferBuilder,
}

impl BuildSide {
    /// Tries to extract BuildSideInitialState from BuildSide enum.
    /// Returns an error if state is not Initial.
    fn try_as_initial_mut(&mut self) -> Result<&mut BuildSideInitialState> {
        match self {
            BuildSide::Initial(state) => Ok(state),
            _ => internal_err!("Expected build side in initial state"),
        }
    }

    /// Tries to extract BuildSideReadyState from BuildSide enum.
    /// Returns an error if state is not Ready.
    fn try_as_ready(&self) -> Result<&BuildSideReadyState> {
        match self {
            BuildSide::Ready(state) => Ok(state),
            _ => internal_err!("Expected build side in ready state"),
        }
    }

    /// Tries to extract BuildSideReadyState from BuildSide enum.
    /// Returns an error if state is not Ready.
    fn try_as_ready_mut(&mut self) -> Result<&mut BuildSideReadyState> {
        match self {
            BuildSide::Ready(state) => Ok(state),
            _ => internal_err!("Expected build side in ready state"),
        }
    }
}

/// Represents state of HashJoinStream
///
/// Expected state transitions performed by HashJoinStream are:
///
/// ```text
///
///       WaitBuildSide
///             │
///             ▼
///  ┌─► FetchProbeBatch ───► ExhaustedProbeSide ───► Completed
///  │          │
///  │          ▼
///  └─ ProcessProbeBatch
///
/// ```
enum HashJoinStreamState {
    /// Initial state for HashJoinStream indicating that build-side data not collected yet
    WaitBuildSide,
    /// Indicates that build-side has been collected, and stream is ready for fetching probe-side
    FetchProbeBatch,
    /// Indicates that non-empty batch has been fetched from probe-side, and is ready to be processed
    ProcessProbeBatch(ProcessProbeBatchState),
    /// Indicates that probe-side has been fully processed
    ExhaustedProbeSide,
    /// Indicates that HashJoinStream execution is completed
    Completed,
}

/// Container for HashJoinStreamState::ProcessProbeBatch related data
struct ProcessProbeBatchState {
    /// Current probe-side batch
    batch: RecordBatch,
}

impl HashJoinStreamState {
    /// Tries to extract ProcessProbeBatchState from HashJoinStreamState enum.
    /// Returns an error if state is not ProcessProbeBatchState.
    fn try_as_process_probe_batch(&self) -> Result<&ProcessProbeBatchState> {
        match self {
            HashJoinStreamState::ProcessProbeBatch(state) => Ok(state),
            _ => internal_err!("Expected hash join stream in ProcessProbeBatch state"),
        }
>>>>>>> 819d3577
    }
}

/// [`Stream`] for [`HashJoinExec`] that does the actual join.
///
/// This stream:
///
/// 1. Reads the entire left input (build) and constructs a hash table
///
/// 2. Streams [RecordBatch]es as they arrive from the right input (probe) and joins
/// them with the contents of the hash table
struct HashJoinStream {
    /// Input schema
    schema: Arc<Schema>,
    /// equijoin columns from the left (build side)
    on_left: Vec<Column>,
    /// equijoin columns from the right (probe side)
    on_right: Vec<Column>,
    /// optional join filter
    filter: Option<JoinFilter>,
    /// type of the join (left, right, semi, etc)
    join_type: JoinType,
    /// right (probe) input
    right: SendableRecordBatchStream,
    /// Random state used for hashing initialization
    random_state: RandomState,
    /// Metrics
    join_metrics: BuildProbeJoinMetrics,
    /// Information of index and left / right placement of columns
    column_indices: Vec<ColumnIndex>,
    /// If null_equals_null is true, null == null else null != null
    null_equals_null: bool,
    /// Memory reservation
    reservation: MemoryReservation,
<<<<<<< HEAD
    /// Batch size
    batch_size: usize,
    /// Current probe batch
    probe_batch: Option<RecordBatch>,
    /// In case joining current probe batch with build side may produce more than `batch_size` records
    /// (cross-join due to key duplication on build side) `HashJoinStream` saves its state
    /// and emits result batch to upstream operator.
    /// On next poll these indices are used to skip already matched rows and adjusted probe-side indices.
    output_state: HashJoinOutputState,
=======
    /// State of the stream
    state: HashJoinStreamState,
    /// Build side
    build_side: BuildSide,
>>>>>>> 819d3577
}

impl RecordBatchStream for HashJoinStream {
    fn schema(&self) -> SchemaRef {
        self.schema.clone()
    }
}

/// Returns build/probe indices satisfying the equality condition.
///
/// # Example
///
/// For `LEFT.b1 = RIGHT.b2`:
/// LEFT (build) Table:
/// ```text
///  a1  b1  c1
///  1   1   10
///  3   3   30
///  5   5   50
///  7   7   70
///  9   8   90
///  11  8   110
///  13   10  130
/// ```
///
/// RIGHT (probe) Table:
/// ```text
///  a2   b2  c2
///  2    2   20
///  4    4   40
///  6    6   60
///  8    8   80
/// 10   10  100
/// 12   10  120
/// ```
///
/// The result is
/// ```text
/// "+----+----+-----+----+----+-----+",
/// "| a1 | b1 | c1  | a2 | b2 | c2  |",
/// "+----+----+-----+----+----+-----+",
/// "| 9  | 8  | 90  | 8  | 8  | 80  |",
/// "| 11 | 8  | 110 | 8  | 8  | 80  |",
/// "| 13 | 10 | 130 | 10 | 10 | 100 |",
/// "| 13 | 10 | 130 | 12 | 10 | 120 |",
/// "+----+----+-----+----+----+-----+"
/// ```
///
/// And the result of build and probe indices are:
/// ```text
/// Build indices: 4, 5, 6, 6
/// Probe indices: 3, 3, 4, 5
/// ```
#[allow(clippy::too_many_arguments)]
pub(crate) fn build_equal_condition_join_indices<T: JoinHashMapType>(
    build_hashmap: &T,
    build_input_buffer: &RecordBatch,
    probe_batch: &RecordBatch,
    build_on: &[Column],
    probe_on: &[Column],
    random_state: &RandomState,
    null_equals_null: bool,
    hashes_buffer: &mut Vec<u64>,
    filter: Option<&JoinFilter>,
    build_side: JoinSide,
    deleted_offset: Option<usize>,
<<<<<<< HEAD
    output_limit: usize,
    state: &mut HashJoinOutputState,
=======
    fifo_hashmap: bool,
>>>>>>> 819d3577
) -> Result<(UInt64Array, UInt32Array)> {
    let keys_values = probe_on
        .iter()
        .map(|c| c.evaluate(probe_batch)?.into_array(probe_batch.num_rows()))
        .collect::<Result<Vec<_>>>()?;
    let build_join_values = build_on
        .iter()
        .map(|c| {
            c.evaluate(build_input_buffer)?
                .into_array(build_input_buffer.num_rows())
        })
        .collect::<Result<Vec<_>>>()?;
    hashes_buffer.clear();
    hashes_buffer.resize(probe_batch.num_rows(), 0);
    let hash_values = create_hashes(&keys_values, random_state, hashes_buffer)?;

    // In case build-side input has not been inverted while JoinHashMap creation, the chained list algorithm
    // will return build indices for each probe row in a reverse order as such:
    // Build Indices: [5, 4, 3]
    // Probe Indices: [1, 1, 1]
    //
    // This affects the output sequence. Hypothetically, it's possible to preserve the lexicographic order on the build side.
    // Let's consider probe rows [0,1] as an example:
    //
    // When the probe iteration sequence is reversed, the following pairings can be derived:
    //
    // For probe row 1:
    //     (5, 1)
    //     (4, 1)
    //     (3, 1)
    //
    // For probe row 0:
    //     (5, 0)
    //     (4, 0)
    //     (3, 0)
    //
    // After reversing both sets of indices, we obtain reversed indices:
    //
    //     (3,0)
    //     (4,0)
    //     (5,0)
    //     (3,1)
    //     (4,1)
    //     (5,1)
    //
    // With this approach, the lexicographic order on both the probe side and the build side is preserved.
<<<<<<< HEAD
    let hash_map = build_hashmap.get_map();
    let next_chain = build_hashmap.get_list();

    let mut output_tuples = 0_usize;

    // Get starting point in case resuming current probe-batch
    let (initial_probe, initial_build) = state.start_mathching_iteration();

    'probe: for (row, hash_value) in hash_values.iter().enumerate().skip(initial_probe) {
        let index = if state.partial_output() && row == initial_probe {
            // using build index from state for the first row
            // in case of partially skipped input
            if initial_build == 0 {
                continue;
            }
            Some(initial_build as u64)
        } else if let Some((_, index)) =
            hash_map.get(*hash_value, |(hash, _)| *hash_value == *hash)
        {
            // otherwise -- checking build hashmap for presence of current hash_value
            Some(*index)
        } else {
            None
        };

        // For every item on the build and probe we check if it matches
        // This possibly contains rows with hash collisions,
        // So we have to check here whether rows are equal or not
        if let Some(index) = index {
            let mut i = index - 1;

            loop {
                let build_row_value = if let Some(offset) = deleted_offset {
                    // This arguments means that we prune the next index way before here.
                    if i < offset as u64 {
                        // End of the list due to pruning
                        break;
                    }
                    i - offset as u64
                } else {
                    i
                };
                build_indices.append(build_row_value);
                probe_indices.append(row as u32);
                output_tuples += 1;

                // Follow the chain to get the next index value
                let next = next_chain[build_row_value as usize];

                if output_tuples >= output_limit {
                    state.update_matching_iteration(row, next as usize);
                    break 'probe;
                }

                if next == 0 {
                    // end of list
                    break;
                }
                i = next - 1;
            }
        }
    }
=======
    let (mut probe_indices, mut build_indices) = if fifo_hashmap {
        build_hashmap.get_matched_indices(hash_values.iter().enumerate(), deleted_offset)
    } else {
        let (mut matched_probe, mut matched_build) = build_hashmap
            .get_matched_indices(hash_values.iter().enumerate().rev(), deleted_offset);

        matched_probe.as_slice_mut().reverse();
        matched_build.as_slice_mut().reverse();

        (matched_probe, matched_build)
    };
>>>>>>> 819d3577

    let left: UInt64Array = PrimitiveArray::new(build_indices.finish().into(), None);
    let right: UInt32Array = PrimitiveArray::new(probe_indices.finish().into(), None);

    let (left, right) = if let Some(filter) = filter {
        // Filter the indices which satisfy the non-equal join condition, like `left.b1 = 10`
        apply_join_filter_to_indices(
            build_input_buffer,
            probe_batch,
            left,
            right,
            filter,
            build_side,
        )?
    } else {
        (left, right)
    };

    let matched_indices = equal_rows_arr(
        &left,
        &right,
        &build_join_values,
        &keys_values,
        null_equals_null,
    )?;

    // try set completed & update with last joined probe-side idx
    state.finalize_matching_iteration(&matched_indices.1);

    Ok((matched_indices.0, matched_indices.1))
}

// version of eq_dyn supporting equality on null arrays
fn eq_dyn_null(
    left: &dyn Array,
    right: &dyn Array,
    null_equals_null: bool,
) -> Result<BooleanArray, ArrowError> {
    match (left.data_type(), right.data_type()) {
        _ if null_equals_null => not_distinct(&left, &right),
        _ => eq(&left, &right),
    }
}

pub fn equal_rows_arr(
    indices_left: &UInt64Array,
    indices_right: &UInt32Array,
    left_arrays: &[ArrayRef],
    right_arrays: &[ArrayRef],
    null_equals_null: bool,
) -> Result<(UInt64Array, UInt32Array)> {
    let mut iter = left_arrays.iter().zip(right_arrays.iter());

    let (first_left, first_right) = iter.next().ok_or_else(|| {
        DataFusionError::Internal(
            "At least one array should be provided for both left and right".to_string(),
        )
    })?;

    let arr_left = take(first_left.as_ref(), indices_left, None)?;
    let arr_right = take(first_right.as_ref(), indices_right, None)?;

    let mut equal: BooleanArray = eq_dyn_null(&arr_left, &arr_right, null_equals_null)?;

    // Use map and try_fold to iterate over the remaining pairs of arrays.
    // In each iteration, take is used on the pair of arrays and their equality is determined.
    // The results are then folded (combined) using the and function to get a final equality result.
    equal = iter
        .map(|(left, right)| {
            let arr_left = take(left.as_ref(), indices_left, None)?;
            let arr_right = take(right.as_ref(), indices_right, None)?;
            eq_dyn_null(arr_left.as_ref(), arr_right.as_ref(), null_equals_null)
        })
        .try_fold(equal, |acc, equal2| and(&acc, &equal2?))?;

    let filter_builder = FilterBuilder::new(&equal).optimize().build();

    let left_filtered = filter_builder.filter(indices_left)?;
    let right_filtered = filter_builder.filter(indices_right)?;

    Ok((
        downcast_array(left_filtered.as_ref()),
        downcast_array(right_filtered.as_ref()),
    ))
}

impl HashJoinStream {
    /// Separate implementation function that unpins the [`HashJoinStream`] so
    /// that partial borrows work correctly
    fn poll_next_impl(
        &mut self,
        cx: &mut std::task::Context<'_>,
    ) -> Poll<Option<Result<RecordBatch>>> {
        loop {
            return match self.state {
                HashJoinStreamState::WaitBuildSide => {
                    handle_state!(ready!(self.collect_build_side(cx)))
                }
                HashJoinStreamState::FetchProbeBatch => {
                    handle_state!(ready!(self.fetch_probe_batch(cx)))
                }
                HashJoinStreamState::ProcessProbeBatch(_) => {
                    handle_state!(self.process_probe_batch())
                }
                HashJoinStreamState::ExhaustedProbeSide => {
                    handle_state!(self.process_unmatched_build_batch())
                }
                HashJoinStreamState::Completed => Poll::Ready(None),
            };
        }
    }

    /// Collects build-side data by polling `OnceFut` future from initialized build-side
    ///
    /// Updates build-side to `Ready`, and state to `FetchProbeSide`
    fn collect_build_side(
        &mut self,
        cx: &mut std::task::Context<'_>,
    ) -> Poll<Result<StatefulStreamResult<Option<RecordBatch>>>> {
        let build_timer = self.join_metrics.build_time.timer();
        // build hash table from left (build) side, if not yet done
        let left_data = ready!(self
            .build_side
            .try_as_initial_mut()?
            .left_fut
            .get_shared(cx))?;
        build_timer.done();

        // Reserving memory for visited_left_side bitmap in case it hasn't been initialized yet
        // and join_type requires to store it
        if need_produce_result_in_final(self.join_type) {
            // TODO: Replace `ceil` wrapper with stable `div_cell` after
            // https://github.com/rust-lang/rust/issues/88581
            let visited_bitmap_size = bit_util::ceil(left_data.num_rows(), 8);
            self.reservation.try_grow(visited_bitmap_size)?;
            self.join_metrics.build_mem_used.add(visited_bitmap_size);
        }

        let visited_left_side = if need_produce_result_in_final(self.join_type) {
            let num_rows = left_data.num_rows();
            // Some join types need to track which row has be matched or unmatched:
            // `left semi` join:  need to use the bitmap to produce the matched row in the left side
            // `left` join:       need to use the bitmap to produce the unmatched row in the left side with null
            // `left anti` join:  need to use the bitmap to produce the unmatched row in the left side
            // `full` join:       need to use the bitmap to produce the unmatched row in the left side with null
            let mut buffer = BooleanBufferBuilder::new(num_rows);
            buffer.append_n(num_rows, false);
            buffer
        } else {
            BooleanBufferBuilder::new(0)
        };

        self.state = HashJoinStreamState::FetchProbeBatch;
        self.build_side = BuildSide::Ready(BuildSideReadyState {
            left_data,
            visited_left_side,
        });

        Poll::Ready(Ok(StatefulStreamResult::Continue))
    }

    /// Fetches next batch from probe-side
    ///
    /// If non-empty batch has been fetched, updates state to `ProcessProbeBatchState`,
    /// otherwise updates state to `ExhaustedProbeSide`
    fn fetch_probe_batch(
        &mut self,
        cx: &mut std::task::Context<'_>,
    ) -> Poll<Result<StatefulStreamResult<Option<RecordBatch>>>> {
        match ready!(self.right.poll_next_unpin(cx)) {
            None => {
                self.state = HashJoinStreamState::ExhaustedProbeSide;
            }
            Some(Ok(batch)) => {
                self.state =
                    HashJoinStreamState::ProcessProbeBatch(ProcessProbeBatchState {
                        batch,
                    });
            }
            Some(Err(err)) => return Poll::Ready(Err(err)),
        };

        Poll::Ready(Ok(StatefulStreamResult::Continue))
    }

    /// Joins current probe batch with build-side data and produces batch with matched output
    ///
    /// Updates state to `FetchProbeBatch`
    fn process_probe_batch(
        &mut self,
    ) -> Result<StatefulStreamResult<Option<RecordBatch>>> {
        let state = self.state.try_as_process_probe_batch()?;
        let build_side = self.build_side.try_as_ready_mut()?;

        self.join_metrics.input_batches.add(1);
        self.join_metrics.input_rows.add(state.batch.num_rows());
        let timer = self.join_metrics.join_time.timer();

        let mut hashes_buffer = vec![];
<<<<<<< HEAD

        // Fetch next right (probe) input batch if required
        if self.probe_batch.is_none() {
            match ready!(self.right.poll_next_unpin(cx)) {
                Some(Ok(batch)) => {
                    self.output_state.set_probe_rows(batch.num_rows());
                    self.probe_batch = Some(batch);
                }
                None => {
                    self.probe_batch = None;
                }
                Some(err) => return Poll::Ready(Some(err)),
            }
        }

        let output_batch = match &self.probe_batch {
            // one right batch in the join loop
            Some(batch) => {
                self.join_metrics.input_batches.add(1);
                self.join_metrics.input_rows.add(batch.num_rows());
                let timer = self.join_metrics.join_time.timer();

                // get the matched two indices for the on condition
                let left_right_indices = build_equal_condition_join_indices(
                    &left_data.0,
                    &left_data.1,
                    batch,
                    &self.on_left,
                    &self.on_right,
                    &self.random_state,
                    self.null_equals_null,
                    &mut hashes_buffer,
                    self.filter.as_ref(),
                    JoinSide::Left,
                    None,
                    self.batch_size,
                    &mut self.output_state,
                );

                let result = match left_right_indices {
                    Ok((left_side, right_side)) => {
                        // set the left bitmap
                        // and only left, full, left semi, left anti need the left bitmap
                        if need_produce_result_in_final(self.join_type) {
                            left_side.iter().flatten().for_each(|x| {
                                visited_left_side.set_bit(x as usize, true);
                            });
                        }

                        // adjust the two side indices base on the join type

                        let (left_side, right_side) = adjust_indices_by_join_type(
                            left_side,
                            right_side,
                            self.output_state.adjust_range(),
                            self.join_type,
                        );

                        let result = build_batch_from_indices(
                            &self.schema,
                            &left_data.1,
                            batch,
                            &left_side,
                            &right_side,
                            &self.column_indices,
                            JoinSide::Left,
                        );
                        self.join_metrics.output_batches.add(1);
                        self.join_metrics.output_rows.add(batch.num_rows());

                        if self.output_state.is_completed() {
                            self.probe_batch = None;
                            self.output_state.reset_state();
                        }

                        Some(result)
                    }
                    Err(err) => Some(exec_err!(
                        "Fail to build join indices in HashJoinExec, error:{err}"
                    )),
                };

                timer.done();
                result
            }
            None => {
                let timer = self.join_metrics.join_time.timer();
                if need_produce_result_in_final(self.join_type) && !self.is_exhausted {
                    // use the global left bitmap to produce the left indices and right indices
                    let (left_side, right_side) =
                        get_final_indices_from_bit_map(visited_left_side, self.join_type);
                    let empty_right_batch = RecordBatch::new_empty(self.right.schema());
                    // use the left and right indices to produce the batch result
                    let result = build_batch_from_indices(
                        &self.schema,
                        &left_data.1,
                        &empty_right_batch,
                        &left_side,
                        &right_side,
                        &self.column_indices,
                        JoinSide::Left,
                    );

                    if let Ok(ref batch) = result {
                        self.join_metrics.input_batches.add(1);
                        self.join_metrics.input_rows.add(batch.num_rows());

                        self.join_metrics.output_batches.add(1);
                        self.join_metrics.output_rows.add(batch.num_rows());
                    }
                    timer.done();
                    self.is_exhausted = true;
                    Some(result)
                } else {
                    // end of the join loop
                    None
                }
            }
        };

        Poll::Ready(output_batch)
=======
        // get the matched two indices for the on condition
        let left_right_indices = build_equal_condition_join_indices(
            build_side.left_data.hash_map(),
            build_side.left_data.batch(),
            &state.batch,
            &self.on_left,
            &self.on_right,
            &self.random_state,
            self.null_equals_null,
            &mut hashes_buffer,
            self.filter.as_ref(),
            JoinSide::Left,
            None,
            true,
        );

        let result = match left_right_indices {
            Ok((left_side, right_side)) => {
                // set the left bitmap
                // and only left, full, left semi, left anti need the left bitmap
                if need_produce_result_in_final(self.join_type) {
                    left_side.iter().flatten().for_each(|x| {
                        build_side.visited_left_side.set_bit(x as usize, true);
                    });
                }

                // adjust the two side indices base on the join type
                let (left_side, right_side) = adjust_indices_by_join_type(
                    left_side,
                    right_side,
                    state.batch.num_rows(),
                    self.join_type,
                );

                let result = build_batch_from_indices(
                    &self.schema,
                    build_side.left_data.batch(),
                    &state.batch,
                    &left_side,
                    &right_side,
                    &self.column_indices,
                    JoinSide::Left,
                );
                self.join_metrics.output_batches.add(1);
                self.join_metrics.output_rows.add(state.batch.num_rows());
                result
            }
            Err(err) => {
                exec_err!("Fail to build join indices in HashJoinExec, error:{err}")
            }
        };
        timer.done();

        self.state = HashJoinStreamState::FetchProbeBatch;

        Ok(StatefulStreamResult::Ready(Some(result?)))
    }

    /// Processes unmatched build-side rows for certain join types and produces output batch
    ///
    /// Updates state to `Completed`
    fn process_unmatched_build_batch(
        &mut self,
    ) -> Result<StatefulStreamResult<Option<RecordBatch>>> {
        let timer = self.join_metrics.join_time.timer();

        if !need_produce_result_in_final(self.join_type) {
            self.state = HashJoinStreamState::Completed;

            return Ok(StatefulStreamResult::Continue);
        }

        let build_side = self.build_side.try_as_ready()?;

        // use the global left bitmap to produce the left indices and right indices
        let (left_side, right_side) =
            get_final_indices_from_bit_map(&build_side.visited_left_side, self.join_type);
        let empty_right_batch = RecordBatch::new_empty(self.right.schema());
        // use the left and right indices to produce the batch result
        let result = build_batch_from_indices(
            &self.schema,
            build_side.left_data.batch(),
            &empty_right_batch,
            &left_side,
            &right_side,
            &self.column_indices,
            JoinSide::Left,
        );

        if let Ok(ref batch) = result {
            self.join_metrics.input_batches.add(1);
            self.join_metrics.input_rows.add(batch.num_rows());

            self.join_metrics.output_batches.add(1);
            self.join_metrics.output_rows.add(batch.num_rows());
        }
        timer.done();

        self.state = HashJoinStreamState::Completed;

        Ok(StatefulStreamResult::Ready(Some(result?)))
>>>>>>> 819d3577
    }
}

impl Stream for HashJoinStream {
    type Item = Result<RecordBatch>;

    fn poll_next(
        mut self: std::pin::Pin<&mut Self>,
        cx: &mut std::task::Context<'_>,
    ) -> std::task::Poll<Option<Self::Item>> {
        self.poll_next_impl(cx)
    }
}

#[cfg(test)]
mod tests {
    use std::sync::Arc;

    use super::*;
    use crate::{
        common, expressions::Column, hash_utils::create_hashes,
        joins::hash_join::build_equal_condition_join_indices, memory::MemoryExec,
        repartition::RepartitionExec, test::build_table_i32, test::exec::MockExec,
    };

    use arrow::array::{ArrayRef, Date32Array, Int32Array, UInt32Builder, UInt64Builder};
    use arrow::datatypes::{DataType, Field, Schema};
    use datafusion_common::{
        assert_batches_eq, assert_batches_sorted_eq, assert_contains, ScalarValue,
    };
    use datafusion_execution::config::SessionConfig;
    use datafusion_execution::runtime_env::{RuntimeConfig, RuntimeEnv};
    use datafusion_expr::Operator;
    use datafusion_physical_expr::expressions::{BinaryExpr, Literal};

    use hashbrown::raw::RawTable;
    use rstest::*;
    use rstest_reuse::{self, *};

    fn div_ceil(a: usize, b: usize) -> usize {
        (a + b - 1) / b
    }

    #[template]
    #[rstest]
    fn batch_sizes(#[values(8192, 10, 5, 2, 1)] batch_size: usize) {}

    fn prepare_task_ctx(batch_size: usize) -> Arc<TaskContext> {
        let session_config = SessionConfig::default().with_batch_size(batch_size);
        Arc::new(TaskContext::default().with_session_config(session_config))
    }

    fn build_table(
        a: (&str, &Vec<i32>),
        b: (&str, &Vec<i32>),
        c: (&str, &Vec<i32>),
    ) -> Arc<dyn ExecutionPlan> {
        let batch = build_table_i32(a, b, c);
        let schema = batch.schema();
        Arc::new(MemoryExec::try_new(&[vec![batch]], schema, None).unwrap())
    }

    fn join(
        left: Arc<dyn ExecutionPlan>,
        right: Arc<dyn ExecutionPlan>,
        on: JoinOn,
        join_type: &JoinType,
        null_equals_null: bool,
    ) -> Result<HashJoinExec> {
        HashJoinExec::try_new(
            left,
            right,
            on,
            None,
            join_type,
            PartitionMode::CollectLeft,
            null_equals_null,
        )
    }

    fn join_with_filter(
        left: Arc<dyn ExecutionPlan>,
        right: Arc<dyn ExecutionPlan>,
        on: JoinOn,
        filter: JoinFilter,
        join_type: &JoinType,
        null_equals_null: bool,
    ) -> Result<HashJoinExec> {
        HashJoinExec::try_new(
            left,
            right,
            on,
            Some(filter),
            join_type,
            PartitionMode::CollectLeft,
            null_equals_null,
        )
    }

    async fn join_collect(
        left: Arc<dyn ExecutionPlan>,
        right: Arc<dyn ExecutionPlan>,
        on: JoinOn,
        join_type: &JoinType,
        null_equals_null: bool,
        context: Arc<TaskContext>,
    ) -> Result<(Vec<String>, Vec<RecordBatch>)> {
        let join = join(left, right, on, join_type, null_equals_null)?;
        let columns_header = columns(&join.schema());

        let stream = join.execute(0, context)?;
        let batches = common::collect(stream).await?;

        Ok((columns_header, batches))
    }

    async fn partitioned_join_collect(
        left: Arc<dyn ExecutionPlan>,
        right: Arc<dyn ExecutionPlan>,
        on: JoinOn,
        join_type: &JoinType,
        null_equals_null: bool,
        context: Arc<TaskContext>,
    ) -> Result<(Vec<String>, Vec<RecordBatch>)> {
        let partition_count = 4;

        let (left_expr, right_expr) = on
            .iter()
            .map(|(l, r)| {
                (
                    Arc::new(l.clone()) as Arc<dyn PhysicalExpr>,
                    Arc::new(r.clone()) as Arc<dyn PhysicalExpr>,
                )
            })
            .unzip();

        let join = HashJoinExec::try_new(
            Arc::new(RepartitionExec::try_new(
                left,
                Partitioning::Hash(left_expr, partition_count),
            )?),
            Arc::new(RepartitionExec::try_new(
                right,
                Partitioning::Hash(right_expr, partition_count),
            )?),
            on,
            None,
            join_type,
            PartitionMode::Partitioned,
            null_equals_null,
        )?;

        let columns = columns(&join.schema());

        let mut batches = vec![];
        for i in 0..partition_count {
            let stream = join.execute(i, context.clone())?;
            let more_batches = common::collect(stream).await?;
            batches.extend(
                more_batches
                    .into_iter()
                    .filter(|b| b.num_rows() > 0)
                    .collect::<Vec<_>>(),
            );
        }

        Ok((columns, batches))
    }

    #[apply(batch_sizes)]
    #[tokio::test]
    async fn join_inner_one(batch_size: usize) -> Result<()> {
        let task_ctx = prepare_task_ctx(batch_size);
        let left = build_table(
            ("a1", &vec![1, 2, 3]),
            ("b1", &vec![4, 5, 5]), // this has a repetition
            ("c1", &vec![7, 8, 9]),
        );
        let right = build_table(
            ("a2", &vec![10, 20, 30]),
            ("b1", &vec![4, 5, 6]),
            ("c2", &vec![70, 80, 90]),
        );

        let on = vec![(
            Column::new_with_schema("b1", &left.schema())?,
            Column::new_with_schema("b1", &right.schema())?,
        )];

        let (columns, batches) = join_collect(
            left.clone(),
            right.clone(),
            on.clone(),
            &JoinType::Inner,
            false,
            task_ctx,
        )
        .await?;

        assert_eq!(columns, vec!["a1", "b1", "c1", "a2", "b1", "c2"]);

        let expected = [
            "+----+----+----+----+----+----+",
            "| a1 | b1 | c1 | a2 | b1 | c2 |",
            "+----+----+----+----+----+----+",
            "| 1  | 4  | 7  | 10 | 4  | 70 |",
            "| 2  | 5  | 8  | 20 | 5  | 80 |",
            "| 3  | 5  | 9  | 20 | 5  | 80 |",
            "+----+----+----+----+----+----+",
        ];

        // Inner join output is expected to preserve both inputs order
        assert_batches_eq!(expected, &batches);

        Ok(())
    }

    #[apply(batch_sizes)]
    #[tokio::test]
    async fn partitioned_join_inner_one(batch_size: usize) -> Result<()> {
        let task_ctx = prepare_task_ctx(batch_size);
        let left = build_table(
            ("a1", &vec![1, 2, 3]),
            ("b1", &vec![4, 5, 5]), // this has a repetition
            ("c1", &vec![7, 8, 9]),
        );
        let right = build_table(
            ("a2", &vec![10, 20, 30]),
            ("b1", &vec![4, 5, 6]),
            ("c2", &vec![70, 80, 90]),
        );
        let on = vec![(
            Column::new_with_schema("b1", &left.schema())?,
            Column::new_with_schema("b1", &right.schema())?,
        )];

        let (columns, batches) = partitioned_join_collect(
            left.clone(),
            right.clone(),
            on.clone(),
            &JoinType::Inner,
            false,
            task_ctx,
        )
        .await?;

        assert_eq!(columns, vec!["a1", "b1", "c1", "a2", "b1", "c2"]);

        let expected = [
            "+----+----+----+----+----+----+",
            "| a1 | b1 | c1 | a2 | b1 | c2 |",
            "+----+----+----+----+----+----+",
            "| 1  | 4  | 7  | 10 | 4  | 70 |",
            "| 2  | 5  | 8  | 20 | 5  | 80 |",
            "| 3  | 5  | 9  | 20 | 5  | 80 |",
            "+----+----+----+----+----+----+",
        ];
        assert_batches_sorted_eq!(expected, &batches);

        Ok(())
    }

    #[tokio::test]
    async fn join_inner_one_no_shared_column_names() -> Result<()> {
        let task_ctx = Arc::new(TaskContext::default());
        let left = build_table(
            ("a1", &vec![1, 2, 3]),
            ("b1", &vec![4, 5, 5]), // this has a repetition
            ("c1", &vec![7, 8, 9]),
        );
        let right = build_table(
            ("a2", &vec![10, 20, 30]),
            ("b2", &vec![4, 5, 6]),
            ("c2", &vec![70, 80, 90]),
        );
        let on = vec![(
            Column::new_with_schema("b1", &left.schema())?,
            Column::new_with_schema("b2", &right.schema())?,
        )];

        let (columns, batches) =
            join_collect(left, right, on, &JoinType::Inner, false, task_ctx).await?;

        assert_eq!(columns, vec!["a1", "b1", "c1", "a2", "b2", "c2"]);

        let expected = [
            "+----+----+----+----+----+----+",
            "| a1 | b1 | c1 | a2 | b2 | c2 |",
            "+----+----+----+----+----+----+",
            "| 1  | 4  | 7  | 10 | 4  | 70 |",
            "| 2  | 5  | 8  | 20 | 5  | 80 |",
            "| 3  | 5  | 9  | 20 | 5  | 80 |",
            "+----+----+----+----+----+----+",
        ];

        // Inner join output is expected to preserve both inputs order
        assert_batches_eq!(expected, &batches);

        Ok(())
    }

    #[tokio::test]
    async fn join_inner_one_randomly_ordered() -> Result<()> {
        let task_ctx = Arc::new(TaskContext::default());
        let left = build_table(
            ("a1", &vec![0, 3, 2, 1]),
            ("b1", &vec![4, 5, 5, 4]),
            ("c1", &vec![6, 9, 8, 7]),
        );
        let right = build_table(
            ("a2", &vec![20, 30, 10]),
            ("b2", &vec![5, 6, 4]),
            ("c2", &vec![80, 90, 70]),
        );
        let on = vec![(
            Column::new_with_schema("b1", &left.schema())?,
            Column::new_with_schema("b2", &right.schema())?,
        )];

        let (columns, batches) =
            join_collect(left, right, on, &JoinType::Inner, false, task_ctx).await?;

        assert_eq!(columns, vec!["a1", "b1", "c1", "a2", "b2", "c2"]);

        let expected = [
            "+----+----+----+----+----+----+",
            "| a1 | b1 | c1 | a2 | b2 | c2 |",
            "+----+----+----+----+----+----+",
            "| 3  | 5  | 9  | 20 | 5  | 80 |",
            "| 2  | 5  | 8  | 20 | 5  | 80 |",
            "| 0  | 4  | 6  | 10 | 4  | 70 |",
            "| 1  | 4  | 7  | 10 | 4  | 70 |",
            "+----+----+----+----+----+----+",
        ];

        // Inner join output is expected to preserve both inputs order
        assert_batches_eq!(expected, &batches);

        Ok(())
    }

    #[apply(batch_sizes)]
    #[tokio::test]
    async fn join_inner_two(batch_size: usize) -> Result<()> {
        let task_ctx = prepare_task_ctx(batch_size);
        let left = build_table(
            ("a1", &vec![1, 2, 2]),
            ("b2", &vec![1, 2, 2]),
            ("c1", &vec![7, 8, 9]),
        );
        let right = build_table(
            ("a1", &vec![1, 2, 3]),
            ("b2", &vec![1, 2, 2]),
            ("c2", &vec![70, 80, 90]),
        );
        let on = vec![
            (
                Column::new_with_schema("a1", &left.schema())?,
                Column::new_with_schema("a1", &right.schema())?,
            ),
            (
                Column::new_with_schema("b2", &left.schema())?,
                Column::new_with_schema("b2", &right.schema())?,
            ),
        ];

        let (columns, batches) =
            join_collect(left, right, on, &JoinType::Inner, false, task_ctx).await?;

        assert_eq!(columns, vec!["a1", "b2", "c1", "a1", "b2", "c2"]);

        // expected joined records = 3
        // in case batch_size is 1 - additional empty batch for remaining 3-2 row
        let mut expected_batch_count = div_ceil(3, batch_size);
        if batch_size == 1 {
            expected_batch_count += 1;
        }
        assert_eq!(batches.len(), expected_batch_count);

        let expected = [
            "+----+----+----+----+----+----+",
            "| a1 | b2 | c1 | a1 | b2 | c2 |",
            "+----+----+----+----+----+----+",
            "| 1  | 1  | 7  | 1  | 1  | 70 |",
            "| 2  | 2  | 8  | 2  | 2  | 80 |",
            "| 2  | 2  | 9  | 2  | 2  | 80 |",
            "+----+----+----+----+----+----+",
        ];

        // Inner join output is expected to preserve both inputs order
        assert_batches_eq!(expected, &batches);

        Ok(())
    }

    /// Test where the left has 2 parts, the right with 1 part => 1 part
    #[apply(batch_sizes)]
    #[tokio::test]
    async fn join_inner_one_two_parts_left(batch_size: usize) -> Result<()> {
        let task_ctx = prepare_task_ctx(batch_size);
        let batch1 = build_table_i32(
            ("a1", &vec![1, 2]),
            ("b2", &vec![1, 2]),
            ("c1", &vec![7, 8]),
        );
        let batch2 =
            build_table_i32(("a1", &vec![2]), ("b2", &vec![2]), ("c1", &vec![9]));
        let schema = batch1.schema();
        let left = Arc::new(
            MemoryExec::try_new(&[vec![batch1], vec![batch2]], schema, None).unwrap(),
        );

        let right = build_table(
            ("a1", &vec![1, 2, 3]),
            ("b2", &vec![1, 2, 2]),
            ("c2", &vec![70, 80, 90]),
        );
        let on = vec![
            (
                Column::new_with_schema("a1", &left.schema())?,
                Column::new_with_schema("a1", &right.schema())?,
            ),
            (
                Column::new_with_schema("b2", &left.schema())?,
                Column::new_with_schema("b2", &right.schema())?,
            ),
        ];

        let (columns, batches) =
            join_collect(left, right, on, &JoinType::Inner, false, task_ctx).await?;

        assert_eq!(columns, vec!["a1", "b2", "c1", "a1", "b2", "c2"]);

        // expected joined records = 3
        // in case batch_size is 1 - additional empty batch for remaining 3-2 row
        let mut expected_batch_count = div_ceil(3, batch_size);
        if batch_size == 1 {
            expected_batch_count += 1;
        }
        assert_eq!(batches.len(), expected_batch_count);

        let expected = [
            "+----+----+----+----+----+----+",
            "| a1 | b2 | c1 | a1 | b2 | c2 |",
            "+----+----+----+----+----+----+",
            "| 1  | 1  | 7  | 1  | 1  | 70 |",
            "| 2  | 2  | 8  | 2  | 2  | 80 |",
            "| 2  | 2  | 9  | 2  | 2  | 80 |",
            "+----+----+----+----+----+----+",
        ];

        // Inner join output is expected to preserve both inputs order
        assert_batches_eq!(expected, &batches);

        Ok(())
    }

    #[tokio::test]
    async fn join_inner_one_two_parts_left_randomly_ordered() -> Result<()> {
        let task_ctx = Arc::new(TaskContext::default());
        let batch1 = build_table_i32(
            ("a1", &vec![0, 3]),
            ("b1", &vec![4, 5]),
            ("c1", &vec![6, 9]),
        );
        let batch2 = build_table_i32(
            ("a1", &vec![2, 1]),
            ("b1", &vec![5, 4]),
            ("c1", &vec![8, 7]),
        );
        let schema = batch1.schema();

        let left = Arc::new(
            MemoryExec::try_new(&[vec![batch1], vec![batch2]], schema, None).unwrap(),
        );
        let right = build_table(
            ("a2", &vec![20, 30, 10]),
            ("b2", &vec![5, 6, 4]),
            ("c2", &vec![80, 90, 70]),
        );
        let on = vec![(
            Column::new_with_schema("b1", &left.schema())?,
            Column::new_with_schema("b2", &right.schema())?,
        )];

        let (columns, batches) =
            join_collect(left, right, on, &JoinType::Inner, false, task_ctx).await?;

        assert_eq!(columns, vec!["a1", "b1", "c1", "a2", "b2", "c2"]);

        let expected = [
            "+----+----+----+----+----+----+",
            "| a1 | b1 | c1 | a2 | b2 | c2 |",
            "+----+----+----+----+----+----+",
            "| 3  | 5  | 9  | 20 | 5  | 80 |",
            "| 2  | 5  | 8  | 20 | 5  | 80 |",
            "| 0  | 4  | 6  | 10 | 4  | 70 |",
            "| 1  | 4  | 7  | 10 | 4  | 70 |",
            "+----+----+----+----+----+----+",
        ];

        // Inner join output is expected to preserve both inputs order
        assert_batches_eq!(expected, &batches);

        Ok(())
    }

    /// Test where the left has 1 part, the right has 2 parts => 2 parts
    #[apply(batch_sizes)]
    #[tokio::test]
    async fn join_inner_one_two_parts_right(batch_size: usize) -> Result<()> {
        let task_ctx = prepare_task_ctx(batch_size);
        let left = build_table(
            ("a1", &vec![1, 2, 3]),
            ("b1", &vec![4, 5, 5]), // this has a repetition
            ("c1", &vec![7, 8, 9]),
        );

        let batch1 = build_table_i32(
            ("a2", &vec![10, 20]),
            ("b1", &vec![4, 6]),
            ("c2", &vec![70, 80]),
        );
        let batch2 =
            build_table_i32(("a2", &vec![30]), ("b1", &vec![5]), ("c2", &vec![90]));
        let schema = batch1.schema();
        let right = Arc::new(
            MemoryExec::try_new(&[vec![batch1], vec![batch2]], schema, None).unwrap(),
        );

        let on = vec![(
            Column::new_with_schema("b1", &left.schema())?,
            Column::new_with_schema("b1", &right.schema())?,
        )];

        let join = join(left, right, on, &JoinType::Inner, false)?;

        let columns = columns(&join.schema());
        assert_eq!(columns, vec!["a1", "b1", "c1", "a2", "b1", "c2"]);

        // first part
        let stream = join.execute(0, task_ctx.clone())?;
        let batches = common::collect(stream).await?;

        // expected joined records = 1 (first right batch)
        // and additional empty batch for non-joined 20-6-80
        let mut expected_batch_count = div_ceil(1, batch_size);
        if batch_size == 1 {
            expected_batch_count += 1;
        }
        assert_eq!(batches.len(), expected_batch_count);

        let expected = [
            "+----+----+----+----+----+----+",
            "| a1 | b1 | c1 | a2 | b1 | c2 |",
            "+----+----+----+----+----+----+",
            "| 1  | 4  | 7  | 10 | 4  | 70 |",
            "+----+----+----+----+----+----+",
        ];

        // Inner join output is expected to preserve both inputs order
        assert_batches_eq!(expected, &batches);

        // second part
        let stream = join.execute(1, task_ctx.clone())?;
        let batches = common::collect(stream).await?;

        // expected joined records = 2 (second right batch)
        let expected_batch_count = div_ceil(2, batch_size);
        assert_eq!(batches.len(), expected_batch_count);

        let expected = [
            "+----+----+----+----+----+----+",
            "| a1 | b1 | c1 | a2 | b1 | c2 |",
            "+----+----+----+----+----+----+",
            "| 2  | 5  | 8  | 30 | 5  | 90 |",
            "| 3  | 5  | 9  | 30 | 5  | 90 |",
            "+----+----+----+----+----+----+",
        ];

        // Inner join output is expected to preserve both inputs order
        assert_batches_eq!(expected, &batches);

        Ok(())
    }

    fn build_table_two_batches(
        a: (&str, &Vec<i32>),
        b: (&str, &Vec<i32>),
        c: (&str, &Vec<i32>),
    ) -> Arc<dyn ExecutionPlan> {
        let batch = build_table_i32(a, b, c);
        let schema = batch.schema();
        Arc::new(
            MemoryExec::try_new(&[vec![batch.clone(), batch]], schema, None).unwrap(),
        )
    }

    #[apply(batch_sizes)]
    #[tokio::test]
    async fn join_left_multi_batch(batch_size: usize) {
        let task_ctx = prepare_task_ctx(batch_size);
        let left = build_table(
            ("a1", &vec![1, 2, 3]),
            ("b1", &vec![4, 5, 7]), // 7 does not exist on the right
            ("c1", &vec![7, 8, 9]),
        );
        let right = build_table_two_batches(
            ("a2", &vec![10, 20, 30]),
            ("b1", &vec![4, 5, 6]),
            ("c2", &vec![70, 80, 90]),
        );
        let on = vec![(
            Column::new_with_schema("b1", &left.schema()).unwrap(),
            Column::new_with_schema("b1", &right.schema()).unwrap(),
        )];

        let join = join(left, right, on, &JoinType::Left, false).unwrap();

        let columns = columns(&join.schema());
        assert_eq!(columns, vec!["a1", "b1", "c1", "a2", "b1", "c2"]);

        let stream = join.execute(0, task_ctx).unwrap();
        let batches = common::collect(stream).await.unwrap();

        let expected = [
            "+----+----+----+----+----+----+",
            "| a1 | b1 | c1 | a2 | b1 | c2 |",
            "+----+----+----+----+----+----+",
            "| 1  | 4  | 7  | 10 | 4  | 70 |",
            "| 1  | 4  | 7  | 10 | 4  | 70 |",
            "| 2  | 5  | 8  | 20 | 5  | 80 |",
            "| 2  | 5  | 8  | 20 | 5  | 80 |",
            "| 3  | 7  | 9  |    |    |    |",
            "+----+----+----+----+----+----+",
        ];

        assert_batches_sorted_eq!(expected, &batches);
    }

    #[apply(batch_sizes)]
    #[tokio::test]
    async fn join_full_multi_batch(batch_size: usize) {
        let task_ctx = prepare_task_ctx(batch_size);
        let left = build_table(
            ("a1", &vec![1, 2, 3]),
            ("b1", &vec![4, 5, 7]), // 7 does not exist on the right
            ("c1", &vec![7, 8, 9]),
        );
        // create two identical batches for the right side
        let right = build_table_two_batches(
            ("a2", &vec![10, 20, 30]),
            ("b2", &vec![4, 5, 6]),
            ("c2", &vec![70, 80, 90]),
        );
        let on = vec![(
            Column::new_with_schema("b1", &left.schema()).unwrap(),
            Column::new_with_schema("b2", &right.schema()).unwrap(),
        )];

        let join = join(left, right, on, &JoinType::Full, false).unwrap();

        let columns = columns(&join.schema());
        assert_eq!(columns, vec!["a1", "b1", "c1", "a2", "b2", "c2"]);

        let stream = join.execute(0, task_ctx).unwrap();
        let batches = common::collect(stream).await.unwrap();

        let expected = [
            "+----+----+----+----+----+----+",
            "| a1 | b1 | c1 | a2 | b2 | c2 |",
            "+----+----+----+----+----+----+",
            "|    |    |    | 30 | 6  | 90 |",
            "|    |    |    | 30 | 6  | 90 |",
            "| 1  | 4  | 7  | 10 | 4  | 70 |",
            "| 1  | 4  | 7  | 10 | 4  | 70 |",
            "| 2  | 5  | 8  | 20 | 5  | 80 |",
            "| 2  | 5  | 8  | 20 | 5  | 80 |",
            "| 3  | 7  | 9  |    |    |    |",
            "+----+----+----+----+----+----+",
        ];

        assert_batches_sorted_eq!(expected, &batches);
    }

    #[apply(batch_sizes)]
    #[tokio::test]
    async fn join_left_empty_right(batch_size: usize) {
        let task_ctx = prepare_task_ctx(batch_size);
        let left = build_table(
            ("a1", &vec![1, 2, 3]),
            ("b1", &vec![4, 5, 7]),
            ("c1", &vec![7, 8, 9]),
        );
        let right = build_table_i32(("a2", &vec![]), ("b1", &vec![]), ("c2", &vec![]));
        let on = vec![(
            Column::new_with_schema("b1", &left.schema()).unwrap(),
            Column::new_with_schema("b1", &right.schema()).unwrap(),
        )];
        let schema = right.schema();
        let right = Arc::new(MemoryExec::try_new(&[vec![right]], schema, None).unwrap());
        let join = join(left, right, on, &JoinType::Left, false).unwrap();

        let columns = columns(&join.schema());
        assert_eq!(columns, vec!["a1", "b1", "c1", "a2", "b1", "c2"]);

        let stream = join.execute(0, task_ctx).unwrap();
        let batches = common::collect(stream).await.unwrap();

        let expected = [
            "+----+----+----+----+----+----+",
            "| a1 | b1 | c1 | a2 | b1 | c2 |",
            "+----+----+----+----+----+----+",
            "| 1  | 4  | 7  |    |    |    |",
            "| 2  | 5  | 8  |    |    |    |",
            "| 3  | 7  | 9  |    |    |    |",
            "+----+----+----+----+----+----+",
        ];

        assert_batches_sorted_eq!(expected, &batches);
    }

    #[apply(batch_sizes)]
    #[tokio::test]
    async fn join_full_empty_right(batch_size: usize) {
        let task_ctx = prepare_task_ctx(batch_size);
        let left = build_table(
            ("a1", &vec![1, 2, 3]),
            ("b1", &vec![4, 5, 7]),
            ("c1", &vec![7, 8, 9]),
        );
        let right = build_table_i32(("a2", &vec![]), ("b2", &vec![]), ("c2", &vec![]));
        let on = vec![(
            Column::new_with_schema("b1", &left.schema()).unwrap(),
            Column::new_with_schema("b2", &right.schema()).unwrap(),
        )];
        let schema = right.schema();
        let right = Arc::new(MemoryExec::try_new(&[vec![right]], schema, None).unwrap());
        let join = join(left, right, on, &JoinType::Full, false).unwrap();

        let columns = columns(&join.schema());
        assert_eq!(columns, vec!["a1", "b1", "c1", "a2", "b2", "c2"]);

        let stream = join.execute(0, task_ctx).unwrap();
        let batches = common::collect(stream).await.unwrap();

        let expected = [
            "+----+----+----+----+----+----+",
            "| a1 | b1 | c1 | a2 | b2 | c2 |",
            "+----+----+----+----+----+----+",
            "| 1  | 4  | 7  |    |    |    |",
            "| 2  | 5  | 8  |    |    |    |",
            "| 3  | 7  | 9  |    |    |    |",
            "+----+----+----+----+----+----+",
        ];

        assert_batches_sorted_eq!(expected, &batches);
    }

    #[apply(batch_sizes)]
    #[tokio::test]
    async fn join_left_one(batch_size: usize) -> Result<()> {
        let task_ctx = prepare_task_ctx(batch_size);
        let left = build_table(
            ("a1", &vec![1, 2, 3]),
            ("b1", &vec![4, 5, 7]), // 7 does not exist on the right
            ("c1", &vec![7, 8, 9]),
        );
        let right = build_table(
            ("a2", &vec![10, 20, 30]),
            ("b1", &vec![4, 5, 6]),
            ("c2", &vec![70, 80, 90]),
        );
        let on = vec![(
            Column::new_with_schema("b1", &left.schema())?,
            Column::new_with_schema("b1", &right.schema())?,
        )];

        let (columns, batches) = join_collect(
            left.clone(),
            right.clone(),
            on.clone(),
            &JoinType::Left,
            false,
            task_ctx,
        )
        .await?;
        assert_eq!(columns, vec!["a1", "b1", "c1", "a2", "b1", "c2"]);

        let expected = [
            "+----+----+----+----+----+----+",
            "| a1 | b1 | c1 | a2 | b1 | c2 |",
            "+----+----+----+----+----+----+",
            "| 1  | 4  | 7  | 10 | 4  | 70 |",
            "| 2  | 5  | 8  | 20 | 5  | 80 |",
            "| 3  | 7  | 9  |    |    |    |",
            "+----+----+----+----+----+----+",
        ];
        assert_batches_sorted_eq!(expected, &batches);

        Ok(())
    }

    #[apply(batch_sizes)]
    #[tokio::test]
    async fn partitioned_join_left_one(batch_size: usize) -> Result<()> {
        let task_ctx = prepare_task_ctx(batch_size);
        let left = build_table(
            ("a1", &vec![1, 2, 3]),
            ("b1", &vec![4, 5, 7]), // 7 does not exist on the right
            ("c1", &vec![7, 8, 9]),
        );
        let right = build_table(
            ("a2", &vec![10, 20, 30]),
            ("b1", &vec![4, 5, 6]),
            ("c2", &vec![70, 80, 90]),
        );
        let on = vec![(
            Column::new_with_schema("b1", &left.schema())?,
            Column::new_with_schema("b1", &right.schema())?,
        )];

        let (columns, batches) = partitioned_join_collect(
            left.clone(),
            right.clone(),
            on.clone(),
            &JoinType::Left,
            false,
            task_ctx,
        )
        .await?;
        assert_eq!(columns, vec!["a1", "b1", "c1", "a2", "b1", "c2"]);

        let expected = [
            "+----+----+----+----+----+----+",
            "| a1 | b1 | c1 | a2 | b1 | c2 |",
            "+----+----+----+----+----+----+",
            "| 1  | 4  | 7  | 10 | 4  | 70 |",
            "| 2  | 5  | 8  | 20 | 5  | 80 |",
            "| 3  | 7  | 9  |    |    |    |",
            "+----+----+----+----+----+----+",
        ];
        assert_batches_sorted_eq!(expected, &batches);

        Ok(())
    }

    fn build_semi_anti_left_table() -> Arc<dyn ExecutionPlan> {
        // just two line match
        // b1 = 10
        build_table(
            ("a1", &vec![1, 3, 5, 7, 9, 11, 13]),
            ("b1", &vec![1, 3, 5, 7, 8, 8, 10]),
            ("c1", &vec![10, 30, 50, 70, 90, 110, 130]),
        )
    }

    fn build_semi_anti_right_table() -> Arc<dyn ExecutionPlan> {
        // just two line match
        // b2 = 10
        build_table(
            ("a2", &vec![8, 12, 6, 2, 10, 4]),
            ("b2", &vec![8, 10, 6, 2, 10, 4]),
            ("c2", &vec![20, 40, 60, 80, 100, 120]),
        )
    }

    #[apply(batch_sizes)]
    #[tokio::test]
    async fn join_left_semi(batch_size: usize) -> Result<()> {
        let task_ctx = prepare_task_ctx(batch_size);
        let left = build_semi_anti_left_table();
        let right = build_semi_anti_right_table();
        // left_table left semi join right_table on left_table.b1 = right_table.b2
        let on = vec![(
            Column::new_with_schema("b1", &left.schema())?,
            Column::new_with_schema("b2", &right.schema())?,
        )];

        let join = join(left, right, on, &JoinType::LeftSemi, false)?;

        let columns = columns(&join.schema());
        assert_eq!(columns, vec!["a1", "b1", "c1"]);

        let stream = join.execute(0, task_ctx)?;
        let batches = common::collect(stream).await?;

        // ignore the order
        let expected = [
            "+----+----+-----+",
            "| a1 | b1 | c1  |",
            "+----+----+-----+",
            "| 11 | 8  | 110 |",
            "| 13 | 10 | 130 |",
            "| 9  | 8  | 90  |",
            "+----+----+-----+",
        ];
        assert_batches_sorted_eq!(expected, &batches);

        Ok(())
    }

    #[apply(batch_sizes)]
    #[tokio::test]
    async fn join_left_semi_with_filter(batch_size: usize) -> Result<()> {
        let task_ctx = prepare_task_ctx(batch_size);
        let left = build_semi_anti_left_table();
        let right = build_semi_anti_right_table();

        // left_table left semi join right_table on left_table.b1 = right_table.b2 and right_table.a2 != 10
        let on = vec![(
            Column::new_with_schema("b1", &left.schema())?,
            Column::new_with_schema("b2", &right.schema())?,
        )];

        let column_indices = vec![ColumnIndex {
            index: 0,
            side: JoinSide::Right,
        }];
        let intermediate_schema =
            Schema::new(vec![Field::new("x", DataType::Int32, true)]);

        let filter_expression = Arc::new(BinaryExpr::new(
            Arc::new(Column::new("x", 0)),
            Operator::NotEq,
            Arc::new(Literal::new(ScalarValue::Int32(Some(10)))),
        )) as Arc<dyn PhysicalExpr>;

        let filter = JoinFilter::new(
            filter_expression,
            column_indices.clone(),
            intermediate_schema.clone(),
        );

        let join = join_with_filter(
            left.clone(),
            right.clone(),
            on.clone(),
            filter,
            &JoinType::LeftSemi,
            false,
        )?;

        let columns_header = columns(&join.schema());
        assert_eq!(columns_header.clone(), vec!["a1", "b1", "c1"]);

        let stream = join.execute(0, task_ctx.clone())?;
        let batches = common::collect(stream).await?;

        let expected = [
            "+----+----+-----+",
            "| a1 | b1 | c1  |",
            "+----+----+-----+",
            "| 11 | 8  | 110 |",
            "| 13 | 10 | 130 |",
            "| 9  | 8  | 90  |",
            "+----+----+-----+",
        ];
        assert_batches_sorted_eq!(expected, &batches);

        // left_table left semi join right_table on left_table.b1 = right_table.b2 and right_table.a2 > 10
        let filter_expression = Arc::new(BinaryExpr::new(
            Arc::new(Column::new("x", 0)),
            Operator::Gt,
            Arc::new(Literal::new(ScalarValue::Int32(Some(10)))),
        )) as Arc<dyn PhysicalExpr>;
        let filter =
            JoinFilter::new(filter_expression, column_indices, intermediate_schema);

        let join = join_with_filter(left, right, on, filter, &JoinType::LeftSemi, false)?;

        let columns_header = columns(&join.schema());
        assert_eq!(columns_header, vec!["a1", "b1", "c1"]);

        let stream = join.execute(0, task_ctx)?;
        let batches = common::collect(stream).await?;

        let expected = [
            "+----+----+-----+",
            "| a1 | b1 | c1  |",
            "+----+----+-----+",
            "| 13 | 10 | 130 |",
            "+----+----+-----+",
        ];
        assert_batches_sorted_eq!(expected, &batches);

        Ok(())
    }

    #[apply(batch_sizes)]
    #[tokio::test]
    async fn join_right_semi(batch_size: usize) -> Result<()> {
        let task_ctx = prepare_task_ctx(batch_size);
        let left = build_semi_anti_left_table();
        let right = build_semi_anti_right_table();

        // left_table right semi join right_table on left_table.b1 = right_table.b2
        let on = vec![(
            Column::new_with_schema("b1", &left.schema())?,
            Column::new_with_schema("b2", &right.schema())?,
        )];

        let join = join(left, right, on, &JoinType::RightSemi, false)?;

        let columns = columns(&join.schema());
        assert_eq!(columns, vec!["a2", "b2", "c2"]);

        let stream = join.execute(0, task_ctx)?;
        let batches = common::collect(stream).await?;

        let expected = [
            "+----+----+-----+",
            "| a2 | b2 | c2  |",
            "+----+----+-----+",
            "| 8  | 8  | 20  |",
            "| 12 | 10 | 40  |",
            "| 10 | 10 | 100 |",
            "+----+----+-----+",
        ];

        // RightSemi join output is expected to preserve right input order
        assert_batches_eq!(expected, &batches);

        Ok(())
    }

    #[apply(batch_sizes)]
    #[tokio::test]
    async fn join_right_semi_with_filter(batch_size: usize) -> Result<()> {
        let task_ctx = prepare_task_ctx(batch_size);
        let left = build_semi_anti_left_table();
        let right = build_semi_anti_right_table();

        // left_table right semi join right_table on left_table.b1 = right_table.b2 on left_table.a1!=9
        let on = vec![(
            Column::new_with_schema("b1", &left.schema())?,
            Column::new_with_schema("b2", &right.schema())?,
        )];

        let column_indices = vec![ColumnIndex {
            index: 0,
            side: JoinSide::Left,
        }];
        let intermediate_schema =
            Schema::new(vec![Field::new("x", DataType::Int32, true)]);

        let filter_expression = Arc::new(BinaryExpr::new(
            Arc::new(Column::new("x", 0)),
            Operator::NotEq,
            Arc::new(Literal::new(ScalarValue::Int32(Some(9)))),
        )) as Arc<dyn PhysicalExpr>;

        let filter = JoinFilter::new(
            filter_expression,
            column_indices.clone(),
            intermediate_schema.clone(),
        );

        let join = join_with_filter(
            left.clone(),
            right.clone(),
            on.clone(),
            filter,
            &JoinType::RightSemi,
            false,
        )?;

        let columns = columns(&join.schema());
        assert_eq!(columns, vec!["a2", "b2", "c2"]);

        let stream = join.execute(0, task_ctx.clone())?;
        let batches = common::collect(stream).await?;

        let expected = [
            "+----+----+-----+",
            "| a2 | b2 | c2  |",
            "+----+----+-----+",
            "| 8  | 8  | 20  |",
            "| 12 | 10 | 40  |",
            "| 10 | 10 | 100 |",
            "+----+----+-----+",
        ];

        // RightSemi join output is expected to preserve right input order
        assert_batches_eq!(expected, &batches);

        // left_table right semi join right_table on left_table.b1 = right_table.b2 on left_table.a1!=9
        let filter_expression = Arc::new(BinaryExpr::new(
            Arc::new(Column::new("x", 0)),
            Operator::Gt,
            Arc::new(Literal::new(ScalarValue::Int32(Some(11)))),
        )) as Arc<dyn PhysicalExpr>;

        let filter =
            JoinFilter::new(filter_expression, column_indices, intermediate_schema);

        let join =
            join_with_filter(left, right, on, filter, &JoinType::RightSemi, false)?;
        let stream = join.execute(0, task_ctx)?;
        let batches = common::collect(stream).await?;

        let expected = [
            "+----+----+-----+",
            "| a2 | b2 | c2  |",
            "+----+----+-----+",
            "| 12 | 10 | 40  |",
            "| 10 | 10 | 100 |",
            "+----+----+-----+",
        ];

        // RightSemi join output is expected to preserve right input order
        assert_batches_eq!(expected, &batches);

        Ok(())
    }

    #[apply(batch_sizes)]
    #[tokio::test]
    async fn join_left_anti(batch_size: usize) -> Result<()> {
        let task_ctx = prepare_task_ctx(batch_size);
        let left = build_semi_anti_left_table();
        let right = build_semi_anti_right_table();
        // left_table left anti join right_table on left_table.b1 = right_table.b2
        let on = vec![(
            Column::new_with_schema("b1", &left.schema())?,
            Column::new_with_schema("b2", &right.schema())?,
        )];

        let join = join(left, right, on, &JoinType::LeftAnti, false)?;

        let columns = columns(&join.schema());
        assert_eq!(columns, vec!["a1", "b1", "c1"]);

        let stream = join.execute(0, task_ctx)?;
        let batches = common::collect(stream).await?;

        let expected = [
            "+----+----+----+",
            "| a1 | b1 | c1 |",
            "+----+----+----+",
            "| 1  | 1  | 10 |",
            "| 3  | 3  | 30 |",
            "| 5  | 5  | 50 |",
            "| 7  | 7  | 70 |",
            "+----+----+----+",
        ];
        assert_batches_sorted_eq!(expected, &batches);
        Ok(())
    }

    #[apply(batch_sizes)]
    #[tokio::test]
    async fn join_left_anti_with_filter(batch_size: usize) -> Result<()> {
        let task_ctx = prepare_task_ctx(batch_size);
        let left = build_semi_anti_left_table();
        let right = build_semi_anti_right_table();
        // left_table left anti join right_table on left_table.b1 = right_table.b2 and right_table.a2!=8
        let on = vec![(
            Column::new_with_schema("b1", &left.schema())?,
            Column::new_with_schema("b2", &right.schema())?,
        )];

        let column_indices = vec![ColumnIndex {
            index: 0,
            side: JoinSide::Right,
        }];
        let intermediate_schema =
            Schema::new(vec![Field::new("x", DataType::Int32, true)]);
        let filter_expression = Arc::new(BinaryExpr::new(
            Arc::new(Column::new("x", 0)),
            Operator::NotEq,
            Arc::new(Literal::new(ScalarValue::Int32(Some(8)))),
        )) as Arc<dyn PhysicalExpr>;

        let filter = JoinFilter::new(
            filter_expression,
            column_indices.clone(),
            intermediate_schema.clone(),
        );

        let join = join_with_filter(
            left.clone(),
            right.clone(),
            on.clone(),
            filter,
            &JoinType::LeftAnti,
            false,
        )?;

        let columns_header = columns(&join.schema());
        assert_eq!(columns_header, vec!["a1", "b1", "c1"]);

        let stream = join.execute(0, task_ctx.clone())?;
        let batches = common::collect(stream).await?;

        let expected = [
            "+----+----+-----+",
            "| a1 | b1 | c1  |",
            "+----+----+-----+",
            "| 1  | 1  | 10  |",
            "| 11 | 8  | 110 |",
            "| 3  | 3  | 30  |",
            "| 5  | 5  | 50  |",
            "| 7  | 7  | 70  |",
            "| 9  | 8  | 90  |",
            "+----+----+-----+",
        ];
        assert_batches_sorted_eq!(expected, &batches);

        // left_table left anti join right_table on left_table.b1 = right_table.b2 and right_table.a2 != 13
        let filter_expression = Arc::new(BinaryExpr::new(
            Arc::new(Column::new("x", 0)),
            Operator::NotEq,
            Arc::new(Literal::new(ScalarValue::Int32(Some(8)))),
        )) as Arc<dyn PhysicalExpr>;

        let filter =
            JoinFilter::new(filter_expression, column_indices, intermediate_schema);

        let join = join_with_filter(left, right, on, filter, &JoinType::LeftAnti, false)?;

        let columns_header = columns(&join.schema());
        assert_eq!(columns_header, vec!["a1", "b1", "c1"]);

        let stream = join.execute(0, task_ctx)?;
        let batches = common::collect(stream).await?;

        let expected = [
            "+----+----+-----+",
            "| a1 | b1 | c1  |",
            "+----+----+-----+",
            "| 1  | 1  | 10  |",
            "| 11 | 8  | 110 |",
            "| 3  | 3  | 30  |",
            "| 5  | 5  | 50  |",
            "| 7  | 7  | 70  |",
            "| 9  | 8  | 90  |",
            "+----+----+-----+",
        ];
        assert_batches_sorted_eq!(expected, &batches);

        Ok(())
    }

    #[apply(batch_sizes)]
    #[tokio::test]
    async fn join_right_anti(batch_size: usize) -> Result<()> {
        let task_ctx = prepare_task_ctx(batch_size);
        let left = build_semi_anti_left_table();
        let right = build_semi_anti_right_table();
        let on = vec![(
            Column::new_with_schema("b1", &left.schema())?,
            Column::new_with_schema("b2", &right.schema())?,
        )];

        let join = join(left, right, on, &JoinType::RightAnti, false)?;

        let columns = columns(&join.schema());
        assert_eq!(columns, vec!["a2", "b2", "c2"]);

        let stream = join.execute(0, task_ctx)?;
        let batches = common::collect(stream).await?;

        let expected = [
            "+----+----+-----+",
            "| a2 | b2 | c2  |",
            "+----+----+-----+",
            "| 6  | 6  | 60  |",
            "| 2  | 2  | 80  |",
            "| 4  | 4  | 120 |",
            "+----+----+-----+",
        ];

        // RightAnti join output is expected to preserve right input order
        assert_batches_eq!(expected, &batches);
        Ok(())
    }

    #[apply(batch_sizes)]
    #[tokio::test]
    async fn join_right_anti_with_filter(batch_size: usize) -> Result<()> {
        let task_ctx = prepare_task_ctx(batch_size);
        let left = build_semi_anti_left_table();
        let right = build_semi_anti_right_table();
        // left_table right anti join right_table on left_table.b1 = right_table.b2 and left_table.a1!=13
        let on = vec![(
            Column::new_with_schema("b1", &left.schema())?,
            Column::new_with_schema("b2", &right.schema())?,
        )];

        let column_indices = vec![ColumnIndex {
            index: 0,
            side: JoinSide::Left,
        }];
        let intermediate_schema =
            Schema::new(vec![Field::new("x", DataType::Int32, true)]);

        let filter_expression = Arc::new(BinaryExpr::new(
            Arc::new(Column::new("x", 0)),
            Operator::NotEq,
            Arc::new(Literal::new(ScalarValue::Int32(Some(13)))),
        )) as Arc<dyn PhysicalExpr>;

        let filter = JoinFilter::new(
            filter_expression,
            column_indices,
            intermediate_schema.clone(),
        );

        let join = join_with_filter(
            left.clone(),
            right.clone(),
            on.clone(),
            filter,
            &JoinType::RightAnti,
            false,
        )?;

        let columns_header = columns(&join.schema());
        assert_eq!(columns_header, vec!["a2", "b2", "c2"]);

        let stream = join.execute(0, task_ctx.clone())?;
        let batches = common::collect(stream).await?;

        let expected = [
            "+----+----+-----+",
            "| a2 | b2 | c2  |",
            "+----+----+-----+",
            "| 12 | 10 | 40  |",
            "| 6  | 6  | 60  |",
            "| 2  | 2  | 80  |",
            "| 10 | 10 | 100 |",
            "| 4  | 4  | 120 |",
            "+----+----+-----+",
        ];

        // RightAnti join output is expected to preserve right input order
        assert_batches_eq!(expected, &batches);

        // left_table right anti join right_table on left_table.b1 = right_table.b2 and right_table.b2!=8
        let column_indices = vec![ColumnIndex {
            index: 1,
            side: JoinSide::Right,
        }];
        let filter_expression = Arc::new(BinaryExpr::new(
            Arc::new(Column::new("x", 0)),
            Operator::NotEq,
            Arc::new(Literal::new(ScalarValue::Int32(Some(8)))),
        )) as Arc<dyn PhysicalExpr>;

        let filter =
            JoinFilter::new(filter_expression, column_indices, intermediate_schema);

        let join =
            join_with_filter(left, right, on, filter, &JoinType::RightAnti, false)?;

        let columns_header = columns(&join.schema());
        assert_eq!(columns_header, vec!["a2", "b2", "c2"]);

        let stream = join.execute(0, task_ctx)?;
        let batches = common::collect(stream).await?;

        let expected = [
            "+----+----+-----+",
            "| a2 | b2 | c2  |",
            "+----+----+-----+",
            "| 8  | 8  | 20  |",
            "| 6  | 6  | 60  |",
            "| 2  | 2  | 80  |",
            "| 4  | 4  | 120 |",
            "+----+----+-----+",
        ];

        // RightAnti join output is expected to preserve right input order
        assert_batches_eq!(expected, &batches);

        Ok(())
    }

    #[apply(batch_sizes)]
    #[tokio::test]
    async fn join_right_one(batch_size: usize) -> Result<()> {
        let task_ctx = prepare_task_ctx(batch_size);
        let left = build_table(
            ("a1", &vec![1, 2, 3]),
            ("b1", &vec![4, 5, 7]),
            ("c1", &vec![7, 8, 9]),
        );
        let right = build_table(
            ("a2", &vec![10, 20, 30]),
            ("b1", &vec![4, 5, 6]), // 6 does not exist on the left
            ("c2", &vec![70, 80, 90]),
        );
        let on = vec![(
            Column::new_with_schema("b1", &left.schema())?,
            Column::new_with_schema("b1", &right.schema())?,
        )];

        let (columns, batches) =
            join_collect(left, right, on, &JoinType::Right, false, task_ctx).await?;

        assert_eq!(columns, vec!["a1", "b1", "c1", "a2", "b1", "c2"]);

        let expected = [
            "+----+----+----+----+----+----+",
            "| a1 | b1 | c1 | a2 | b1 | c2 |",
            "+----+----+----+----+----+----+",
            "|    |    |    | 30 | 6  | 90 |",
            "| 1  | 4  | 7  | 10 | 4  | 70 |",
            "| 2  | 5  | 8  | 20 | 5  | 80 |",
            "+----+----+----+----+----+----+",
        ];

        assert_batches_sorted_eq!(expected, &batches);

        Ok(())
    }

    #[apply(batch_sizes)]
    #[tokio::test]
    async fn partitioned_join_right_one(batch_size: usize) -> Result<()> {
        let task_ctx = prepare_task_ctx(batch_size);
        let left = build_table(
            ("a1", &vec![1, 2, 3]),
            ("b1", &vec![4, 5, 7]),
            ("c1", &vec![7, 8, 9]),
        );
        let right = build_table(
            ("a2", &vec![10, 20, 30]),
            ("b1", &vec![4, 5, 6]), // 6 does not exist on the left
            ("c2", &vec![70, 80, 90]),
        );
        let on = vec![(
            Column::new_with_schema("b1", &left.schema())?,
            Column::new_with_schema("b1", &right.schema())?,
        )];

        let (columns, batches) =
            partitioned_join_collect(left, right, on, &JoinType::Right, false, task_ctx)
                .await?;

        assert_eq!(columns, vec!["a1", "b1", "c1", "a2", "b1", "c2"]);

        let expected = [
            "+----+----+----+----+----+----+",
            "| a1 | b1 | c1 | a2 | b1 | c2 |",
            "+----+----+----+----+----+----+",
            "|    |    |    | 30 | 6  | 90 |",
            "| 1  | 4  | 7  | 10 | 4  | 70 |",
            "| 2  | 5  | 8  | 20 | 5  | 80 |",
            "+----+----+----+----+----+----+",
        ];

        assert_batches_sorted_eq!(expected, &batches);

        Ok(())
    }

    #[apply(batch_sizes)]
    #[tokio::test]
    async fn join_full_one(batch_size: usize) -> Result<()> {
        let task_ctx = prepare_task_ctx(batch_size);
        let left = build_table(
            ("a1", &vec![1, 2, 3]),
            ("b1", &vec![4, 5, 7]), // 7 does not exist on the right
            ("c1", &vec![7, 8, 9]),
        );
        let right = build_table(
            ("a2", &vec![10, 20, 30]),
            ("b2", &vec![4, 5, 6]),
            ("c2", &vec![70, 80, 90]),
        );
        let on = vec![(
            Column::new_with_schema("b1", &left.schema()).unwrap(),
            Column::new_with_schema("b2", &right.schema()).unwrap(),
        )];

        let join = join(left, right, on, &JoinType::Full, false)?;

        let columns = columns(&join.schema());
        assert_eq!(columns, vec!["a1", "b1", "c1", "a2", "b2", "c2"]);

        let stream = join.execute(0, task_ctx)?;
        let batches = common::collect(stream).await?;

        let expected = [
            "+----+----+----+----+----+----+",
            "| a1 | b1 | c1 | a2 | b2 | c2 |",
            "+----+----+----+----+----+----+",
            "|    |    |    | 30 | 6  | 90 |",
            "| 1  | 4  | 7  | 10 | 4  | 70 |",
            "| 2  | 5  | 8  | 20 | 5  | 80 |",
            "| 3  | 7  | 9  |    |    |    |",
            "+----+----+----+----+----+----+",
        ];
        assert_batches_sorted_eq!(expected, &batches);

        Ok(())
    }

    #[test]
    fn join_with_hash_collision() -> Result<()> {
        let mut hashmap_left = RawTable::with_capacity(2);
        let left = build_table_i32(
            ("a", &vec![10, 20]),
            ("x", &vec![100, 200]),
            ("y", &vec![200, 300]),
        );

        let random_state = RandomState::with_seeds(0, 0, 0, 0);
        let hashes_buff = &mut vec![0; left.num_rows()];
        let hashes =
            create_hashes(&[left.columns()[0].clone()], &random_state, hashes_buff)?;

        // Create hash collisions (same hashes)
        hashmap_left.insert(hashes[0], (hashes[0], 1), |(h, _)| *h);
        hashmap_left.insert(hashes[1], (hashes[1], 1), |(h, _)| *h);

        let next = vec![2, 0];

        let right = build_table_i32(
            ("a", &vec![10, 20]),
            ("b", &vec![0, 0]),
            ("c", &vec![30, 40]),
        );

        let join_hash_map = JoinHashMap::new(hashmap_left, next);

        let (l, r) = build_equal_condition_join_indices(
            &join_hash_map,
            &left,
            &right,
            &[Column::new("a", 0)],
            &[Column::new("a", 0)],
            &random_state,
            false,
            &mut vec![0; right.num_rows()],
            None,
            JoinSide::Left,
            None,
<<<<<<< HEAD
            64,
            &mut HashJoinOutputState::default(),
=======
            false,
>>>>>>> 819d3577
        )?;

        let mut left_ids = UInt64Builder::with_capacity(0);
        left_ids.append_value(0);
        left_ids.append_value(1);

        let mut right_ids = UInt32Builder::with_capacity(0);
        right_ids.append_value(0);
        right_ids.append_value(1);

        assert_eq!(left_ids.finish(), l);

        assert_eq!(right_ids.finish(), r);

        Ok(())
    }

    #[tokio::test]
    async fn join_with_duplicated_column_names() -> Result<()> {
        let task_ctx = Arc::new(TaskContext::default());
        let left = build_table(
            ("a", &vec![1, 2, 3]),
            ("b", &vec![4, 5, 7]),
            ("c", &vec![7, 8, 9]),
        );
        let right = build_table(
            ("a", &vec![10, 20, 30]),
            ("b", &vec![1, 2, 7]),
            ("c", &vec![70, 80, 90]),
        );
        let on = vec![(
            // join on a=b so there are duplicate column names on unjoined columns
            Column::new_with_schema("a", &left.schema()).unwrap(),
            Column::new_with_schema("b", &right.schema()).unwrap(),
        )];

        let join = join(left, right, on, &JoinType::Inner, false)?;

        let columns = columns(&join.schema());
        assert_eq!(columns, vec!["a", "b", "c", "a", "b", "c"]);

        let stream = join.execute(0, task_ctx)?;
        let batches = common::collect(stream).await?;

        let expected = [
            "+---+---+---+----+---+----+",
            "| a | b | c | a  | b | c  |",
            "+---+---+---+----+---+----+",
            "| 1 | 4 | 7 | 10 | 1 | 70 |",
            "| 2 | 5 | 8 | 20 | 2 | 80 |",
            "+---+---+---+----+---+----+",
        ];
        assert_batches_sorted_eq!(expected, &batches);

        Ok(())
    }

    fn prepare_join_filter() -> JoinFilter {
        let column_indices = vec![
            ColumnIndex {
                index: 2,
                side: JoinSide::Left,
            },
            ColumnIndex {
                index: 2,
                side: JoinSide::Right,
            },
        ];
        let intermediate_schema = Schema::new(vec![
            Field::new("c", DataType::Int32, true),
            Field::new("c", DataType::Int32, true),
        ]);
        let filter_expression = Arc::new(BinaryExpr::new(
            Arc::new(Column::new("c", 0)),
            Operator::Gt,
            Arc::new(Column::new("c", 1)),
        )) as Arc<dyn PhysicalExpr>;

        JoinFilter::new(filter_expression, column_indices, intermediate_schema)
    }

    #[apply(batch_sizes)]
    #[tokio::test]
    async fn join_inner_with_filter(batch_size: usize) -> Result<()> {
        let task_ctx = prepare_task_ctx(batch_size);
        let left = build_table(
            ("a", &vec![0, 1, 2, 2]),
            ("b", &vec![4, 5, 7, 8]),
            ("c", &vec![7, 8, 9, 1]),
        );
        let right = build_table(
            ("a", &vec![10, 20, 30, 40]),
            ("b", &vec![2, 2, 3, 4]),
            ("c", &vec![7, 5, 6, 4]),
        );
        let on = vec![(
            Column::new_with_schema("a", &left.schema()).unwrap(),
            Column::new_with_schema("b", &right.schema()).unwrap(),
        )];
        let filter = prepare_join_filter();

        let join = join_with_filter(left, right, on, filter, &JoinType::Inner, false)?;

        let columns = columns(&join.schema());
        assert_eq!(columns, vec!["a", "b", "c", "a", "b", "c"]);

        let stream = join.execute(0, task_ctx)?;
        let batches = common::collect(stream).await?;

        let expected = [
            "+---+---+---+----+---+---+",
            "| a | b | c | a  | b | c |",
            "+---+---+---+----+---+---+",
            "| 2 | 7 | 9 | 10 | 2 | 7 |",
            "| 2 | 7 | 9 | 20 | 2 | 5 |",
            "+---+---+---+----+---+---+",
        ];
        assert_batches_sorted_eq!(expected, &batches);

        Ok(())
    }

    #[apply(batch_sizes)]
    #[tokio::test]
    async fn join_left_with_filter(batch_size: usize) -> Result<()> {
        let task_ctx = prepare_task_ctx(batch_size);
        let left = build_table(
            ("a", &vec![0, 1, 2, 2]),
            ("b", &vec![4, 5, 7, 8]),
            ("c", &vec![7, 8, 9, 1]),
        );
        let right = build_table(
            ("a", &vec![10, 20, 30, 40]),
            ("b", &vec![2, 2, 3, 4]),
            ("c", &vec![7, 5, 6, 4]),
        );
        let on = vec![(
            Column::new_with_schema("a", &left.schema()).unwrap(),
            Column::new_with_schema("b", &right.schema()).unwrap(),
        )];
        let filter = prepare_join_filter();

        let join = join_with_filter(left, right, on, filter, &JoinType::Left, false)?;

        let columns = columns(&join.schema());
        assert_eq!(columns, vec!["a", "b", "c", "a", "b", "c"]);

        let stream = join.execute(0, task_ctx)?;
        let batches = common::collect(stream).await?;

        let expected = [
            "+---+---+---+----+---+---+",
            "| a | b | c | a  | b | c |",
            "+---+---+---+----+---+---+",
            "| 0 | 4 | 7 |    |   |   |",
            "| 1 | 5 | 8 |    |   |   |",
            "| 2 | 7 | 9 | 10 | 2 | 7 |",
            "| 2 | 7 | 9 | 20 | 2 | 5 |",
            "| 2 | 8 | 1 |    |   |   |",
            "+---+---+---+----+---+---+",
        ];
        assert_batches_sorted_eq!(expected, &batches);

        Ok(())
    }

    #[apply(batch_sizes)]
    #[tokio::test]
    async fn join_right_with_filter(batch_size: usize) -> Result<()> {
        let task_ctx = prepare_task_ctx(batch_size);
        let left = build_table(
            ("a", &vec![0, 1, 2, 2]),
            ("b", &vec![4, 5, 7, 8]),
            ("c", &vec![7, 8, 9, 1]),
        );
        let right = build_table(
            ("a", &vec![10, 20, 30, 40]),
            ("b", &vec![2, 2, 3, 4]),
            ("c", &vec![7, 5, 6, 4]),
        );
        let on = vec![(
            Column::new_with_schema("a", &left.schema()).unwrap(),
            Column::new_with_schema("b", &right.schema()).unwrap(),
        )];
        let filter = prepare_join_filter();

        let join = join_with_filter(left, right, on, filter, &JoinType::Right, false)?;

        let columns = columns(&join.schema());
        assert_eq!(columns, vec!["a", "b", "c", "a", "b", "c"]);

        let stream = join.execute(0, task_ctx)?;
        let batches = common::collect(stream).await?;

        let expected = [
            "+---+---+---+----+---+---+",
            "| a | b | c | a  | b | c |",
            "+---+---+---+----+---+---+",
            "|   |   |   | 30 | 3 | 6 |",
            "|   |   |   | 40 | 4 | 4 |",
            "| 2 | 7 | 9 | 10 | 2 | 7 |",
            "| 2 | 7 | 9 | 20 | 2 | 5 |",
            "+---+---+---+----+---+---+",
        ];
        assert_batches_sorted_eq!(expected, &batches);

        Ok(())
    }

    #[apply(batch_sizes)]
    #[tokio::test]
    async fn join_full_with_filter(batch_size: usize) -> Result<()> {
        let task_ctx = prepare_task_ctx(batch_size);
        let left = build_table(
            ("a", &vec![0, 1, 2, 2]),
            ("b", &vec![4, 5, 7, 8]),
            ("c", &vec![7, 8, 9, 1]),
        );
        let right = build_table(
            ("a", &vec![10, 20, 30, 40]),
            ("b", &vec![2, 2, 3, 4]),
            ("c", &vec![7, 5, 6, 4]),
        );
        let on = vec![(
            Column::new_with_schema("a", &left.schema()).unwrap(),
            Column::new_with_schema("b", &right.schema()).unwrap(),
        )];
        let filter = prepare_join_filter();

        let join = join_with_filter(left, right, on, filter, &JoinType::Full, false)?;

        let columns = columns(&join.schema());
        assert_eq!(columns, vec!["a", "b", "c", "a", "b", "c"]);

        let stream = join.execute(0, task_ctx)?;
        let batches = common::collect(stream).await?;

        let expected = [
            "+---+---+---+----+---+---+",
            "| a | b | c | a  | b | c |",
            "+---+---+---+----+---+---+",
            "|   |   |   | 30 | 3 | 6 |",
            "|   |   |   | 40 | 4 | 4 |",
            "| 2 | 7 | 9 | 10 | 2 | 7 |",
            "| 2 | 7 | 9 | 20 | 2 | 5 |",
            "| 0 | 4 | 7 |    |   |   |",
            "| 1 | 5 | 8 |    |   |   |",
            "| 2 | 8 | 1 |    |   |   |",
            "+---+---+---+----+---+---+",
        ];
        assert_batches_sorted_eq!(expected, &batches);

        Ok(())
    }

    #[tokio::test]
    async fn join_date32() -> Result<()> {
        let schema = Arc::new(Schema::new(vec![
            Field::new("date", DataType::Date32, false),
            Field::new("n", DataType::Int32, false),
        ]));

        let dates: ArrayRef = Arc::new(Date32Array::from(vec![19107, 19108, 19109]));
        let n: ArrayRef = Arc::new(Int32Array::from(vec![1, 2, 3]));
        let batch = RecordBatch::try_new(schema.clone(), vec![dates, n])?;
        let left =
            Arc::new(MemoryExec::try_new(&[vec![batch]], schema.clone(), None).unwrap());

        let dates: ArrayRef = Arc::new(Date32Array::from(vec![19108, 19108, 19109]));
        let n: ArrayRef = Arc::new(Int32Array::from(vec![4, 5, 6]));
        let batch = RecordBatch::try_new(schema.clone(), vec![dates, n])?;
        let right = Arc::new(MemoryExec::try_new(&[vec![batch]], schema, None).unwrap());

        let on = vec![(
            Column::new_with_schema("date", &left.schema()).unwrap(),
            Column::new_with_schema("date", &right.schema()).unwrap(),
        )];

        let join = join(left, right, on, &JoinType::Inner, false)?;

        let task_ctx = Arc::new(TaskContext::default());
        let stream = join.execute(0, task_ctx)?;
        let batches = common::collect(stream).await?;

        let expected = [
            "+------------+---+------------+---+",
            "| date       | n | date       | n |",
            "+------------+---+------------+---+",
            "| 2022-04-26 | 2 | 2022-04-26 | 4 |",
            "| 2022-04-26 | 2 | 2022-04-26 | 5 |",
            "| 2022-04-27 | 3 | 2022-04-27 | 6 |",
            "+------------+---+------------+---+",
        ];
        assert_batches_sorted_eq!(expected, &batches);

        Ok(())
    }

    #[tokio::test]
    async fn join_with_error_right() {
        let left = build_table(
            ("a1", &vec![1, 2, 3]),
            ("b1", &vec![4, 5, 7]),
            ("c1", &vec![7, 8, 9]),
        );

        // right input stream returns one good batch and then one error.
        // The error should be returned.
        let err = exec_err!("bad data error");
        let right = build_table_i32(("a2", &vec![]), ("b1", &vec![]), ("c2", &vec![]));

        let on = vec![(
            Column::new_with_schema("b1", &left.schema()).unwrap(),
            Column::new_with_schema("b1", &right.schema()).unwrap(),
        )];
        let schema = right.schema();
        let right = build_table_i32(("a2", &vec![]), ("b1", &vec![]), ("c2", &vec![]));
        let right_input = Arc::new(MockExec::new(vec![Ok(right), err], schema));

        let join_types = vec![
            JoinType::Inner,
            JoinType::Left,
            JoinType::Right,
            JoinType::Full,
            JoinType::LeftSemi,
            JoinType::LeftAnti,
            JoinType::RightSemi,
            JoinType::RightAnti,
        ];

        for join_type in join_types {
            let join = join(
                left.clone(),
                right_input.clone(),
                on.clone(),
                &join_type,
                false,
            )
            .unwrap();
            let task_ctx = Arc::new(TaskContext::default());

            let stream = join.execute(0, task_ctx).unwrap();

            // Expect that an error is returned
            let result_string = crate::common::collect(stream)
                .await
                .unwrap_err()
                .to_string();
            assert!(
                result_string.contains("bad data error"),
                "actual: {result_string}"
            );
        }
    }

    #[tokio::test]
    async fn join_splitted_batch() {
        let left = build_table(
            ("a1", &vec![1, 2, 3, 4]),
            ("b1", &vec![1, 1, 1, 1]),
            ("c1", &vec![0, 0, 0, 0]),
        );
        let right = build_table(
            ("a2", &vec![10, 20, 30, 40, 50]),
            ("b2", &vec![1, 1, 1, 1, 1]),
            ("c2", &vec![0, 0, 0, 0, 0]),
        );
        let on = vec![(
            Column::new_with_schema("b1", &left.schema()).unwrap(),
            Column::new_with_schema("b2", &right.schema()).unwrap(),
        )];

        let join_types = vec![
            JoinType::Inner,
            JoinType::Left,
            JoinType::Right,
            JoinType::Full,
            JoinType::RightSemi,
            JoinType::RightAnti,
            JoinType::LeftSemi,
            JoinType::LeftAnti,
        ];
        let expected_resultset_records = 20;
        let common_result = [
            "+----+----+----+----+----+----+",
            "| a1 | b1 | c1 | a2 | b2 | c2 |",
            "+----+----+----+----+----+----+",
            "| 4  | 1  | 0  | 10 | 1  | 0  |",
            "| 3  | 1  | 0  | 10 | 1  | 0  |",
            "| 2  | 1  | 0  | 10 | 1  | 0  |",
            "| 1  | 1  | 0  | 10 | 1  | 0  |",
            "| 4  | 1  | 0  | 20 | 1  | 0  |",
            "| 3  | 1  | 0  | 20 | 1  | 0  |",
            "| 2  | 1  | 0  | 20 | 1  | 0  |",
            "| 1  | 1  | 0  | 20 | 1  | 0  |",
            "| 4  | 1  | 0  | 30 | 1  | 0  |",
            "| 3  | 1  | 0  | 30 | 1  | 0  |",
            "| 2  | 1  | 0  | 30 | 1  | 0  |",
            "| 1  | 1  | 0  | 30 | 1  | 0  |",
            "| 4  | 1  | 0  | 40 | 1  | 0  |",
            "| 3  | 1  | 0  | 40 | 1  | 0  |",
            "| 2  | 1  | 0  | 40 | 1  | 0  |",
            "| 1  | 1  | 0  | 40 | 1  | 0  |",
            "| 4  | 1  | 0  | 50 | 1  | 0  |",
            "| 3  | 1  | 0  | 50 | 1  | 0  |",
            "| 2  | 1  | 0  | 50 | 1  | 0  |",
            "| 1  | 1  | 0  | 50 | 1  | 0  |",
            "+----+----+----+----+----+----+",
        ];
        let left_batch = [
            "+----+----+----+",
            "| a1 | b1 | c1 |",
            "+----+----+----+",
            "| 1  | 1  | 0  |",
            "| 2  | 1  | 0  |",
            "| 3  | 1  | 0  |",
            "| 4  | 1  | 0  |",
            "+----+----+----+",
        ];
        let right_batch = [
            "+----+----+----+",
            "| a2 | b2 | c2 |",
            "+----+----+----+",
            "| 10 | 1  | 0  |",
            "| 20 | 1  | 0  |",
            "| 30 | 1  | 0  |",
            "| 40 | 1  | 0  |",
            "| 50 | 1  | 0  |",
            "+----+----+----+",
        ];
        let right_empty = [
            "+----+----+----+",
            "| a2 | b2 | c2 |",
            "+----+----+----+",
            "+----+----+----+",
        ];
        let left_empty = [
            "+----+----+----+",
            "| a1 | b1 | c1 |",
            "+----+----+----+",
            "+----+----+----+",
        ];

        // validation of partial join results output for different batch_size setting
        for join_type in join_types {
            for batch_size in (1..21).rev() {
                let task_ctx = prepare_task_ctx(batch_size);

                let join =
                    join(left.clone(), right.clone(), on.clone(), &join_type, false)
                        .unwrap();

                let stream = join.execute(0, task_ctx).unwrap();
                let batches = common::collect(stream).await.unwrap();

                // For inner/right join expected batch count equals dev_ceil result,
                // as there is no need to append non-joined build side data.
                // For other join types it'll be div_ceil + 1 -- for additional batch
                // containing not visited build side rows (empty in this test case).
                let expected_batch_count = match join_type {
                    JoinType::Inner
                    | JoinType::Right
                    | JoinType::RightSemi
                    | JoinType::RightAnti => {
                        (expected_resultset_records + batch_size - 1) / batch_size
                    }
                    _ => (expected_resultset_records + batch_size - 1) / batch_size + 1,
                };
                assert_eq!(
                    batches.len(),
                    expected_batch_count,
                    "expected {} output batches for {} join with batch_size = {}",
                    expected_batch_count,
                    join_type,
                    batch_size
                );

                let expected = match join_type {
                    JoinType::RightSemi => right_batch.to_vec(),
                    JoinType::RightAnti => right_empty.to_vec(),
                    JoinType::LeftSemi => left_batch.to_vec(),
                    JoinType::LeftAnti => left_empty.to_vec(),
                    _ => common_result.to_vec(),
                };
                assert_batches_eq!(expected, &batches);
            }
        }
    }

    #[tokio::test]
    async fn single_partition_join_overallocation() -> Result<()> {
        let left = build_table(
            ("a1", &vec![1, 2, 3, 4, 5, 6, 7, 8, 9, 0]),
            ("b1", &vec![1, 2, 3, 4, 5, 6, 7, 8, 9, 0]),
            ("c1", &vec![1, 2, 3, 4, 5, 6, 7, 8, 9, 0]),
        );
        let right = build_table(
            ("a2", &vec![10, 11]),
            ("b2", &vec![12, 13]),
            ("c2", &vec![14, 15]),
        );
        let on = vec![(
            Column::new_with_schema("a1", &left.schema()).unwrap(),
            Column::new_with_schema("b2", &right.schema()).unwrap(),
        )];

        let join_types = vec![
            JoinType::Inner,
            JoinType::Left,
            JoinType::Right,
            JoinType::Full,
            JoinType::LeftSemi,
            JoinType::LeftAnti,
            JoinType::RightSemi,
            JoinType::RightAnti,
        ];

        for join_type in join_types {
            let runtime_config = RuntimeConfig::new().with_memory_limit(100, 1.0);
            let runtime = Arc::new(RuntimeEnv::new(runtime_config)?);
            let task_ctx = TaskContext::default().with_runtime(runtime);
            let task_ctx = Arc::new(task_ctx);

            let join = join(left.clone(), right.clone(), on.clone(), &join_type, false)?;

            let stream = join.execute(0, task_ctx)?;
            let err = common::collect(stream).await.unwrap_err();

            assert_contains!(
                err.to_string(),
                "External error: Resources exhausted: Failed to allocate additional"
            );

            // Asserting that operator-level reservation attempting to overallocate
            assert_contains!(err.to_string(), "HashJoinInput");
        }

        Ok(())
    }

    #[tokio::test]
    async fn partitioned_join_overallocation() -> Result<()> {
        // Prepare partitioned inputs for HashJoinExec
        // No need to adjust partitioning, as execution should fail with `Resources exhausted` error
        let left_batch = build_table_i32(
            ("a1", &vec![1, 2, 3, 4, 5, 6, 7, 8, 9, 0]),
            ("b1", &vec![1, 2, 3, 4, 5, 6, 7, 8, 9, 0]),
            ("c1", &vec![1, 2, 3, 4, 5, 6, 7, 8, 9, 0]),
        );
        let left = Arc::new(
            MemoryExec::try_new(
                &[vec![left_batch.clone()], vec![left_batch.clone()]],
                left_batch.schema(),
                None,
            )
            .unwrap(),
        );
        let right_batch = build_table_i32(
            ("a2", &vec![10, 11]),
            ("b2", &vec![12, 13]),
            ("c2", &vec![14, 15]),
        );
        let right = Arc::new(
            MemoryExec::try_new(
                &[vec![right_batch.clone()], vec![right_batch.clone()]],
                right_batch.schema(),
                None,
            )
            .unwrap(),
        );
        let on = vec![(
            Column::new_with_schema("b1", &left_batch.schema())?,
            Column::new_with_schema("b2", &right_batch.schema())?,
        )];

        let join_types = vec![
            JoinType::Inner,
            JoinType::Left,
            JoinType::Right,
            JoinType::Full,
            JoinType::LeftSemi,
            JoinType::LeftAnti,
            JoinType::RightSemi,
            JoinType::RightAnti,
        ];

        for join_type in join_types {
            let runtime_config = RuntimeConfig::new().with_memory_limit(100, 1.0);
            let runtime = Arc::new(RuntimeEnv::new(runtime_config)?);
            let session_config = SessionConfig::default().with_batch_size(50);
            let task_ctx = TaskContext::default()
                .with_session_config(session_config)
                .with_runtime(runtime);
            let task_ctx = Arc::new(task_ctx);

            let join = HashJoinExec::try_new(
                left.clone(),
                right.clone(),
                on.clone(),
                None,
                &join_type,
                PartitionMode::Partitioned,
                false,
            )?;

            let stream = join.execute(1, task_ctx)?;
            let err = common::collect(stream).await.unwrap_err();

            assert_contains!(
                err.to_string(),
                "External error: Resources exhausted: Failed to allocate additional"
            );

            // Asserting that stream-level reservation attempting to overallocate
            assert_contains!(err.to_string(), "HashJoinInput[1]");
        }

        Ok(())
    }

    /// Returns the column names on the schema
    fn columns(schema: &Schema) -> Vec<String> {
        schema.fields().iter().map(|f| f.name().clone()).collect()
    }
}<|MERGE_RESOLUTION|>--- conflicted
+++ resolved
@@ -19,7 +19,6 @@
 
 use std::fmt;
 use std::mem::size_of;
-use std::ops::Range;
 use std::sync::Arc;
 use std::task::Poll;
 use std::{any::Any, usize, vec};
@@ -666,14 +665,9 @@
             join_metrics,
             null_equals_null: self.null_equals_null,
             reservation,
-<<<<<<< HEAD
-            batch_size,
-            probe_batch: None,
-            output_state: HashJoinOutputState::default(),
-=======
             state: HashJoinStreamState::WaitBuildSide,
             build_side: BuildSide::Initial(BuildSideInitialState { left_fut }),
->>>>>>> 819d3577
+            batch_size,
         }))
     }
 
@@ -836,96 +830,6 @@
     Ok(())
 }
 
-<<<<<<< HEAD
-// State for storing left/right side indices used for partial batch output
-// & producing ranges for adjusting indices
-#[derive(Debug, Default)]
-pub(crate) struct HashJoinOutputState {
-    // total rows in current probe batch
-    probe_rows: usize,
-    // saved probe-build indices to resume matching from
-    last_matched_indices: Option<(usize, usize)>,
-    // current iteration has been updated
-    matched_indices_updated: bool,
-    // last probe side index, joined during current iteration
-    last_joined_probe_index: Option<usize>,
-    // last probe side index, joined during previous iteration
-    prev_joined_probe_index: Option<usize>,
-}
-
-impl HashJoinOutputState {
-    // set total probe rows to process
-    pub(crate) fn set_probe_rows(&mut self, probe_rows: usize) {
-        self.probe_rows = probe_rows;
-    }
-    // obtain last_matched_indices -- initial point to resume matching
-    fn start_mathching_iteration(&self) -> (usize, usize) {
-        self.last_matched_indices
-            .map_or_else(|| (0, 0), |pair| pair)
-    }
-
-    // if current probe batch processing is in partial-output state
-    fn partial_output(&self) -> bool {
-        self.last_matched_indices.is_some()
-    }
-
-    // if current probe batch processing completed -- all probe rows have been joined to build rows
-    pub(crate) fn is_completed(&self) -> bool {
-        self.last_matched_indices
-            .is_some_and(|(probe, build)| probe + 1 >= self.probe_rows && build == 0)
-    }
-
-    // saving next probe-build indices to start next iteration of matching
-    fn update_matching_iteration(&mut self, probe_idx: usize, build_idx: usize) {
-        self.last_matched_indices = Some((probe_idx, build_idx));
-        self.matched_indices_updated = true;
-    }
-
-    // updating state after matching iteration has been performed
-    fn finalize_matching_iteration(&mut self, joined_right_side: &UInt32Array) {
-        // if there were no intermediate updates of matched inidices, during current iteration,
-        // setting indices like whole current batch has been scanned
-        if !self.matched_indices_updated {
-            self.last_matched_indices = Some((self.probe_rows, 0));
-        }
-        self.matched_indices_updated = false;
-
-        // advancing joined probe-side indices
-        self.prev_joined_probe_index = self.last_joined_probe_index;
-        if !joined_right_side.is_empty() {
-            self.last_joined_probe_index =
-                Some(joined_right_side.value(joined_right_side.len() - 1) as usize);
-        }
-    }
-
-    pub(crate) fn reset_state(&mut self) {
-        self.probe_rows = 0;
-        self.last_matched_indices = None;
-        self.last_joined_probe_index = None;
-        self.matched_indices_updated = false;
-    }
-
-    // The goals for different join types are:
-    // 1) Right & FullJoin -- to append all missing probe-side indices between
-    //    previous (excluding) and current joined indices.
-    // 2) SemiJoin -- deduplicate probe indices in range between previous
-    //    (excluding) and current joined indices.
-    // 3) AntiJoin -- return only missing indices in range between
-    //    previous and current joined indices.
-    //    Inclusion/exclusion of the indices themselves don't matter
-    // As a result -- partial adjustment range can be produced based only on
-    // joined (matched with filters applied) probe side indices, excluding starting one
-    // (left from previous iteration)
-    pub(crate) fn adjust_range(&self) -> Range<usize> {
-        let rg_start = self.prev_joined_probe_index.map_or(0, |v| v + 1);
-        let rg_end = if self.is_completed() {
-            self.probe_rows
-        } else {
-            self.last_joined_probe_index.map_or(0, |v| v + 1)
-        };
-
-        rg_start..rg_end
-=======
 /// Represents build-side of hash join.
 enum BuildSide {
     /// Indicates that build-side not collected yet
@@ -1021,7 +925,6 @@
             HashJoinStreamState::ProcessProbeBatch(state) => Ok(state),
             _ => internal_err!("Expected hash join stream in ProcessProbeBatch state"),
         }
->>>>>>> 819d3577
     }
 }
 
@@ -1056,22 +959,12 @@
     null_equals_null: bool,
     /// Memory reservation
     reservation: MemoryReservation,
-<<<<<<< HEAD
-    /// Batch size
-    batch_size: usize,
-    /// Current probe batch
-    probe_batch: Option<RecordBatch>,
-    /// In case joining current probe batch with build side may produce more than `batch_size` records
-    /// (cross-join due to key duplication on build side) `HashJoinStream` saves its state
-    /// and emits result batch to upstream operator.
-    /// On next poll these indices are used to skip already matched rows and adjusted probe-side indices.
-    output_state: HashJoinOutputState,
-=======
     /// State of the stream
     state: HashJoinStreamState,
     /// Build side
     build_side: BuildSide,
->>>>>>> 819d3577
+    /// Maximum output batch size
+    batch_size: usize,
 }
 
 impl RecordBatchStream for HashJoinStream {
@@ -1138,12 +1031,7 @@
     filter: Option<&JoinFilter>,
     build_side: JoinSide,
     deleted_offset: Option<usize>,
-<<<<<<< HEAD
-    output_limit: usize,
-    state: &mut HashJoinOutputState,
-=======
     fifo_hashmap: bool,
->>>>>>> 819d3577
 ) -> Result<(UInt64Array, UInt32Array)> {
     let keys_values = probe_on
         .iter()
@@ -1190,70 +1078,6 @@
     //     (5,1)
     //
     // With this approach, the lexicographic order on both the probe side and the build side is preserved.
-<<<<<<< HEAD
-    let hash_map = build_hashmap.get_map();
-    let next_chain = build_hashmap.get_list();
-
-    let mut output_tuples = 0_usize;
-
-    // Get starting point in case resuming current probe-batch
-    let (initial_probe, initial_build) = state.start_mathching_iteration();
-
-    'probe: for (row, hash_value) in hash_values.iter().enumerate().skip(initial_probe) {
-        let index = if state.partial_output() && row == initial_probe {
-            // using build index from state for the first row
-            // in case of partially skipped input
-            if initial_build == 0 {
-                continue;
-            }
-            Some(initial_build as u64)
-        } else if let Some((_, index)) =
-            hash_map.get(*hash_value, |(hash, _)| *hash_value == *hash)
-        {
-            // otherwise -- checking build hashmap for presence of current hash_value
-            Some(*index)
-        } else {
-            None
-        };
-
-        // For every item on the build and probe we check if it matches
-        // This possibly contains rows with hash collisions,
-        // So we have to check here whether rows are equal or not
-        if let Some(index) = index {
-            let mut i = index - 1;
-
-            loop {
-                let build_row_value = if let Some(offset) = deleted_offset {
-                    // This arguments means that we prune the next index way before here.
-                    if i < offset as u64 {
-                        // End of the list due to pruning
-                        break;
-                    }
-                    i - offset as u64
-                } else {
-                    i
-                };
-                build_indices.append(build_row_value);
-                probe_indices.append(row as u32);
-                output_tuples += 1;
-
-                // Follow the chain to get the next index value
-                let next = next_chain[build_row_value as usize];
-
-                if output_tuples >= output_limit {
-                    state.update_matching_iteration(row, next as usize);
-                    break 'probe;
-                }
-
-                if next == 0 {
-                    // end of list
-                    break;
-                }
-                i = next - 1;
-            }
-        }
-    }
-=======
     let (mut probe_indices, mut build_indices) = if fifo_hashmap {
         build_hashmap.get_matched_indices(hash_values.iter().enumerate(), deleted_offset)
     } else {
@@ -1265,7 +1089,6 @@
 
         (matched_probe, matched_build)
     };
->>>>>>> 819d3577
 
     let left: UInt64Array = PrimitiveArray::new(build_indices.finish().into(), None);
     let right: UInt32Array = PrimitiveArray::new(probe_indices.finish().into(), None);
@@ -1291,9 +1114,6 @@
         &keys_values,
         null_equals_null,
     )?;
-
-    // try set completed & update with last joined probe-side idx
-    state.finalize_matching_iteration(&matched_indices.1);
 
     Ok((matched_indices.0, matched_indices.1))
 }
@@ -1465,129 +1285,6 @@
         let timer = self.join_metrics.join_time.timer();
 
         let mut hashes_buffer = vec![];
-<<<<<<< HEAD
-
-        // Fetch next right (probe) input batch if required
-        if self.probe_batch.is_none() {
-            match ready!(self.right.poll_next_unpin(cx)) {
-                Some(Ok(batch)) => {
-                    self.output_state.set_probe_rows(batch.num_rows());
-                    self.probe_batch = Some(batch);
-                }
-                None => {
-                    self.probe_batch = None;
-                }
-                Some(err) => return Poll::Ready(Some(err)),
-            }
-        }
-
-        let output_batch = match &self.probe_batch {
-            // one right batch in the join loop
-            Some(batch) => {
-                self.join_metrics.input_batches.add(1);
-                self.join_metrics.input_rows.add(batch.num_rows());
-                let timer = self.join_metrics.join_time.timer();
-
-                // get the matched two indices for the on condition
-                let left_right_indices = build_equal_condition_join_indices(
-                    &left_data.0,
-                    &left_data.1,
-                    batch,
-                    &self.on_left,
-                    &self.on_right,
-                    &self.random_state,
-                    self.null_equals_null,
-                    &mut hashes_buffer,
-                    self.filter.as_ref(),
-                    JoinSide::Left,
-                    None,
-                    self.batch_size,
-                    &mut self.output_state,
-                );
-
-                let result = match left_right_indices {
-                    Ok((left_side, right_side)) => {
-                        // set the left bitmap
-                        // and only left, full, left semi, left anti need the left bitmap
-                        if need_produce_result_in_final(self.join_type) {
-                            left_side.iter().flatten().for_each(|x| {
-                                visited_left_side.set_bit(x as usize, true);
-                            });
-                        }
-
-                        // adjust the two side indices base on the join type
-
-                        let (left_side, right_side) = adjust_indices_by_join_type(
-                            left_side,
-                            right_side,
-                            self.output_state.adjust_range(),
-                            self.join_type,
-                        );
-
-                        let result = build_batch_from_indices(
-                            &self.schema,
-                            &left_data.1,
-                            batch,
-                            &left_side,
-                            &right_side,
-                            &self.column_indices,
-                            JoinSide::Left,
-                        );
-                        self.join_metrics.output_batches.add(1);
-                        self.join_metrics.output_rows.add(batch.num_rows());
-
-                        if self.output_state.is_completed() {
-                            self.probe_batch = None;
-                            self.output_state.reset_state();
-                        }
-
-                        Some(result)
-                    }
-                    Err(err) => Some(exec_err!(
-                        "Fail to build join indices in HashJoinExec, error:{err}"
-                    )),
-                };
-
-                timer.done();
-                result
-            }
-            None => {
-                let timer = self.join_metrics.join_time.timer();
-                if need_produce_result_in_final(self.join_type) && !self.is_exhausted {
-                    // use the global left bitmap to produce the left indices and right indices
-                    let (left_side, right_side) =
-                        get_final_indices_from_bit_map(visited_left_side, self.join_type);
-                    let empty_right_batch = RecordBatch::new_empty(self.right.schema());
-                    // use the left and right indices to produce the batch result
-                    let result = build_batch_from_indices(
-                        &self.schema,
-                        &left_data.1,
-                        &empty_right_batch,
-                        &left_side,
-                        &right_side,
-                        &self.column_indices,
-                        JoinSide::Left,
-                    );
-
-                    if let Ok(ref batch) = result {
-                        self.join_metrics.input_batches.add(1);
-                        self.join_metrics.input_rows.add(batch.num_rows());
-
-                        self.join_metrics.output_batches.add(1);
-                        self.join_metrics.output_rows.add(batch.num_rows());
-                    }
-                    timer.done();
-                    self.is_exhausted = true;
-                    Some(result)
-                } else {
-                    // end of the join loop
-                    None
-                }
-            }
-        };
-
-        Poll::Ready(output_batch)
-=======
         // get the matched two indices for the on condition
         let left_right_indices = build_equal_condition_join_indices(
             build_side.left_data.hash_map(),
@@ -1618,7 +1315,7 @@
                 let (left_side, right_side) = adjust_indices_by_join_type(
                     left_side,
                     right_side,
-                    state.batch.num_rows(),
+                    0..state.batch.num_rows(),
                     self.join_type,
                 );
 
@@ -1689,7 +1386,6 @@
         self.state = HashJoinStreamState::Completed;
 
         Ok(StatefulStreamResult::Ready(Some(result?)))
->>>>>>> 819d3577
     }
 }
 
@@ -3230,12 +2926,7 @@
             None,
             JoinSide::Left,
             None,
-<<<<<<< HEAD
-            64,
-            &mut HashJoinOutputState::default(),
-=======
             false,
->>>>>>> 819d3577
         )?;
 
         let mut left_ids = UInt64Builder::with_capacity(0);
