// Licensed to the Apache Software Foundation (ASF) under one
// or more contributor license agreements.  See the NOTICE file
// distributed with this work for additional information
// regarding copyright ownership.  The ASF licenses this file
// to you under the Apache License, Version 2.0 (the
// "License"); you may not use this file except in compliance
// with the License.  You may obtain a copy of the License at
//
//   http://www.apache.org/licenses/LICENSE-2.0
//
// Unless required by applicable law or agreed to in writing,
// software distributed under the License is distributed on an
// "AS IS" BASIS, WITHOUT WARRANTIES OR CONDITIONS OF ANY
// KIND, either express or implied.  See the License for the
// specific language governing permissions and limitations
// under the License.

//! [`HashJoinExec`] Partitioned Hash Join Operator

use std::fmt;
use std::mem::size_of;
use std::ops::Range;
use std::sync::Arc;
use std::task::Poll;
use std::{any::Any, usize, vec};

use crate::joins::utils::{
    adjust_indices_by_join_type, apply_join_filter_to_indices, build_batch_from_indices,
    calculate_join_output_ordering, get_final_indices_from_bit_map,
    need_produce_result_in_final,
};
use crate::DisplayAs;
use crate::{
    coalesce_batches::concat_batches,
    coalesce_partitions::CoalescePartitionsExec,
    expressions::Column,
    expressions::PhysicalSortExpr,
    hash_utils::create_hashes,
    joins::hash_join_utils::{JoinHashMap, JoinHashMapType},
    joins::utils::{
        adjust_right_output_partitioning, build_join_schema, check_join_is_valid,
        estimate_join_statistics, partitioned_join_output_partitioning,
        BuildProbeJoinMetrics, ColumnIndex, JoinFilter, JoinOn,
    },
    metrics::{ExecutionPlanMetricsSet, MetricsSet},
    DisplayFormatType, Distribution, ExecutionPlan, Partitioning, PhysicalExpr,
    RecordBatchStream, SendableRecordBatchStream, Statistics,
};

use super::{
    utils::{OnceAsync, OnceFut},
    PartitionMode,
};

use arrow::array::{
    Array, ArrayRef, BooleanArray, BooleanBufferBuilder, PrimitiveArray, UInt32Array,
    UInt32BufferBuilder, UInt64Array, UInt64BufferBuilder,
};
use arrow::compute::kernels::cmp::{eq, not_distinct};
use arrow::compute::{and, take, FilterBuilder};
use arrow::datatypes::{Schema, SchemaRef};
use arrow::record_batch::RecordBatch;
use arrow::util::bit_util;
use arrow_array::cast::downcast_array;
use arrow_schema::ArrowError;
use datafusion_common::{
    exec_err, internal_err, plan_err, DataFusionError, JoinSide, JoinType, Result,
};
use datafusion_execution::memory_pool::{MemoryConsumer, MemoryReservation};
use datafusion_execution::TaskContext;
use datafusion_physical_expr::equivalence::join_equivalence_properties;
use datafusion_physical_expr::EquivalenceProperties;

use ahash::RandomState;
use futures::{ready, Stream, StreamExt, TryStreamExt};

type JoinLeftData = (JoinHashMap, RecordBatch, MemoryReservation);

/// Join execution plan: Evaluates eqijoin predicates in parallel on multiple
/// partitions using a hash table and an optional filter list to apply post
/// join.
///
/// # Join Expressions
///
/// This implementation is optimized for evaluating eqijoin predicates  (
/// `<col1> = <col2>`) expressions, which are represented as a list of `Columns`
/// in [`Self::on`].
///
/// Non-equality predicates, which can not pushed down to a join inputs (e.g.
/// `<col1> != <col2>`) are known as "filter expressions" and are evaluated
/// after the equijoin predicates.
///
/// # "Build Side" vs "Probe Side"
///
/// HashJoin takes two inputs, which are referred to as the "build" and the
/// "probe". The build side is the first child, and the probe side is the second
/// child.
///
/// The two inputs are treated differently and it is VERY important that the
/// *smaller* input is placed on the build side to minimize the work of creating
/// the hash table.
///
/// ```text
///          ┌───────────┐
///          │ HashJoin  │
///          │           │
///          └───────────┘
///              │   │
///        ┌─────┘   └─────┐
///        ▼               ▼
/// ┌────────────┐  ┌─────────────┐
/// │   Input    │  │    Input    │
/// │    [0]     │  │     [1]     │
/// └────────────┘  └─────────────┘
///
///  "build side"    "probe side"
/// ```
///
/// Execution proceeds in 2 stages:
///
/// 1. the **build phase** where a hash table is created from the tuples of the
/// build side.
///
/// 2. the **probe phase** where the tuples of the probe side are streamed
/// through, checking for matches of the join keys in the hash table.
///
/// ```text
///                 ┌────────────────┐          ┌────────────────┐
///                 │ ┌─────────┐    │          │ ┌─────────┐    │
///                 │ │  Hash   │    │          │ │  Hash   │    │
///                 │ │  Table  │    │          │ │  Table  │    │
///                 │ │(keys are│    │          │ │(keys are│    │
///                 │ │equi join│    │          │ │equi join│    │  Stage 2: batches from
///  Stage 1: the   │ │columns) │    │          │ │columns) │    │    the probe side are
/// *entire* build  │ │         │    │          │ │         │    │  streamed through, and
///  side is read   │ └─────────┘    │          │ └─────────┘    │   checked against the
/// into the hash   │      ▲         │          │          ▲     │   contents of the hash
///     table       │       HashJoin │          │  HashJoin      │          table
///                 └──────┼─────────┘          └──────────┼─────┘
///             ─ ─ ─ ─ ─ ─                                 ─ ─ ─ ─ ─ ─ ─
///            │                                                         │
///
///            │                                                         │
///     ┌────────────┐                                            ┌────────────┐
///     │RecordBatch │                                            │RecordBatch │
///     └────────────┘                                            └────────────┘
///     ┌────────────┐                                            ┌────────────┐
///     │RecordBatch │                                            │RecordBatch │
///     └────────────┘                                            └────────────┘
///           ...                                                       ...
///     ┌────────────┐                                            ┌────────────┐
///     │RecordBatch │                                            │RecordBatch │
///     └────────────┘                                            └────────────┘
///
///        build side                                                probe side
///
/// ```
///
/// # Example "Optimal" Plans
///
/// The differences in the inputs means that for classic "Star Schema Query",
/// the optimal plan will be a **"Right Deep Tree"** . A Star Schema Query is
/// one where there is one large table and several smaller "dimension" tables,
/// joined on `Foreign Key = Primary Key` predicates.
///
/// A "Right Deep Tree" looks like this large table as the probe side on the
/// lowest join:
///
/// ```text
///             ┌───────────┐
///             │ HashJoin  │
///             │           │
///             └───────────┘
///                 │   │
///         ┌───────┘   └──────────┐
///         ▼                      ▼
/// ┌───────────────┐        ┌───────────┐
/// │ small table 1 │        │ HashJoin  │
/// │  "dimension"  │        │           │
/// └───────────────┘        └───┬───┬───┘
///                   ┌──────────┘   └───────┐
///                   │                      │
///                   ▼                      ▼
///           ┌───────────────┐        ┌───────────┐
///           │ small table 2 │        │ HashJoin  │
///           │  "dimension"  │        │           │
///           └───────────────┘        └───┬───┬───┘
///                               ┌────────┘   └────────┐
///                               │                     │
///                               ▼                     ▼
///                       ┌───────────────┐     ┌───────────────┐
///                       │ small table 3 │     │  large table  │
///                       │  "dimension"  │     │    "fact"     │
///                       └───────────────┘     └───────────────┘
/// ```
#[derive(Debug)]
pub struct HashJoinExec {
    /// left (build) side which gets hashed
    pub left: Arc<dyn ExecutionPlan>,
    /// right (probe) side which are filtered by the hash table
    pub right: Arc<dyn ExecutionPlan>,
    /// Set of equijoin columns from the relations: `(left_col, right_col)`
    pub on: Vec<(Column, Column)>,
    /// Filters which are applied while finding matching rows
    pub filter: Option<JoinFilter>,
    /// How the join is performed (`OUTER`, `INNER`, etc)
    pub join_type: JoinType,
    /// The output schema for the join
    schema: SchemaRef,
    /// Future that consumes left input and builds the hash table
    left_fut: OnceAsync<JoinLeftData>,
    /// Shared the `RandomState` for the hashing algorithm
    random_state: RandomState,
    /// Output order
    output_order: Option<Vec<PhysicalSortExpr>>,
    /// Partitioning mode to use
    pub mode: PartitionMode,
    /// Execution metrics
    metrics: ExecutionPlanMetricsSet,
    /// Information of index and left / right placement of columns
    column_indices: Vec<ColumnIndex>,
    /// Null matching behavior: If `null_equals_null` is true, rows that have
    /// `null`s in both left and right equijoin columns will be matched.
    /// Otherwise, rows that have `null`s in the join columns will not be
    /// matched and thus will not appear in the output.
    pub null_equals_null: bool,
}

impl HashJoinExec {
    /// Tries to create a new [HashJoinExec].
    ///
    /// # Error
    /// This function errors when it is not possible to join the left and right sides on keys `on`.
    pub fn try_new(
        left: Arc<dyn ExecutionPlan>,
        right: Arc<dyn ExecutionPlan>,
        on: JoinOn,
        filter: Option<JoinFilter>,
        join_type: &JoinType,
        partition_mode: PartitionMode,
        null_equals_null: bool,
    ) -> Result<Self> {
        let left_schema = left.schema();
        let right_schema = right.schema();
        if on.is_empty() {
            return plan_err!("On constraints in HashJoinExec should be non-empty");
        }

        check_join_is_valid(&left_schema, &right_schema, &on)?;

        let (schema, column_indices) =
            build_join_schema(&left_schema, &right_schema, join_type);

        let random_state = RandomState::with_seeds(0, 0, 0, 0);

        let output_order = calculate_join_output_ordering(
            left.output_ordering().unwrap_or(&[]),
            right.output_ordering().unwrap_or(&[]),
            *join_type,
            &on,
            left_schema.fields.len(),
            &Self::maintains_input_order(*join_type),
            Some(Self::probe_side()),
        );

        Ok(HashJoinExec {
            left,
            right,
            on,
            filter,
            join_type: *join_type,
            schema: Arc::new(schema),
            left_fut: Default::default(),
            random_state,
            mode: partition_mode,
            metrics: ExecutionPlanMetricsSet::new(),
            column_indices,
            null_equals_null,
            output_order,
        })
    }

    /// left (build) side which gets hashed
    pub fn left(&self) -> &Arc<dyn ExecutionPlan> {
        &self.left
    }

    /// right (probe) side which are filtered by the hash table
    pub fn right(&self) -> &Arc<dyn ExecutionPlan> {
        &self.right
    }

    /// Set of common columns used to join on
    pub fn on(&self) -> &[(Column, Column)] {
        &self.on
    }

    /// Filters applied before join output
    pub fn filter(&self) -> Option<&JoinFilter> {
        self.filter.as_ref()
    }

    /// How the join is performed
    pub fn join_type(&self) -> &JoinType {
        &self.join_type
    }

    /// The partitioning mode of this hash join
    pub fn partition_mode(&self) -> &PartitionMode {
        &self.mode
    }

    /// Get null_equals_null
    pub fn null_equals_null(&self) -> bool {
        self.null_equals_null
    }

    /// Calculate order preservation flags for this hash join.
    fn maintains_input_order(join_type: JoinType) -> Vec<bool> {
        vec![
            false,
            matches!(
                join_type,
                JoinType::Inner | JoinType::RightAnti | JoinType::RightSemi
            ),
        ]
    }

    /// Get probe side information for the hash join.
    pub fn probe_side() -> JoinSide {
        // In current implementation right side is always probe side.
        JoinSide::Right
    }
}

impl DisplayAs for HashJoinExec {
    fn fmt_as(&self, t: DisplayFormatType, f: &mut fmt::Formatter) -> fmt::Result {
        match t {
            DisplayFormatType::Default | DisplayFormatType::Verbose => {
                let display_filter = self.filter.as_ref().map_or_else(
                    || "".to_string(),
                    |f| format!(", filter={}", f.expression()),
                );
                let on = self
                    .on
                    .iter()
                    .map(|(c1, c2)| format!("({}, {})", c1, c2))
                    .collect::<Vec<String>>()
                    .join(", ");
                write!(
                    f,
                    "HashJoinExec: mode={:?}, join_type={:?}, on=[{}]{}",
                    self.mode, self.join_type, on, display_filter
                )
            }
        }
    }
}

impl ExecutionPlan for HashJoinExec {
    fn as_any(&self) -> &dyn Any {
        self
    }

    fn schema(&self) -> SchemaRef {
        self.schema.clone()
    }

    fn required_input_distribution(&self) -> Vec<Distribution> {
        match self.mode {
            PartitionMode::CollectLeft => vec![
                Distribution::SinglePartition,
                Distribution::UnspecifiedDistribution,
            ],
            PartitionMode::Partitioned => {
                let (left_expr, right_expr) = self
                    .on
                    .iter()
                    .map(|(l, r)| {
                        (
                            Arc::new(l.clone()) as Arc<dyn PhysicalExpr>,
                            Arc::new(r.clone()) as Arc<dyn PhysicalExpr>,
                        )
                    })
                    .unzip();
                vec![
                    Distribution::HashPartitioned(left_expr),
                    Distribution::HashPartitioned(right_expr),
                ]
            }
            PartitionMode::Auto => vec![
                Distribution::UnspecifiedDistribution,
                Distribution::UnspecifiedDistribution,
            ],
        }
    }

    /// Specifies whether this plan generates an infinite stream of records.
    /// If the plan does not support pipelining, but its input(s) are
    /// infinite, returns an error to indicate this.
    fn unbounded_output(&self, children: &[bool]) -> Result<bool> {
        let (left, right) = (children[0], children[1]);
        // If left is unbounded, or right is unbounded with JoinType::Right,
        // JoinType::Full, JoinType::RightAnti types.
        let breaking = left
            || (right
                && matches!(
                    self.join_type,
                    JoinType::Left
                        | JoinType::Full
                        | JoinType::LeftAnti
                        | JoinType::LeftSemi
                ));

        if breaking {
            plan_err!(
                "Join Error: The join with cannot be executed with unbounded inputs. {}",
                if left && right {
                    "Currently, we do not support unbounded inputs on both sides."
                } else {
                    "Please consider a different type of join or sources."
                }
            )
        } else {
            Ok(left || right)
        }
    }

    fn output_partitioning(&self) -> Partitioning {
        let left_columns_len = self.left.schema().fields.len();
        match self.mode {
            PartitionMode::CollectLeft => match self.join_type {
                JoinType::Inner | JoinType::Right => adjust_right_output_partitioning(
                    self.right.output_partitioning(),
                    left_columns_len,
                ),
                JoinType::RightSemi | JoinType::RightAnti => {
                    self.right.output_partitioning()
                }
                JoinType::Left
                | JoinType::LeftSemi
                | JoinType::LeftAnti
                | JoinType::Full => Partitioning::UnknownPartitioning(
                    self.right.output_partitioning().partition_count(),
                ),
            },
            PartitionMode::Partitioned => partitioned_join_output_partitioning(
                self.join_type,
                self.left.output_partitioning(),
                self.right.output_partitioning(),
                left_columns_len,
            ),
            PartitionMode::Auto => Partitioning::UnknownPartitioning(
                self.right.output_partitioning().partition_count(),
            ),
        }
    }

    fn output_ordering(&self) -> Option<&[PhysicalSortExpr]> {
        self.output_order.as_deref()
    }

    // For [JoinType::Inner] and [JoinType::RightSemi] in hash joins, the probe phase initiates by
    // applying the hash function to convert the join key(s) in each row into a hash value from the
    // probe side table in the order they're arranged. The hash value is used to look up corresponding
    // entries in the hash table that was constructed from the build side table during the build phase.
    //
    // Because of the immediate generation of result rows once a match is found,
    // the output of the join tends to follow the order in which the rows were read from
    // the probe side table. This is simply due to the sequence in which the rows were processed.
    // Hence, it appears that the hash join is preserving the order of the probe side.
    //
    // Meanwhile, in the case of a [JoinType::RightAnti] hash join,
    // the unmatched rows from the probe side are also kept in order.
    // This is because the **`RightAnti`** join is designed to return rows from the right
    // (probe side) table that have no match in the left (build side) table. Because the rows
    // are processed sequentially in the probe phase, and unmatched rows are directly output
    // as results, these results tend to retain the order of the probe side table.
    fn maintains_input_order(&self) -> Vec<bool> {
        Self::maintains_input_order(self.join_type)
    }

    fn equivalence_properties(&self) -> EquivalenceProperties {
        join_equivalence_properties(
            self.left.equivalence_properties(),
            self.right.equivalence_properties(),
            &self.join_type,
            self.schema(),
            &self.maintains_input_order(),
            Some(Self::probe_side()),
            self.on(),
        )
    }

    fn children(&self) -> Vec<Arc<dyn ExecutionPlan>> {
        vec![self.left.clone(), self.right.clone()]
    }

    fn with_new_children(
        self: Arc<Self>,
        children: Vec<Arc<dyn ExecutionPlan>>,
    ) -> Result<Arc<dyn ExecutionPlan>> {
        Ok(Arc::new(HashJoinExec::try_new(
            children[0].clone(),
            children[1].clone(),
            self.on.clone(),
            self.filter.clone(),
            &self.join_type,
            self.mode,
            self.null_equals_null,
        )?))
    }

    fn execute(
        &self,
        partition: usize,
        context: Arc<TaskContext>,
    ) -> Result<SendableRecordBatchStream> {
        let on_left = self.on.iter().map(|on| on.0.clone()).collect::<Vec<_>>();
        let on_right = self.on.iter().map(|on| on.1.clone()).collect::<Vec<_>>();
        let left_partitions = self.left.output_partitioning().partition_count();
        let right_partitions = self.right.output_partitioning().partition_count();

        if self.mode == PartitionMode::Partitioned && left_partitions != right_partitions
        {
            return internal_err!(
                "Invalid HashJoinExec, partition count mismatch {left_partitions}!={right_partitions},\
                 consider using RepartitionExec"
            );
        }

        let join_metrics = BuildProbeJoinMetrics::new(partition, &self.metrics);
        let left_fut = match self.mode {
            PartitionMode::CollectLeft => self.left_fut.once(|| {
                let reservation =
                    MemoryConsumer::new("HashJoinInput").register(context.memory_pool());
                collect_left_input(
                    None,
                    self.random_state.clone(),
                    self.left.clone(),
                    on_left.clone(),
                    context.clone(),
                    join_metrics.clone(),
                    reservation,
                )
            }),
            PartitionMode::Partitioned => {
                let reservation =
                    MemoryConsumer::new(format!("HashJoinInput[{partition}]"))
                        .register(context.memory_pool());

                OnceFut::new(collect_left_input(
                    Some(partition),
                    self.random_state.clone(),
                    self.left.clone(),
                    on_left.clone(),
                    context.clone(),
                    join_metrics.clone(),
                    reservation,
                ))
            }
            PartitionMode::Auto => {
                return plan_err!(
                    "Invalid HashJoinExec, unsupported PartitionMode {:?} in execute()",
                    PartitionMode::Auto
                );
            }
        };

        let batch_size = context.session_config().batch_size();

        let reservation = MemoryConsumer::new(format!("HashJoinStream[{partition}]"))
            .register(context.memory_pool());

        // we have the batches and the hash map with their keys. We can how create a stream
        // over the right that uses this information to issue new batches.
        let right_stream = self.right.execute(partition, context)?;

        Ok(Box::pin(HashJoinStream {
            schema: self.schema(),
            on_left,
            on_right,
            filter: self.filter.clone(),
            join_type: self.join_type,
            left_fut,
            visited_left_side: None,
            right: right_stream,
            column_indices: self.column_indices.clone(),
            random_state: self.random_state.clone(),
            join_metrics,
            null_equals_null: self.null_equals_null,
            is_exhausted: false,
            reservation,
            batch_size,
            probe_batch: None,
            output_state: HashJoinOutputState::default(),
        }))
    }

    fn metrics(&self) -> Option<MetricsSet> {
        Some(self.metrics.clone_inner())
    }

    fn statistics(&self) -> Result<Statistics> {
        // TODO stats: it is not possible in general to know the output size of joins
        // There are some special cases though, for example:
        // - `A LEFT JOIN B ON A.col=B.col` with `COUNT_DISTINCT(B.col)=COUNT(B.col)`
        estimate_join_statistics(
            self.left.clone(),
            self.right.clone(),
            self.on.clone(),
            &self.join_type,
            &self.schema,
        )
    }
}

async fn collect_left_input(
    partition: Option<usize>,
    random_state: RandomState,
    left: Arc<dyn ExecutionPlan>,
    on_left: Vec<Column>,
    context: Arc<TaskContext>,
    metrics: BuildProbeJoinMetrics,
    reservation: MemoryReservation,
) -> Result<JoinLeftData> {
    let schema = left.schema();

    let (left_input, left_input_partition) = if let Some(partition) = partition {
        (left, partition)
    } else if left.output_partitioning().partition_count() != 1 {
        (Arc::new(CoalescePartitionsExec::new(left)) as _, 0)
    } else {
        (left, 0)
    };

    // Depending on partition argument load single partition or whole left side in memory
    let stream = left_input.execute(left_input_partition, context.clone())?;

    // This operation performs 2 steps at once:
    // 1. creates a [JoinHashMap] of all batches from the stream
    // 2. stores the batches in a vector.
    let initial = (Vec::new(), 0, metrics, reservation);
    let (batches, num_rows, metrics, mut reservation) = stream
        .try_fold(initial, |mut acc, batch| async {
            let batch_size = batch.get_array_memory_size();
            // Reserve memory for incoming batch
            acc.3.try_grow(batch_size)?;
            // Update metrics
            acc.2.build_mem_used.add(batch_size);
            acc.2.build_input_batches.add(1);
            acc.2.build_input_rows.add(batch.num_rows());
            // Update rowcount
            acc.1 += batch.num_rows();
            // Push batch to output
            acc.0.push(batch);
            Ok(acc)
        })
        .await?;

    // Estimation of memory size, required for hashtable, prior to allocation.
    // Final result can be verified using `RawTable.allocation_info()`
    //
    // For majority of cases hashbrown overestimates buckets qty to keep ~1/8 of them empty.
    // This formula leads to overallocation for small tables (< 8 elements) but fine overall.
    let estimated_buckets = (num_rows.checked_mul(8).ok_or_else(|| {
        DataFusionError::Execution(
            "usize overflow while estimating number of hasmap buckets".to_string(),
        )
    })? / 7)
        .next_power_of_two();
    // 16 bytes per `(u64, u64)`
    // + 1 byte for each bucket
    // + fixed size of JoinHashMap (RawTable + Vec)
    let estimated_hastable_size =
        16 * estimated_buckets + estimated_buckets + size_of::<JoinHashMap>();

    reservation.try_grow(estimated_hastable_size)?;
    metrics.build_mem_used.add(estimated_hastable_size);

    let mut hashmap = JoinHashMap::with_capacity(num_rows);
    let mut hashes_buffer = Vec::new();
    let mut offset = 0;
    for batch in batches.iter() {
        hashes_buffer.clear();
        hashes_buffer.resize(batch.num_rows(), 0);
        update_hash(
            &on_left,
            batch,
            &mut hashmap,
            offset,
            &random_state,
            &mut hashes_buffer,
            0,
        )?;
        offset += batch.num_rows();
    }
    // Merge all batches into a single batch, so we
    // can directly index into the arrays
    let single_batch = concat_batches(&schema, &batches, num_rows)?;

    Ok((hashmap, single_batch, reservation))
}

/// Updates `hash` with new entries from [RecordBatch] evaluated against the expressions `on`,
/// assuming that the [RecordBatch] corresponds to the `index`th
pub fn update_hash<T>(
    on: &[Column],
    batch: &RecordBatch,
    hash_map: &mut T,
    offset: usize,
    random_state: &RandomState,
    hashes_buffer: &mut Vec<u64>,
    deleted_offset: usize,
) -> Result<()>
where
    T: JoinHashMapType,
{
    // evaluate the keys
    let keys_values = on
        .iter()
        .map(|c| Ok(c.evaluate(batch)?.into_array(batch.num_rows())))
        .collect::<Result<Vec<_>>>()?;

    // calculate the hash values
    let hash_values = create_hashes(&keys_values, random_state, hashes_buffer)?;

    // For usual JoinHashmap, the implementation is void.
    hash_map.extend_zero(batch.num_rows());

    // insert hashes to key of the hashmap
    let (mut_map, mut_list) = hash_map.get_mut();
    for (row, hash_value) in hash_values.iter().enumerate() {
        let item = mut_map.get_mut(*hash_value, |(hash, _)| *hash_value == *hash);
        if let Some((_, index)) = item {
            // Already exists: add index to next array
            let prev_index = *index;
            // Store new value inside hashmap
            *index = (row + offset + 1) as u64;
            // Update chained Vec at row + offset with previous value
            mut_list[row + offset - deleted_offset] = prev_index;
        } else {
            mut_map.insert(
                *hash_value,
                // store the value + 1 as 0 value reserved for end of list
                (*hash_value, (row + offset + 1) as u64),
                |(hash, _)| *hash,
            );
            // chained list at (row + offset) is already initialized with 0
            // meaning end of list
        }
    }
    Ok(())
}

<<<<<<< HEAD
// State for storing left/right side indices used for partial batch output
// & producing ranges for adjusting indices
#[derive(Debug, Default)]
pub(crate) struct HashJoinOutputState {
    // total rows in current probe batch
    probe_rows: usize,
    // saved probe-build indices to resume matching from
    last_matched_indices: Option<(usize, usize)>,
    // current iteration has been updated
    matched_indices_updated: bool,
    // last probe side index, joined during current iteration
    last_joined_probe_index: Option<usize>,
    // last probe side index, joined during previous iteration
    prev_joined_probe_index: Option<usize>,
}

impl HashJoinOutputState {
    // set total probe rows to process
    pub(crate) fn set_probe_rows(&mut self, probe_rows: usize) {
        self.probe_rows = probe_rows;
    }
    // obtain last_matched_indices -- initial point to resume matching
    fn start_mathching_iteration(&self) -> (usize, usize) {
        self.last_matched_indices
            .map_or_else(|| (0, 0), |pair| pair)
    }

    // if current probe batch processing is in partial-output state
    fn partial_output(&self) -> bool {
        self.last_matched_indices.is_some()
    }

    // if current probe batch processing completed -- all probe rows have been joined to build rows
    pub(crate) fn is_completed(&self) -> bool {
        self.last_matched_indices
            .is_some_and(|(probe, build)| probe + 1 >= self.probe_rows && build == 0)
    }

    // saving next probe-build indices to start next iteration of matching
    fn update_matching_iteration(&mut self, probe_idx: usize, build_idx: usize) {
        self.last_matched_indices = Some((probe_idx, build_idx));
        self.matched_indices_updated = true;
    }

    // updating state after matching iteration has been performed
    fn finalize_matching_iteration(&mut self, joined_right_side: &UInt32Array) {
        // if there were no intermediate updates of matched inidices, during current iteration,
        // setting indices like whole current batch has been scanned
        if !self.matched_indices_updated {
            self.last_matched_indices = Some((self.probe_rows, 0));
        }
        self.matched_indices_updated = false;

        // advancing joined probe-side indices
        self.prev_joined_probe_index = self.last_joined_probe_index;
        if !joined_right_side.is_empty() {
            self.last_joined_probe_index =
                Some(joined_right_side.value(joined_right_side.len() - 1) as usize);
        }
    }

    pub(crate) fn reset_state(&mut self) {
        self.probe_rows = 0;
        self.last_matched_indices = None;
        self.last_joined_probe_index = None;
        self.matched_indices_updated = false;
    }

    // The goals for different join types are:
    // 1) Right & FullJoin -- to append all missing probe-side indices between
    //    previous (excluding) and current joined indices.
    // 2) SemiJoin -- deduplicate probe indices in range between previous
    //    (excluding) and current joined indices.
    // 3) AntiJoin -- return only missing indices in range between
    //    previous and current joined indices.
    //    Inclusion/exclusion of the indices themselves don't matter
    // As a result -- partial adjustment range can be produced based only on
    // joined (matched with filters applied) probe side indices, excluding starting one
    // (left from previous iteration)
    pub(crate) fn adjust_range(&self) -> Range<usize> {
        let rg_start = self.prev_joined_probe_index.map_or(0, |v| v + 1);
        let rg_end = if self.is_completed() {
            self.probe_rows
        } else {
            self.last_joined_probe_index.map_or(0, |v| v + 1)
        };

        rg_start..rg_end
    }
}

/// A stream that issues [RecordBatch]es as they arrive from the right  of the join.
=======
/// [`Stream`] for [`HashJoinExec`] that does the actual join.
///
/// This stream:
///
/// 1. Reads the entire left input (build) and constructs a hash table
///
/// 2. Streams [RecordBatch]es as they arrive from the right input (probe) and joins
/// them with the contents of the hash table
>>>>>>> 0506a5cf
struct HashJoinStream {
    /// Input schema
    schema: Arc<Schema>,
    /// equijoin columns from the left (build side)
    on_left: Vec<Column>,
    /// equijoin columns from the right (probe side)
    on_right: Vec<Column>,
    /// optional join filter
    filter: Option<JoinFilter>,
    /// type of the join (left, right, semi, etc)
    join_type: JoinType,
    /// future which builds hash table from left side
    left_fut: OnceFut<JoinLeftData>,
    /// Which left (probe) side rows have been matches while creating output.
    /// For some OUTER joins, we need to know which rows have not been matched
    /// to produce the correct.
    visited_left_side: Option<BooleanBufferBuilder>,
    /// right (probe) input
    right: SendableRecordBatchStream,
    /// Random state used for hashing initialization
    random_state: RandomState,
    /// The join output is complete. For outer joins, this is used to
    /// distinguish when the input stream is exhausted and when any unmatched
    /// rows are output.
    is_exhausted: bool,
    /// Metrics
    join_metrics: BuildProbeJoinMetrics,
    /// Information of index and left / right placement of columns
    column_indices: Vec<ColumnIndex>,
    /// If null_equals_null is true, null == null else null != null
    null_equals_null: bool,
    /// Memory reservation
    reservation: MemoryReservation,
    /// Batch size
    batch_size: usize,
    /// Current probe batch
    probe_batch: Option<RecordBatch>,
    /// In case joining current probe batch with build side may produce more than `batch_size` records
    /// (cross-join due to key duplication on build side) `HashJoinStream` saves its state
    /// and emits result batch to upstream operator.
    /// On next poll these indices are used to skip already matched rows and adjusted probe-side indices.
    output_state: HashJoinOutputState,
}

impl RecordBatchStream for HashJoinStream {
    fn schema(&self) -> SchemaRef {
        self.schema.clone()
    }
}

/// Returns build/probe indices satisfying the equality condition.
///
/// # Example
///
/// For `LEFT.b1 = RIGHT.b2`:
/// LEFT Table:
/// ```text
///  a1  b1  c1
///  1   1   10
///  3   3   30
///  5   5   50
///  7   7   70
///  9   8   90
///  11  8   110
///  13   10  130
/// ```
///
/// RIGHT Table:
/// ```text
///  a2   b2  c2
///  2    2   20
///  4    4   40
///  6    6   60
///  8    8   80
/// 10   10  100
/// 12   10  120
/// ```
///
/// The result is
/// ```text
/// "+----+----+-----+----+----+-----+",
/// "| a1 | b1 | c1  | a2 | b2 | c2  |",
/// "+----+----+-----+----+----+-----+",
/// "| 9  | 8  | 90  | 8  | 8  | 80  |",
/// "| 11 | 8  | 110 | 8  | 8  | 80  |",
/// "| 13 | 10 | 130 | 10 | 10 | 100 |",
/// "| 13 | 10 | 130 | 12 | 10 | 120 |",
/// "+----+----+-----+----+----+-----+"
/// ```
///
/// And the result of build and probe indices are:
/// ```text
/// Build indices: 4, 5, 6, 6
/// Probe indices: 3, 3, 4, 5
/// ```
#[allow(clippy::too_many_arguments)]
pub(crate) fn build_equal_condition_join_indices<T: JoinHashMapType>(
    build_hashmap: &T,
    build_input_buffer: &RecordBatch,
    probe_batch: &RecordBatch,
    build_on: &[Column],
    probe_on: &[Column],
    random_state: &RandomState,
    null_equals_null: bool,
    hashes_buffer: &mut Vec<u64>,
    filter: Option<&JoinFilter>,
    build_side: JoinSide,
    deleted_offset: Option<usize>,
    output_limit: usize,
    state: &mut HashJoinOutputState,
) -> Result<(UInt64Array, UInt32Array)> {
    let keys_values = probe_on
        .iter()
        .map(|c| Ok(c.evaluate(probe_batch)?.into_array(probe_batch.num_rows())))
        .collect::<Result<Vec<_>>>()?;
    let build_join_values = build_on
        .iter()
        .map(|c| {
            Ok(c.evaluate(build_input_buffer)?
                .into_array(build_input_buffer.num_rows()))
        })
        .collect::<Result<Vec<_>>>()?;
    hashes_buffer.clear();
    hashes_buffer.resize(probe_batch.num_rows(), 0);
    let hash_values = create_hashes(&keys_values, random_state, hashes_buffer)?;
    // Using a buffer builder to avoid slower normal builder
    let mut build_indices = UInt64BufferBuilder::new(0);
    let mut probe_indices = UInt32BufferBuilder::new(0);
    // The chained list algorithm generates build indices for each probe row in a reversed sequence as such:
    // Build Indices: [5, 4, 3]
    // Probe Indices: [1, 1, 1]
    //
    // This affects the output sequence. Hypothetically, it's possible to preserve the lexicographic order on the build side.
    // Let's consider probe rows [0,1] as an example:
    //
    // When the probe iteration sequence is reversed, the following pairings can be derived:
    //
    // For probe row 1:
    //     (5, 1)
    //     (4, 1)
    //     (3, 1)
    //
    // For probe row 0:
    //     (5, 0)
    //     (4, 0)
    //     (3, 0)
    //
    // After reversing both sets of indices, we obtain reversed indices:
    //
    //     (3,0)
    //     (4,0)
    //     (5,0)
    //     (3,1)
    //     (4,1)
    //     (5,1)
    //
    // With this approach, the lexicographic order on both the probe side and the build side is preserved.
    let hash_map = build_hashmap.get_map();
    let next_chain = build_hashmap.get_list();

    let mut output_tuples = 0_usize;

    // Get starting point in case resuming current probe-batch
    let (initial_probe, initial_build) = state.start_mathching_iteration();

    'probe: for (row, hash_value) in hash_values.iter().enumerate().skip(initial_probe) {
        let index = if state.partial_output() && row == initial_probe {
            // using build index from state for the first row
            // in case of partially skipped input
            if initial_build == 0 {
                continue;
            }
            Some(initial_build as u64)
        } else if let Some((_, index)) =
            hash_map.get(*hash_value, |(hash, _)| *hash_value == *hash)
        {
            // otherwise -- checking build hashmap for presence of current hash_value
            Some(*index)
        } else {
            None
        };

        // For every item on the build and probe we check if it matches
        // This possibly contains rows with hash collisions,
        // So we have to check here whether rows are equal or not
        if let Some(index) = index {
            let mut i = index - 1;

            loop {
                let build_row_value = if let Some(offset) = deleted_offset {
                    // This arguments means that we prune the next index way before here.
                    if i < offset as u64 {
                        // End of the list due to pruning
                        break;
                    }
                    i - offset as u64
                } else {
                    i
                };
                build_indices.append(build_row_value);
                probe_indices.append(row as u32);
                output_tuples += 1;

                // Follow the chain to get the next index value
                let next = next_chain[build_row_value as usize];

                if output_tuples >= output_limit {
                    state.update_matching_iteration(row, next as usize);
                    break 'probe;
                }

                if next == 0 {
                    // end of list
                    break;
                }
                i = next - 1;
            }
        }
    }

    let left: UInt64Array = PrimitiveArray::new(build_indices.finish().into(), None);
    let right: UInt32Array = PrimitiveArray::new(probe_indices.finish().into(), None);

    let (left, right) = if let Some(filter) = filter {
        // Filter the indices which satisfy the non-equal join condition, like `left.b1 = 10`
        apply_join_filter_to_indices(
            build_input_buffer,
            probe_batch,
            left,
            right,
            filter,
            build_side,
        )?
    } else {
        (left, right)
    };

    let matched_indices = equal_rows_arr(
        &left,
        &right,
        &build_join_values,
        &keys_values,
        null_equals_null,
    )?;

    // try set completed & update with last joined probe-side idx
    state.finalize_matching_iteration(&matched_indices.1);

    Ok((matched_indices.0, matched_indices.1))
}

// version of eq_dyn supporting equality on null arrays
fn eq_dyn_null(
    left: &dyn Array,
    right: &dyn Array,
    null_equals_null: bool,
) -> Result<BooleanArray, ArrowError> {
    match (left.data_type(), right.data_type()) {
        _ if null_equals_null => not_distinct(&left, &right),
        _ => eq(&left, &right),
    }
}

pub fn equal_rows_arr(
    indices_left: &UInt64Array,
    indices_right: &UInt32Array,
    left_arrays: &[ArrayRef],
    right_arrays: &[ArrayRef],
    null_equals_null: bool,
) -> Result<(UInt64Array, UInt32Array)> {
    let mut iter = left_arrays.iter().zip(right_arrays.iter());

    let (first_left, first_right) = iter.next().ok_or_else(|| {
        DataFusionError::Internal(
            "At least one array should be provided for both left and right".to_string(),
        )
    })?;

    let arr_left = take(first_left.as_ref(), indices_left, None)?;
    let arr_right = take(first_right.as_ref(), indices_right, None)?;

    let mut equal: BooleanArray = eq_dyn_null(&arr_left, &arr_right, null_equals_null)?;

    // Use map and try_fold to iterate over the remaining pairs of arrays.
    // In each iteration, take is used on the pair of arrays and their equality is determined.
    // The results are then folded (combined) using the and function to get a final equality result.
    equal = iter
        .map(|(left, right)| {
            let arr_left = take(left.as_ref(), indices_left, None)?;
            let arr_right = take(right.as_ref(), indices_right, None)?;
            eq_dyn_null(arr_left.as_ref(), arr_right.as_ref(), null_equals_null)
        })
        .try_fold(equal, |acc, equal2| and(&acc, &equal2?))?;

    let filter_builder = FilterBuilder::new(&equal).optimize().build();

    let left_filtered = filter_builder.filter(indices_left)?;
    let right_filtered = filter_builder.filter(indices_right)?;

    Ok((
        downcast_array(left_filtered.as_ref()),
        downcast_array(right_filtered.as_ref()),
    ))
}

impl HashJoinStream {
    /// Separate implementation function that unpins the [`HashJoinStream`] so
    /// that partial borrows work correctly
    fn poll_next_impl(
        &mut self,
        cx: &mut std::task::Context<'_>,
    ) -> Poll<Option<Result<RecordBatch>>> {
        let build_timer = self.join_metrics.build_time.timer();
        // build hash table from left (build) side, if not yet done
        let left_data = match ready!(self.left_fut.get(cx)) {
            Ok(left_data) => left_data,
            Err(e) => return Poll::Ready(Some(Err(e))),
        };
        build_timer.done();

        // Reserving memory for visited_left_side bitmap in case it hasn't been initialized yet
        // and join_type requires to store it
        if self.visited_left_side.is_none()
            && need_produce_result_in_final(self.join_type)
        {
            // TODO: Replace `ceil` wrapper with stable `div_cell` after
            // https://github.com/rust-lang/rust/issues/88581
            let visited_bitmap_size = bit_util::ceil(left_data.1.num_rows(), 8);
            self.reservation.try_grow(visited_bitmap_size)?;
            self.join_metrics.build_mem_used.add(visited_bitmap_size);
        }

        let visited_left_side = self.visited_left_side.get_or_insert_with(|| {
            let num_rows = left_data.1.num_rows();
            if need_produce_result_in_final(self.join_type) {
                // Some join types need to track which row has be matched or unmatched:
                // `left semi` join:  need to use the bitmap to produce the matched row in the left side
                // `left` join:       need to use the bitmap to produce the unmatched row in the left side with null
                // `left anti` join:  need to use the bitmap to produce the unmatched row in the left side
                // `full` join:       need to use the bitmap to produce the unmatched row in the left side with null
                let mut buffer = BooleanBufferBuilder::new(num_rows);
                buffer.append_n(num_rows, false);
                buffer
            } else {
                BooleanBufferBuilder::new(0)
            }
        });
        let mut hashes_buffer = vec![];
<<<<<<< HEAD

        // Fetch next probe batch
        if self.probe_batch.is_none() {
            match ready!(self.right.poll_next_unpin(cx)) {
=======
        // get next right (probe) input batch
        self.right
            .poll_next_unpin(cx)
            .map(|maybe_batch| match maybe_batch {
                // one right batch in the join loop
>>>>>>> 0506a5cf
                Some(Ok(batch)) => {
                    self.output_state.set_probe_rows(batch.num_rows());
                    self.probe_batch = Some(batch);
                }
                None => {
                    self.probe_batch = None;
                }
                Some(err) => return Poll::Ready(Some(err)),
            }
        }

        let output_batch = match &self.probe_batch {
            // one right batch in the join loop
            Some(batch) => {
                self.join_metrics.input_batches.add(1);
                self.join_metrics.input_rows.add(batch.num_rows());
                let timer = self.join_metrics.join_time.timer();

                // get the matched two indices for the on condition
                let left_right_indices = build_equal_condition_join_indices(
                    &left_data.0,
                    &left_data.1,
                    batch,
                    &self.on_left,
                    &self.on_right,
                    &self.random_state,
                    self.null_equals_null,
                    &mut hashes_buffer,
                    self.filter.as_ref(),
                    JoinSide::Left,
                    None,
                    self.batch_size,
                    &mut self.output_state,
                );

                let result = match left_right_indices {
                    Ok((left_side, right_side)) => {
                        // set the left bitmap
                        // and only left, full, left semi, left anti need the left bitmap
                        if need_produce_result_in_final(self.join_type) {
                            left_side.iter().flatten().for_each(|x| {
                                visited_left_side.set_bit(x as usize, true);
                            });
                        }

                        // adjust the two side indices base on the join type

                        let (left_side, right_side) = adjust_indices_by_join_type(
                            left_side,
                            right_side,
                            self.output_state.adjust_range(),
                            self.join_type,
                        );

                        let result = build_batch_from_indices(
                            &self.schema,
                            &left_data.1,
                            batch,
                            &left_side,
                            &right_side,
                            &self.column_indices,
                            JoinSide::Left,
                        );
                        self.join_metrics.output_batches.add(1);
                        self.join_metrics.output_rows.add(batch.num_rows());

                        if self.output_state.is_completed() {
                            self.probe_batch = None;
                            self.output_state.reset_state();
                        }

                        Some(result)
                    }
                    Err(err) => Some(exec_err!(
                        "Fail to build join indices in HashJoinExec, error:{err}"
                    )),
                };

                timer.done();
                result
            }
            None => {
                let timer = self.join_metrics.join_time.timer();
                if need_produce_result_in_final(self.join_type) && !self.is_exhausted {
                    // use the global left bitmap to produce the left indices and right indices
                    let (left_side, right_side) =
                        get_final_indices_from_bit_map(visited_left_side, self.join_type);
                    let empty_right_batch = RecordBatch::new_empty(self.right.schema());
                    // use the left and right indices to produce the batch result
                    let result = build_batch_from_indices(
                        &self.schema,
                        &left_data.1,
                        &empty_right_batch,
                        &left_side,
                        &right_side,
                        &self.column_indices,
                        JoinSide::Left,
                    );

                    if let Ok(ref batch) = result {
                        self.join_metrics.input_batches.add(1);
                        self.join_metrics.input_rows.add(batch.num_rows());

                        self.join_metrics.output_batches.add(1);
                        self.join_metrics.output_rows.add(batch.num_rows());
                    }
                    timer.done();
                    self.is_exhausted = true;
                    Some(result)
                } else {
                    // end of the join loop
                    None
                }
            }
        };

        Poll::Ready(output_batch)
    }
}

impl Stream for HashJoinStream {
    type Item = Result<RecordBatch>;

    fn poll_next(
        mut self: std::pin::Pin<&mut Self>,
        cx: &mut std::task::Context<'_>,
    ) -> std::task::Poll<Option<Self::Item>> {
        self.poll_next_impl(cx)
    }
}

#[cfg(test)]
mod tests {
    use std::sync::Arc;

    use super::*;
    use crate::{
        common, expressions::Column, hash_utils::create_hashes,
        joins::hash_join::build_equal_condition_join_indices, memory::MemoryExec,
        repartition::RepartitionExec, test::build_table_i32, test::exec::MockExec,
    };

    use arrow::array::{ArrayRef, Date32Array, Int32Array, UInt32Builder, UInt64Builder};
    use arrow::datatypes::{DataType, Field, Schema};
    use datafusion_common::{
        assert_batches_eq, assert_batches_sorted_eq, assert_contains, ScalarValue,
    };
    use datafusion_execution::config::SessionConfig;
    use datafusion_execution::runtime_env::{RuntimeConfig, RuntimeEnv};
    use datafusion_expr::Operator;
    use datafusion_physical_expr::expressions::{BinaryExpr, Literal};

    use hashbrown::raw::RawTable;
    use rstest::*;
    use rstest_reuse::{self, *};

    fn div_ceil(a: usize, b: usize) -> usize {
        (a + b - 1) / b
    }

    #[template]
    #[rstest]
    fn batch_sizes(#[values(8192, 10, 5, 2, 1)] batch_size: usize) {}

    fn prepare_task_ctx(batch_size: usize) -> Arc<TaskContext> {
        let session_config = SessionConfig::default().with_batch_size(batch_size);
        Arc::new(TaskContext::default().with_session_config(session_config))
    }

    fn build_table(
        a: (&str, &Vec<i32>),
        b: (&str, &Vec<i32>),
        c: (&str, &Vec<i32>),
    ) -> Arc<dyn ExecutionPlan> {
        let batch = build_table_i32(a, b, c);
        let schema = batch.schema();
        Arc::new(MemoryExec::try_new(&[vec![batch]], schema, None).unwrap())
    }

    fn join(
        left: Arc<dyn ExecutionPlan>,
        right: Arc<dyn ExecutionPlan>,
        on: JoinOn,
        join_type: &JoinType,
        null_equals_null: bool,
    ) -> Result<HashJoinExec> {
        HashJoinExec::try_new(
            left,
            right,
            on,
            None,
            join_type,
            PartitionMode::CollectLeft,
            null_equals_null,
        )
    }

    fn join_with_filter(
        left: Arc<dyn ExecutionPlan>,
        right: Arc<dyn ExecutionPlan>,
        on: JoinOn,
        filter: JoinFilter,
        join_type: &JoinType,
        null_equals_null: bool,
    ) -> Result<HashJoinExec> {
        HashJoinExec::try_new(
            left,
            right,
            on,
            Some(filter),
            join_type,
            PartitionMode::CollectLeft,
            null_equals_null,
        )
    }

    async fn join_collect(
        left: Arc<dyn ExecutionPlan>,
        right: Arc<dyn ExecutionPlan>,
        on: JoinOn,
        join_type: &JoinType,
        null_equals_null: bool,
        context: Arc<TaskContext>,
    ) -> Result<(Vec<String>, Vec<RecordBatch>)> {
        let join = join(left, right, on, join_type, null_equals_null)?;
        let columns_header = columns(&join.schema());

        let stream = join.execute(0, context)?;
        let batches = common::collect(stream).await?;

        Ok((columns_header, batches))
    }

    async fn partitioned_join_collect(
        left: Arc<dyn ExecutionPlan>,
        right: Arc<dyn ExecutionPlan>,
        on: JoinOn,
        join_type: &JoinType,
        null_equals_null: bool,
        context: Arc<TaskContext>,
    ) -> Result<(Vec<String>, Vec<RecordBatch>)> {
        let partition_count = 4;

        let (left_expr, right_expr) = on
            .iter()
            .map(|(l, r)| {
                (
                    Arc::new(l.clone()) as Arc<dyn PhysicalExpr>,
                    Arc::new(r.clone()) as Arc<dyn PhysicalExpr>,
                )
            })
            .unzip();

        let join = HashJoinExec::try_new(
            Arc::new(RepartitionExec::try_new(
                left,
                Partitioning::Hash(left_expr, partition_count),
            )?),
            Arc::new(RepartitionExec::try_new(
                right,
                Partitioning::Hash(right_expr, partition_count),
            )?),
            on,
            None,
            join_type,
            PartitionMode::Partitioned,
            null_equals_null,
        )?;

        let columns = columns(&join.schema());

        let mut batches = vec![];
        for i in 0..partition_count {
            let stream = join.execute(i, context.clone())?;
            let more_batches = common::collect(stream).await?;
            batches.extend(
                more_batches
                    .into_iter()
                    .filter(|b| b.num_rows() > 0)
                    .collect::<Vec<_>>(),
            );
        }

        Ok((columns, batches))
    }

    #[apply(batch_sizes)]
    #[tokio::test]
    async fn join_inner_one(batch_size: usize) -> Result<()> {
        let task_ctx = prepare_task_ctx(batch_size);
        let left = build_table(
            ("a1", &vec![1, 2, 3]),
            ("b1", &vec![4, 5, 5]), // this has a repetition
            ("c1", &vec![7, 8, 9]),
        );
        let right = build_table(
            ("a2", &vec![10, 20, 30]),
            ("b1", &vec![4, 5, 6]),
            ("c2", &vec![70, 80, 90]),
        );

        let on = vec![(
            Column::new_with_schema("b1", &left.schema())?,
            Column::new_with_schema("b1", &right.schema())?,
        )];

        let (columns, batches) = join_collect(
            left.clone(),
            right.clone(),
            on.clone(),
            &JoinType::Inner,
            false,
            task_ctx,
        )
        .await?;

        assert_eq!(columns, vec!["a1", "b1", "c1", "a2", "b1", "c2"]);

        let expected = [
            "+----+----+----+----+----+----+",
            "| a1 | b1 | c1 | a2 | b1 | c2 |",
            "+----+----+----+----+----+----+",
            "| 1  | 4  | 7  | 10 | 4  | 70 |",
            "| 2  | 5  | 8  | 20 | 5  | 80 |",
            "| 3  | 5  | 9  | 20 | 5  | 80 |",
            "+----+----+----+----+----+----+",
        ];
        assert_batches_sorted_eq!(expected, &batches);

        Ok(())
    }

    #[apply(batch_sizes)]
    #[tokio::test]
    async fn partitioned_join_inner_one(batch_size: usize) -> Result<()> {
        let task_ctx = prepare_task_ctx(batch_size);
        let left = build_table(
            ("a1", &vec![1, 2, 3]),
            ("b1", &vec![4, 5, 5]), // this has a repetition
            ("c1", &vec![7, 8, 9]),
        );
        let right = build_table(
            ("a2", &vec![10, 20, 30]),
            ("b1", &vec![4, 5, 6]),
            ("c2", &vec![70, 80, 90]),
        );
        let on = vec![(
            Column::new_with_schema("b1", &left.schema())?,
            Column::new_with_schema("b1", &right.schema())?,
        )];

        let (columns, batches) = partitioned_join_collect(
            left.clone(),
            right.clone(),
            on.clone(),
            &JoinType::Inner,
            false,
            task_ctx,
        )
        .await?;

        assert_eq!(columns, vec!["a1", "b1", "c1", "a2", "b1", "c2"]);

        let expected = [
            "+----+----+----+----+----+----+",
            "| a1 | b1 | c1 | a2 | b1 | c2 |",
            "+----+----+----+----+----+----+",
            "| 1  | 4  | 7  | 10 | 4  | 70 |",
            "| 2  | 5  | 8  | 20 | 5  | 80 |",
            "| 3  | 5  | 9  | 20 | 5  | 80 |",
            "+----+----+----+----+----+----+",
        ];
        assert_batches_sorted_eq!(expected, &batches);

        Ok(())
    }

    #[tokio::test]
    async fn join_inner_one_no_shared_column_names() -> Result<()> {
        let task_ctx = Arc::new(TaskContext::default());
        let left = build_table(
            ("a1", &vec![1, 2, 3]),
            ("b1", &vec![4, 5, 5]), // this has a repetition
            ("c1", &vec![7, 8, 9]),
        );
        let right = build_table(
            ("a2", &vec![10, 20, 30]),
            ("b2", &vec![4, 5, 6]),
            ("c2", &vec![70, 80, 90]),
        );
        let on = vec![(
            Column::new_with_schema("b1", &left.schema())?,
            Column::new_with_schema("b2", &right.schema())?,
        )];

        let (columns, batches) =
            join_collect(left, right, on, &JoinType::Inner, false, task_ctx).await?;

        assert_eq!(columns, vec!["a1", "b1", "c1", "a2", "b2", "c2"]);

        let expected = [
            "+----+----+----+----+----+----+",
            "| a1 | b1 | c1 | a2 | b2 | c2 |",
            "+----+----+----+----+----+----+",
            "| 1  | 4  | 7  | 10 | 4  | 70 |",
            "| 2  | 5  | 8  | 20 | 5  | 80 |",
            "| 3  | 5  | 9  | 20 | 5  | 80 |",
            "+----+----+----+----+----+----+",
        ];

        assert_batches_sorted_eq!(expected, &batches);

        Ok(())
    }

    #[apply(batch_sizes)]
    #[tokio::test]
    async fn join_inner_two(batch_size: usize) -> Result<()> {
        let task_ctx = prepare_task_ctx(batch_size);
        let left = build_table(
            ("a1", &vec![1, 2, 2]),
            ("b2", &vec![1, 2, 2]),
            ("c1", &vec![7, 8, 9]),
        );
        let right = build_table(
            ("a1", &vec![1, 2, 3]),
            ("b2", &vec![1, 2, 2]),
            ("c2", &vec![70, 80, 90]),
        );
        let on = vec![
            (
                Column::new_with_schema("a1", &left.schema())?,
                Column::new_with_schema("a1", &right.schema())?,
            ),
            (
                Column::new_with_schema("b2", &left.schema())?,
                Column::new_with_schema("b2", &right.schema())?,
            ),
        ];

        let (columns, batches) =
            join_collect(left, right, on, &JoinType::Inner, false, task_ctx).await?;

        assert_eq!(columns, vec!["a1", "b2", "c1", "a1", "b2", "c2"]);

        // expected joined records = 3
        // in case batch_size is 1 - additional empty batch for remaining 3-2 row
        let mut expected_batch_count = div_ceil(3, batch_size);
        if batch_size == 1 {
            expected_batch_count += 1;
        }
        assert_eq!(batches.len(), expected_batch_count);

        let expected = [
            "+----+----+----+----+----+----+",
            "| a1 | b2 | c1 | a1 | b2 | c2 |",
            "+----+----+----+----+----+----+",
            "| 1  | 1  | 7  | 1  | 1  | 70 |",
            "| 2  | 2  | 8  | 2  | 2  | 80 |",
            "| 2  | 2  | 9  | 2  | 2  | 80 |",
            "+----+----+----+----+----+----+",
        ];

        assert_batches_sorted_eq!(expected, &batches);

        Ok(())
    }

    /// Test where the left has 2 parts, the right with 1 part => 1 part
    #[apply(batch_sizes)]
    #[tokio::test]
    async fn join_inner_one_two_parts_left(batch_size: usize) -> Result<()> {
        let task_ctx = prepare_task_ctx(batch_size);
        let batch1 = build_table_i32(
            ("a1", &vec![1, 2]),
            ("b2", &vec![1, 2]),
            ("c1", &vec![7, 8]),
        );
        let batch2 =
            build_table_i32(("a1", &vec![2]), ("b2", &vec![2]), ("c1", &vec![9]));
        let schema = batch1.schema();
        let left = Arc::new(
            MemoryExec::try_new(&[vec![batch1], vec![batch2]], schema, None).unwrap(),
        );

        let right = build_table(
            ("a1", &vec![1, 2, 3]),
            ("b2", &vec![1, 2, 2]),
            ("c2", &vec![70, 80, 90]),
        );
        let on = vec![
            (
                Column::new_with_schema("a1", &left.schema())?,
                Column::new_with_schema("a1", &right.schema())?,
            ),
            (
                Column::new_with_schema("b2", &left.schema())?,
                Column::new_with_schema("b2", &right.schema())?,
            ),
        ];

        let (columns, batches) =
            join_collect(left, right, on, &JoinType::Inner, false, task_ctx).await?;

        assert_eq!(columns, vec!["a1", "b2", "c1", "a1", "b2", "c2"]);

        // expected joined records = 3
        // in case batch_size is 1 - additional empty batch for remaining 3-2 row
        let mut expected_batch_count = div_ceil(3, batch_size);
        if batch_size == 1 {
            expected_batch_count += 1;
        }
        assert_eq!(batches.len(), expected_batch_count);

        let expected = [
            "+----+----+----+----+----+----+",
            "| a1 | b2 | c1 | a1 | b2 | c2 |",
            "+----+----+----+----+----+----+",
            "| 1  | 1  | 7  | 1  | 1  | 70 |",
            "| 2  | 2  | 8  | 2  | 2  | 80 |",
            "| 2  | 2  | 9  | 2  | 2  | 80 |",
            "+----+----+----+----+----+----+",
        ];

        assert_batches_sorted_eq!(expected, &batches);

        Ok(())
    }

    /// Test where the left has 1 part, the right has 2 parts => 2 parts
    #[apply(batch_sizes)]
    #[tokio::test]
    async fn join_inner_one_two_parts_right(batch_size: usize) -> Result<()> {
        let task_ctx = prepare_task_ctx(batch_size);
        let left = build_table(
            ("a1", &vec![1, 2, 3]),
            ("b1", &vec![4, 5, 5]), // this has a repetition
            ("c1", &vec![7, 8, 9]),
        );

        let batch1 = build_table_i32(
            ("a2", &vec![10, 20]),
            ("b1", &vec![4, 6]),
            ("c2", &vec![70, 80]),
        );
        let batch2 =
            build_table_i32(("a2", &vec![30]), ("b1", &vec![5]), ("c2", &vec![90]));
        let schema = batch1.schema();
        let right = Arc::new(
            MemoryExec::try_new(&[vec![batch1], vec![batch2]], schema, None).unwrap(),
        );

        let on = vec![(
            Column::new_with_schema("b1", &left.schema())?,
            Column::new_with_schema("b1", &right.schema())?,
        )];

        let join = join(left, right, on, &JoinType::Inner, false)?;

        let columns = columns(&join.schema());
        assert_eq!(columns, vec!["a1", "b1", "c1", "a2", "b1", "c2"]);

        // first part
        let stream = join.execute(0, task_ctx.clone())?;
        let batches = common::collect(stream).await?;

        // expected joined records = 1 (first right batch)
        // and additional empty batch for non-joined 20-6-80
        let mut expected_batch_count = div_ceil(1, batch_size);
        if batch_size == 1 {
            expected_batch_count += 1;
        }
        assert_eq!(batches.len(), expected_batch_count);

        let expected = [
            "+----+----+----+----+----+----+",
            "| a1 | b1 | c1 | a2 | b1 | c2 |",
            "+----+----+----+----+----+----+",
            "| 1  | 4  | 7  | 10 | 4  | 70 |",
            "+----+----+----+----+----+----+",
        ];
        assert_batches_sorted_eq!(expected, &batches);

        // second part
        let stream = join.execute(1, task_ctx.clone())?;
        let batches = common::collect(stream).await?;

        // expected joined records = 2 (second right batch)
        let expected_batch_count = div_ceil(2, batch_size);
        assert_eq!(batches.len(), expected_batch_count);

        let expected = [
            "+----+----+----+----+----+----+",
            "| a1 | b1 | c1 | a2 | b1 | c2 |",
            "+----+----+----+----+----+----+",
            "| 2  | 5  | 8  | 30 | 5  | 90 |",
            "| 3  | 5  | 9  | 30 | 5  | 90 |",
            "+----+----+----+----+----+----+",
        ];

        assert_batches_sorted_eq!(expected, &batches);

        Ok(())
    }

    fn build_table_two_batches(
        a: (&str, &Vec<i32>),
        b: (&str, &Vec<i32>),
        c: (&str, &Vec<i32>),
    ) -> Arc<dyn ExecutionPlan> {
        let batch = build_table_i32(a, b, c);
        let schema = batch.schema();
        Arc::new(
            MemoryExec::try_new(&[vec![batch.clone(), batch]], schema, None).unwrap(),
        )
    }

    #[apply(batch_sizes)]
    #[tokio::test]
    async fn join_left_multi_batch(batch_size: usize) {
        let task_ctx = prepare_task_ctx(batch_size);
        let left = build_table(
            ("a1", &vec![1, 2, 3]),
            ("b1", &vec![4, 5, 7]), // 7 does not exist on the right
            ("c1", &vec![7, 8, 9]),
        );
        let right = build_table_two_batches(
            ("a2", &vec![10, 20, 30]),
            ("b1", &vec![4, 5, 6]),
            ("c2", &vec![70, 80, 90]),
        );
        let on = vec![(
            Column::new_with_schema("b1", &left.schema()).unwrap(),
            Column::new_with_schema("b1", &right.schema()).unwrap(),
        )];

        let join = join(left, right, on, &JoinType::Left, false).unwrap();

        let columns = columns(&join.schema());
        assert_eq!(columns, vec!["a1", "b1", "c1", "a2", "b1", "c2"]);

        let stream = join.execute(0, task_ctx).unwrap();
        let batches = common::collect(stream).await.unwrap();

        let expected = [
            "+----+----+----+----+----+----+",
            "| a1 | b1 | c1 | a2 | b1 | c2 |",
            "+----+----+----+----+----+----+",
            "| 1  | 4  | 7  | 10 | 4  | 70 |",
            "| 1  | 4  | 7  | 10 | 4  | 70 |",
            "| 2  | 5  | 8  | 20 | 5  | 80 |",
            "| 2  | 5  | 8  | 20 | 5  | 80 |",
            "| 3  | 7  | 9  |    |    |    |",
            "+----+----+----+----+----+----+",
        ];

        assert_batches_sorted_eq!(expected, &batches);
    }

    #[apply(batch_sizes)]
    #[tokio::test]
    async fn join_full_multi_batch(batch_size: usize) {
        let task_ctx = prepare_task_ctx(batch_size);
        let left = build_table(
            ("a1", &vec![1, 2, 3]),
            ("b1", &vec![4, 5, 7]), // 7 does not exist on the right
            ("c1", &vec![7, 8, 9]),
        );
        // create two identical batches for the right side
        let right = build_table_two_batches(
            ("a2", &vec![10, 20, 30]),
            ("b2", &vec![4, 5, 6]),
            ("c2", &vec![70, 80, 90]),
        );
        let on = vec![(
            Column::new_with_schema("b1", &left.schema()).unwrap(),
            Column::new_with_schema("b2", &right.schema()).unwrap(),
        )];

        let join = join(left, right, on, &JoinType::Full, false).unwrap();

        let columns = columns(&join.schema());
        assert_eq!(columns, vec!["a1", "b1", "c1", "a2", "b2", "c2"]);

        let stream = join.execute(0, task_ctx).unwrap();
        let batches = common::collect(stream).await.unwrap();

        let expected = [
            "+----+----+----+----+----+----+",
            "| a1 | b1 | c1 | a2 | b2 | c2 |",
            "+----+----+----+----+----+----+",
            "|    |    |    | 30 | 6  | 90 |",
            "|    |    |    | 30 | 6  | 90 |",
            "| 1  | 4  | 7  | 10 | 4  | 70 |",
            "| 1  | 4  | 7  | 10 | 4  | 70 |",
            "| 2  | 5  | 8  | 20 | 5  | 80 |",
            "| 2  | 5  | 8  | 20 | 5  | 80 |",
            "| 3  | 7  | 9  |    |    |    |",
            "+----+----+----+----+----+----+",
        ];

        assert_batches_sorted_eq!(expected, &batches);
    }

    #[apply(batch_sizes)]
    #[tokio::test]
    async fn join_left_empty_right(batch_size: usize) {
        let task_ctx = prepare_task_ctx(batch_size);
        let left = build_table(
            ("a1", &vec![1, 2, 3]),
            ("b1", &vec![4, 5, 7]),
            ("c1", &vec![7, 8, 9]),
        );
        let right = build_table_i32(("a2", &vec![]), ("b1", &vec![]), ("c2", &vec![]));
        let on = vec![(
            Column::new_with_schema("b1", &left.schema()).unwrap(),
            Column::new_with_schema("b1", &right.schema()).unwrap(),
        )];
        let schema = right.schema();
        let right = Arc::new(MemoryExec::try_new(&[vec![right]], schema, None).unwrap());
        let join = join(left, right, on, &JoinType::Left, false).unwrap();

        let columns = columns(&join.schema());
        assert_eq!(columns, vec!["a1", "b1", "c1", "a2", "b1", "c2"]);

        let stream = join.execute(0, task_ctx).unwrap();
        let batches = common::collect(stream).await.unwrap();

        let expected = [
            "+----+----+----+----+----+----+",
            "| a1 | b1 | c1 | a2 | b1 | c2 |",
            "+----+----+----+----+----+----+",
            "| 1  | 4  | 7  |    |    |    |",
            "| 2  | 5  | 8  |    |    |    |",
            "| 3  | 7  | 9  |    |    |    |",
            "+----+----+----+----+----+----+",
        ];

        assert_batches_sorted_eq!(expected, &batches);
    }

    #[apply(batch_sizes)]
    #[tokio::test]
    async fn join_full_empty_right(batch_size: usize) {
        let task_ctx = prepare_task_ctx(batch_size);
        let left = build_table(
            ("a1", &vec![1, 2, 3]),
            ("b1", &vec![4, 5, 7]),
            ("c1", &vec![7, 8, 9]),
        );
        let right = build_table_i32(("a2", &vec![]), ("b2", &vec![]), ("c2", &vec![]));
        let on = vec![(
            Column::new_with_schema("b1", &left.schema()).unwrap(),
            Column::new_with_schema("b2", &right.schema()).unwrap(),
        )];
        let schema = right.schema();
        let right = Arc::new(MemoryExec::try_new(&[vec![right]], schema, None).unwrap());
        let join = join(left, right, on, &JoinType::Full, false).unwrap();

        let columns = columns(&join.schema());
        assert_eq!(columns, vec!["a1", "b1", "c1", "a2", "b2", "c2"]);

        let stream = join.execute(0, task_ctx).unwrap();
        let batches = common::collect(stream).await.unwrap();

        let expected = [
            "+----+----+----+----+----+----+",
            "| a1 | b1 | c1 | a2 | b2 | c2 |",
            "+----+----+----+----+----+----+",
            "| 1  | 4  | 7  |    |    |    |",
            "| 2  | 5  | 8  |    |    |    |",
            "| 3  | 7  | 9  |    |    |    |",
            "+----+----+----+----+----+----+",
        ];

        assert_batches_sorted_eq!(expected, &batches);
    }

    #[apply(batch_sizes)]
    #[tokio::test]
    async fn join_left_one(batch_size: usize) -> Result<()> {
        let task_ctx = prepare_task_ctx(batch_size);
        let left = build_table(
            ("a1", &vec![1, 2, 3]),
            ("b1", &vec![4, 5, 7]), // 7 does not exist on the right
            ("c1", &vec![7, 8, 9]),
        );
        let right = build_table(
            ("a2", &vec![10, 20, 30]),
            ("b1", &vec![4, 5, 6]),
            ("c2", &vec![70, 80, 90]),
        );
        let on = vec![(
            Column::new_with_schema("b1", &left.schema())?,
            Column::new_with_schema("b1", &right.schema())?,
        )];

        let (columns, batches) = join_collect(
            left.clone(),
            right.clone(),
            on.clone(),
            &JoinType::Left,
            false,
            task_ctx,
        )
        .await?;
        assert_eq!(columns, vec!["a1", "b1", "c1", "a2", "b1", "c2"]);

        let expected = [
            "+----+----+----+----+----+----+",
            "| a1 | b1 | c1 | a2 | b1 | c2 |",
            "+----+----+----+----+----+----+",
            "| 1  | 4  | 7  | 10 | 4  | 70 |",
            "| 2  | 5  | 8  | 20 | 5  | 80 |",
            "| 3  | 7  | 9  |    |    |    |",
            "+----+----+----+----+----+----+",
        ];
        assert_batches_sorted_eq!(expected, &batches);

        Ok(())
    }

    #[apply(batch_sizes)]
    #[tokio::test]
    async fn partitioned_join_left_one(batch_size: usize) -> Result<()> {
        let task_ctx = prepare_task_ctx(batch_size);
        let left = build_table(
            ("a1", &vec![1, 2, 3]),
            ("b1", &vec![4, 5, 7]), // 7 does not exist on the right
            ("c1", &vec![7, 8, 9]),
        );
        let right = build_table(
            ("a2", &vec![10, 20, 30]),
            ("b1", &vec![4, 5, 6]),
            ("c2", &vec![70, 80, 90]),
        );
        let on = vec![(
            Column::new_with_schema("b1", &left.schema())?,
            Column::new_with_schema("b1", &right.schema())?,
        )];

        let (columns, batches) = partitioned_join_collect(
            left.clone(),
            right.clone(),
            on.clone(),
            &JoinType::Left,
            false,
            task_ctx,
        )
        .await?;
        assert_eq!(columns, vec!["a1", "b1", "c1", "a2", "b1", "c2"]);

        let expected = [
            "+----+----+----+----+----+----+",
            "| a1 | b1 | c1 | a2 | b1 | c2 |",
            "+----+----+----+----+----+----+",
            "| 1  | 4  | 7  | 10 | 4  | 70 |",
            "| 2  | 5  | 8  | 20 | 5  | 80 |",
            "| 3  | 7  | 9  |    |    |    |",
            "+----+----+----+----+----+----+",
        ];
        assert_batches_sorted_eq!(expected, &batches);

        Ok(())
    }

    fn build_semi_anti_left_table() -> Arc<dyn ExecutionPlan> {
        // just two line match
        // b1 = 10
        build_table(
            ("a1", &vec![1, 3, 5, 7, 9, 11, 13]),
            ("b1", &vec![1, 3, 5, 7, 8, 8, 10]),
            ("c1", &vec![10, 30, 50, 70, 90, 110, 130]),
        )
    }

    fn build_semi_anti_right_table() -> Arc<dyn ExecutionPlan> {
        // just two line match
        // b2 = 10
        build_table(
            ("a2", &vec![8, 12, 6, 2, 10, 4]),
            ("b2", &vec![8, 10, 6, 2, 10, 4]),
            ("c2", &vec![20, 40, 60, 80, 100, 120]),
        )
    }

    #[apply(batch_sizes)]
    #[tokio::test]
    async fn join_left_semi(batch_size: usize) -> Result<()> {
        let task_ctx = prepare_task_ctx(batch_size);
        let left = build_semi_anti_left_table();
        let right = build_semi_anti_right_table();
        // left_table left semi join right_table on left_table.b1 = right_table.b2
        let on = vec![(
            Column::new_with_schema("b1", &left.schema())?,
            Column::new_with_schema("b2", &right.schema())?,
        )];

        let join = join(left, right, on, &JoinType::LeftSemi, false)?;

        let columns = columns(&join.schema());
        assert_eq!(columns, vec!["a1", "b1", "c1"]);

        let stream = join.execute(0, task_ctx)?;
        let batches = common::collect(stream).await?;

        // ignore the order
        let expected = [
            "+----+----+-----+",
            "| a1 | b1 | c1  |",
            "+----+----+-----+",
            "| 11 | 8  | 110 |",
            "| 13 | 10 | 130 |",
            "| 9  | 8  | 90  |",
            "+----+----+-----+",
        ];
        assert_batches_sorted_eq!(expected, &batches);

        Ok(())
    }

    #[apply(batch_sizes)]
    #[tokio::test]
    async fn join_left_semi_with_filter(batch_size: usize) -> Result<()> {
        let task_ctx = prepare_task_ctx(batch_size);
        let left = build_semi_anti_left_table();
        let right = build_semi_anti_right_table();

        // left_table left semi join right_table on left_table.b1 = right_table.b2 and right_table.a2 != 10
        let on = vec![(
            Column::new_with_schema("b1", &left.schema())?,
            Column::new_with_schema("b2", &right.schema())?,
        )];

        let column_indices = vec![ColumnIndex {
            index: 0,
            side: JoinSide::Right,
        }];
        let intermediate_schema =
            Schema::new(vec![Field::new("x", DataType::Int32, true)]);

        let filter_expression = Arc::new(BinaryExpr::new(
            Arc::new(Column::new("x", 0)),
            Operator::NotEq,
            Arc::new(Literal::new(ScalarValue::Int32(Some(10)))),
        )) as Arc<dyn PhysicalExpr>;

        let filter = JoinFilter::new(
            filter_expression,
            column_indices.clone(),
            intermediate_schema.clone(),
        );

        let join = join_with_filter(
            left.clone(),
            right.clone(),
            on.clone(),
            filter,
            &JoinType::LeftSemi,
            false,
        )?;

        let columns_header = columns(&join.schema());
        assert_eq!(columns_header.clone(), vec!["a1", "b1", "c1"]);

        let stream = join.execute(0, task_ctx.clone())?;
        let batches = common::collect(stream).await?;

        let expected = [
            "+----+----+-----+",
            "| a1 | b1 | c1  |",
            "+----+----+-----+",
            "| 11 | 8  | 110 |",
            "| 13 | 10 | 130 |",
            "| 9  | 8  | 90  |",
            "+----+----+-----+",
        ];
        assert_batches_sorted_eq!(expected, &batches);

        // left_table left semi join right_table on left_table.b1 = right_table.b2 and right_table.a2 > 10
        let filter_expression = Arc::new(BinaryExpr::new(
            Arc::new(Column::new("x", 0)),
            Operator::Gt,
            Arc::new(Literal::new(ScalarValue::Int32(Some(10)))),
        )) as Arc<dyn PhysicalExpr>;
        let filter =
            JoinFilter::new(filter_expression, column_indices, intermediate_schema);

        let join = join_with_filter(left, right, on, filter, &JoinType::LeftSemi, false)?;

        let columns_header = columns(&join.schema());
        assert_eq!(columns_header, vec!["a1", "b1", "c1"]);

        let stream = join.execute(0, task_ctx)?;
        let batches = common::collect(stream).await?;

        let expected = [
            "+----+----+-----+",
            "| a1 | b1 | c1  |",
            "+----+----+-----+",
            "| 13 | 10 | 130 |",
            "+----+----+-----+",
        ];
        assert_batches_sorted_eq!(expected, &batches);

        Ok(())
    }

    #[apply(batch_sizes)]
    #[tokio::test]
    async fn join_right_semi(batch_size: usize) -> Result<()> {
        let task_ctx = prepare_task_ctx(batch_size);
        let left = build_semi_anti_left_table();
        let right = build_semi_anti_right_table();

        // left_table right semi join right_table on left_table.b1 = right_table.b2
        let on = vec![(
            Column::new_with_schema("b1", &left.schema())?,
            Column::new_with_schema("b2", &right.schema())?,
        )];

        let join = join(left, right, on, &JoinType::RightSemi, false)?;

        let columns = columns(&join.schema());
        assert_eq!(columns, vec!["a2", "b2", "c2"]);

        let stream = join.execute(0, task_ctx)?;
        let batches = common::collect(stream).await?;

        let expected = [
            "+----+----+-----+",
            "| a2 | b2 | c2  |",
            "+----+----+-----+",
            "| 10 | 10 | 100 |",
            "| 12 | 10 | 40  |",
            "| 8  | 8  | 20  |",
            "+----+----+-----+",
        ];
        assert_batches_sorted_eq!(expected, &batches);

        Ok(())
    }

    #[apply(batch_sizes)]
    #[tokio::test]
    async fn join_right_semi_with_filter(batch_size: usize) -> Result<()> {
        let task_ctx = prepare_task_ctx(batch_size);
        let left = build_semi_anti_left_table();
        let right = build_semi_anti_right_table();

        // left_table right semi join right_table on left_table.b1 = right_table.b2 on left_table.a1!=9
        let on = vec![(
            Column::new_with_schema("b1", &left.schema())?,
            Column::new_with_schema("b2", &right.schema())?,
        )];

        let column_indices = vec![ColumnIndex {
            index: 0,
            side: JoinSide::Left,
        }];
        let intermediate_schema =
            Schema::new(vec![Field::new("x", DataType::Int32, true)]);

        let filter_expression = Arc::new(BinaryExpr::new(
            Arc::new(Column::new("x", 0)),
            Operator::NotEq,
            Arc::new(Literal::new(ScalarValue::Int32(Some(9)))),
        )) as Arc<dyn PhysicalExpr>;

        let filter = JoinFilter::new(
            filter_expression,
            column_indices.clone(),
            intermediate_schema.clone(),
        );

        let join = join_with_filter(
            left.clone(),
            right.clone(),
            on.clone(),
            filter,
            &JoinType::RightSemi,
            false,
        )?;

        let columns = columns(&join.schema());
        assert_eq!(columns, vec!["a2", "b2", "c2"]);

        let stream = join.execute(0, task_ctx.clone())?;
        let batches = common::collect(stream).await?;

        let expected = [
            "+----+----+-----+",
            "| a2 | b2 | c2  |",
            "+----+----+-----+",
            "| 10 | 10 | 100 |",
            "| 12 | 10 | 40  |",
            "| 8  | 8  | 20  |",
            "+----+----+-----+",
        ];
        assert_batches_sorted_eq!(expected, &batches);

        // left_table right semi join right_table on left_table.b1 = right_table.b2 on left_table.a1!=9
        let filter_expression = Arc::new(BinaryExpr::new(
            Arc::new(Column::new("x", 0)),
            Operator::Gt,
            Arc::new(Literal::new(ScalarValue::Int32(Some(11)))),
        )) as Arc<dyn PhysicalExpr>;

        let filter =
            JoinFilter::new(filter_expression, column_indices, intermediate_schema);

        let join =
            join_with_filter(left, right, on, filter, &JoinType::RightSemi, false)?;
        let stream = join.execute(0, task_ctx)?;
        let batches = common::collect(stream).await?;

        let expected = [
            "+----+----+-----+",
            "| a2 | b2 | c2  |",
            "+----+----+-----+",
            "| 10 | 10 | 100 |",
            "| 12 | 10 | 40  |",
            "+----+----+-----+",
        ];
        assert_batches_sorted_eq!(expected, &batches);

        Ok(())
    }

    #[apply(batch_sizes)]
    #[tokio::test]
    async fn join_left_anti(batch_size: usize) -> Result<()> {
        let task_ctx = prepare_task_ctx(batch_size);
        let left = build_semi_anti_left_table();
        let right = build_semi_anti_right_table();
        // left_table left anti join right_table on left_table.b1 = right_table.b2
        let on = vec![(
            Column::new_with_schema("b1", &left.schema())?,
            Column::new_with_schema("b2", &right.schema())?,
        )];

        let join = join(left, right, on, &JoinType::LeftAnti, false)?;

        let columns = columns(&join.schema());
        assert_eq!(columns, vec!["a1", "b1", "c1"]);

        let stream = join.execute(0, task_ctx)?;
        let batches = common::collect(stream).await?;

        let expected = [
            "+----+----+----+",
            "| a1 | b1 | c1 |",
            "+----+----+----+",
            "| 1  | 1  | 10 |",
            "| 3  | 3  | 30 |",
            "| 5  | 5  | 50 |",
            "| 7  | 7  | 70 |",
            "+----+----+----+",
        ];
        assert_batches_sorted_eq!(expected, &batches);
        Ok(())
    }

    #[apply(batch_sizes)]
    #[tokio::test]
    async fn join_left_anti_with_filter(batch_size: usize) -> Result<()> {
        let task_ctx = prepare_task_ctx(batch_size);
        let left = build_semi_anti_left_table();
        let right = build_semi_anti_right_table();
        // left_table left anti join right_table on left_table.b1 = right_table.b2 and right_table.a2!=8
        let on = vec![(
            Column::new_with_schema("b1", &left.schema())?,
            Column::new_with_schema("b2", &right.schema())?,
        )];

        let column_indices = vec![ColumnIndex {
            index: 0,
            side: JoinSide::Right,
        }];
        let intermediate_schema =
            Schema::new(vec![Field::new("x", DataType::Int32, true)]);
        let filter_expression = Arc::new(BinaryExpr::new(
            Arc::new(Column::new("x", 0)),
            Operator::NotEq,
            Arc::new(Literal::new(ScalarValue::Int32(Some(8)))),
        )) as Arc<dyn PhysicalExpr>;

        let filter = JoinFilter::new(
            filter_expression,
            column_indices.clone(),
            intermediate_schema.clone(),
        );

        let join = join_with_filter(
            left.clone(),
            right.clone(),
            on.clone(),
            filter,
            &JoinType::LeftAnti,
            false,
        )?;

        let columns_header = columns(&join.schema());
        assert_eq!(columns_header, vec!["a1", "b1", "c1"]);

        let stream = join.execute(0, task_ctx.clone())?;
        let batches = common::collect(stream).await?;

        let expected = [
            "+----+----+-----+",
            "| a1 | b1 | c1  |",
            "+----+----+-----+",
            "| 1  | 1  | 10  |",
            "| 11 | 8  | 110 |",
            "| 3  | 3  | 30  |",
            "| 5  | 5  | 50  |",
            "| 7  | 7  | 70  |",
            "| 9  | 8  | 90  |",
            "+----+----+-----+",
        ];
        assert_batches_sorted_eq!(expected, &batches);

        // left_table left anti join right_table on left_table.b1 = right_table.b2 and right_table.a2 != 13
        let filter_expression = Arc::new(BinaryExpr::new(
            Arc::new(Column::new("x", 0)),
            Operator::NotEq,
            Arc::new(Literal::new(ScalarValue::Int32(Some(8)))),
        )) as Arc<dyn PhysicalExpr>;

        let filter =
            JoinFilter::new(filter_expression, column_indices, intermediate_schema);

        let join = join_with_filter(left, right, on, filter, &JoinType::LeftAnti, false)?;

        let columns_header = columns(&join.schema());
        assert_eq!(columns_header, vec!["a1", "b1", "c1"]);

        let stream = join.execute(0, task_ctx)?;
        let batches = common::collect(stream).await?;

        let expected = [
            "+----+----+-----+",
            "| a1 | b1 | c1  |",
            "+----+----+-----+",
            "| 1  | 1  | 10  |",
            "| 11 | 8  | 110 |",
            "| 3  | 3  | 30  |",
            "| 5  | 5  | 50  |",
            "| 7  | 7  | 70  |",
            "| 9  | 8  | 90  |",
            "+----+----+-----+",
        ];
        assert_batches_sorted_eq!(expected, &batches);

        Ok(())
    }

    #[apply(batch_sizes)]
    #[tokio::test]
    async fn join_right_anti(batch_size: usize) -> Result<()> {
        let task_ctx = prepare_task_ctx(batch_size);
        let left = build_semi_anti_left_table();
        let right = build_semi_anti_right_table();
        let on = vec![(
            Column::new_with_schema("b1", &left.schema())?,
            Column::new_with_schema("b2", &right.schema())?,
        )];

        let join = join(left, right, on, &JoinType::RightAnti, false)?;

        let columns = columns(&join.schema());
        assert_eq!(columns, vec!["a2", "b2", "c2"]);

        let stream = join.execute(0, task_ctx)?;
        let batches = common::collect(stream).await?;

        let expected = [
            "+----+----+-----+",
            "| a2 | b2 | c2  |",
            "+----+----+-----+",
            "| 2  | 2  | 80  |",
            "| 4  | 4  | 120 |",
            "| 6  | 6  | 60  |",
            "+----+----+-----+",
        ];
        assert_batches_sorted_eq!(expected, &batches);
        Ok(())
    }

    #[apply(batch_sizes)]
    #[tokio::test]
    async fn join_right_anti_with_filter(batch_size: usize) -> Result<()> {
        let task_ctx = prepare_task_ctx(batch_size);
        let left = build_semi_anti_left_table();
        let right = build_semi_anti_right_table();
        // left_table right anti join right_table on left_table.b1 = right_table.b2 and left_table.a1!=13
        let on = vec![(
            Column::new_with_schema("b1", &left.schema())?,
            Column::new_with_schema("b2", &right.schema())?,
        )];

        let column_indices = vec![ColumnIndex {
            index: 0,
            side: JoinSide::Left,
        }];
        let intermediate_schema =
            Schema::new(vec![Field::new("x", DataType::Int32, true)]);

        let filter_expression = Arc::new(BinaryExpr::new(
            Arc::new(Column::new("x", 0)),
            Operator::NotEq,
            Arc::new(Literal::new(ScalarValue::Int32(Some(13)))),
        )) as Arc<dyn PhysicalExpr>;

        let filter = JoinFilter::new(
            filter_expression,
            column_indices,
            intermediate_schema.clone(),
        );

        let join = join_with_filter(
            left.clone(),
            right.clone(),
            on.clone(),
            filter,
            &JoinType::RightAnti,
            false,
        )?;

        let columns_header = columns(&join.schema());
        assert_eq!(columns_header, vec!["a2", "b2", "c2"]);

        let stream = join.execute(0, task_ctx.clone())?;
        let batches = common::collect(stream).await?;

        let expected = [
            "+----+----+-----+",
            "| a2 | b2 | c2  |",
            "+----+----+-----+",
            "| 10 | 10 | 100 |",
            "| 12 | 10 | 40  |",
            "| 2  | 2  | 80  |",
            "| 4  | 4  | 120 |",
            "| 6  | 6  | 60  |",
            "+----+----+-----+",
        ];
        assert_batches_sorted_eq!(expected, &batches);

        // left_table right anti join right_table on left_table.b1 = right_table.b2 and right_table.b2!=8
        let column_indices = vec![ColumnIndex {
            index: 1,
            side: JoinSide::Right,
        }];
        let filter_expression = Arc::new(BinaryExpr::new(
            Arc::new(Column::new("x", 0)),
            Operator::NotEq,
            Arc::new(Literal::new(ScalarValue::Int32(Some(8)))),
        )) as Arc<dyn PhysicalExpr>;

        let filter =
            JoinFilter::new(filter_expression, column_indices, intermediate_schema);

        let join =
            join_with_filter(left, right, on, filter, &JoinType::RightAnti, false)?;

        let columns_header = columns(&join.schema());
        assert_eq!(columns_header, vec!["a2", "b2", "c2"]);

        let stream = join.execute(0, task_ctx)?;
        let batches = common::collect(stream).await?;

        let expected = [
            "+----+----+-----+",
            "| a2 | b2 | c2  |",
            "+----+----+-----+",
            "| 2  | 2  | 80  |",
            "| 4  | 4  | 120 |",
            "| 6  | 6  | 60  |",
            "| 8  | 8  | 20  |",
            "+----+----+-----+",
        ];
        assert_batches_sorted_eq!(expected, &batches);

        Ok(())
    }

    #[apply(batch_sizes)]
    #[tokio::test]
    async fn join_right_one(batch_size: usize) -> Result<()> {
        let task_ctx = prepare_task_ctx(batch_size);
        let left = build_table(
            ("a1", &vec![1, 2, 3]),
            ("b1", &vec![4, 5, 7]),
            ("c1", &vec![7, 8, 9]),
        );
        let right = build_table(
            ("a2", &vec![10, 20, 30]),
            ("b1", &vec![4, 5, 6]), // 6 does not exist on the left
            ("c2", &vec![70, 80, 90]),
        );
        let on = vec![(
            Column::new_with_schema("b1", &left.schema())?,
            Column::new_with_schema("b1", &right.schema())?,
        )];

        let (columns, batches) =
            join_collect(left, right, on, &JoinType::Right, false, task_ctx).await?;

        assert_eq!(columns, vec!["a1", "b1", "c1", "a2", "b1", "c2"]);

        let expected = [
            "+----+----+----+----+----+----+",
            "| a1 | b1 | c1 | a2 | b1 | c2 |",
            "+----+----+----+----+----+----+",
            "|    |    |    | 30 | 6  | 90 |",
            "| 1  | 4  | 7  | 10 | 4  | 70 |",
            "| 2  | 5  | 8  | 20 | 5  | 80 |",
            "+----+----+----+----+----+----+",
        ];

        assert_batches_sorted_eq!(expected, &batches);

        Ok(())
    }

    #[apply(batch_sizes)]
    #[tokio::test]
    async fn partitioned_join_right_one(batch_size: usize) -> Result<()> {
        let task_ctx = prepare_task_ctx(batch_size);
        let left = build_table(
            ("a1", &vec![1, 2, 3]),
            ("b1", &vec![4, 5, 7]),
            ("c1", &vec![7, 8, 9]),
        );
        let right = build_table(
            ("a2", &vec![10, 20, 30]),
            ("b1", &vec![4, 5, 6]), // 6 does not exist on the left
            ("c2", &vec![70, 80, 90]),
        );
        let on = vec![(
            Column::new_with_schema("b1", &left.schema())?,
            Column::new_with_schema("b1", &right.schema())?,
        )];

        let (columns, batches) =
            partitioned_join_collect(left, right, on, &JoinType::Right, false, task_ctx)
                .await?;

        assert_eq!(columns, vec!["a1", "b1", "c1", "a2", "b1", "c2"]);

        let expected = [
            "+----+----+----+----+----+----+",
            "| a1 | b1 | c1 | a2 | b1 | c2 |",
            "+----+----+----+----+----+----+",
            "|    |    |    | 30 | 6  | 90 |",
            "| 1  | 4  | 7  | 10 | 4  | 70 |",
            "| 2  | 5  | 8  | 20 | 5  | 80 |",
            "+----+----+----+----+----+----+",
        ];

        assert_batches_sorted_eq!(expected, &batches);

        Ok(())
    }

    #[apply(batch_sizes)]
    #[tokio::test]
    async fn join_full_one(batch_size: usize) -> Result<()> {
        let task_ctx = prepare_task_ctx(batch_size);
        let left = build_table(
            ("a1", &vec![1, 2, 3]),
            ("b1", &vec![4, 5, 7]), // 7 does not exist on the right
            ("c1", &vec![7, 8, 9]),
        );
        let right = build_table(
            ("a2", &vec![10, 20, 30]),
            ("b2", &vec![4, 5, 6]),
            ("c2", &vec![70, 80, 90]),
        );
        let on = vec![(
            Column::new_with_schema("b1", &left.schema()).unwrap(),
            Column::new_with_schema("b2", &right.schema()).unwrap(),
        )];

        let join = join(left, right, on, &JoinType::Full, false)?;

        let columns = columns(&join.schema());
        assert_eq!(columns, vec!["a1", "b1", "c1", "a2", "b2", "c2"]);

        let stream = join.execute(0, task_ctx)?;
        let batches = common::collect(stream).await?;

        let expected = [
            "+----+----+----+----+----+----+",
            "| a1 | b1 | c1 | a2 | b2 | c2 |",
            "+----+----+----+----+----+----+",
            "|    |    |    | 30 | 6  | 90 |",
            "| 1  | 4  | 7  | 10 | 4  | 70 |",
            "| 2  | 5  | 8  | 20 | 5  | 80 |",
            "| 3  | 7  | 9  |    |    |    |",
            "+----+----+----+----+----+----+",
        ];
        assert_batches_sorted_eq!(expected, &batches);

        Ok(())
    }

    #[test]
    fn join_with_hash_collision() -> Result<()> {
        let mut hashmap_left = RawTable::with_capacity(2);
        let left = build_table_i32(
            ("a", &vec![10, 20]),
            ("x", &vec![100, 200]),
            ("y", &vec![200, 300]),
        );

        let random_state = RandomState::with_seeds(0, 0, 0, 0);
        let hashes_buff = &mut vec![0; left.num_rows()];
        let hashes =
            create_hashes(&[left.columns()[0].clone()], &random_state, hashes_buff)?;

        // Create hash collisions (same hashes)
        hashmap_left.insert(hashes[0], (hashes[0], 1), |(h, _)| *h);
        hashmap_left.insert(hashes[1], (hashes[1], 1), |(h, _)| *h);

        let next = vec![2, 0];

        let right = build_table_i32(
            ("a", &vec![10, 20]),
            ("b", &vec![0, 0]),
            ("c", &vec![30, 40]),
        );

        let left_data = (
            JoinHashMap {
                map: hashmap_left,
                next,
            },
            left,
        );
        let (l, r) = build_equal_condition_join_indices(
            &left_data.0,
            &left_data.1,
            &right,
            &[Column::new("a", 0)],
            &[Column::new("a", 0)],
            &random_state,
            false,
            &mut vec![0; right.num_rows()],
            None,
            JoinSide::Left,
            None,
            64,
            &mut HashJoinOutputState::default(),
        )?;

        let mut left_ids = UInt64Builder::with_capacity(0);
        left_ids.append_value(0);
        left_ids.append_value(1);

        let mut right_ids = UInt32Builder::with_capacity(0);
        right_ids.append_value(0);
        right_ids.append_value(1);

        assert_eq!(left_ids.finish(), l);

        assert_eq!(right_ids.finish(), r);

        Ok(())
    }

    #[tokio::test]
    async fn join_with_duplicated_column_names() -> Result<()> {
        let task_ctx = Arc::new(TaskContext::default());
        let left = build_table(
            ("a", &vec![1, 2, 3]),
            ("b", &vec![4, 5, 7]),
            ("c", &vec![7, 8, 9]),
        );
        let right = build_table(
            ("a", &vec![10, 20, 30]),
            ("b", &vec![1, 2, 7]),
            ("c", &vec![70, 80, 90]),
        );
        let on = vec![(
            // join on a=b so there are duplicate column names on unjoined columns
            Column::new_with_schema("a", &left.schema()).unwrap(),
            Column::new_with_schema("b", &right.schema()).unwrap(),
        )];

        let join = join(left, right, on, &JoinType::Inner, false)?;

        let columns = columns(&join.schema());
        assert_eq!(columns, vec!["a", "b", "c", "a", "b", "c"]);

        let stream = join.execute(0, task_ctx)?;
        let batches = common::collect(stream).await?;

        let expected = [
            "+---+---+---+----+---+----+",
            "| a | b | c | a  | b | c  |",
            "+---+---+---+----+---+----+",
            "| 1 | 4 | 7 | 10 | 1 | 70 |",
            "| 2 | 5 | 8 | 20 | 2 | 80 |",
            "+---+---+---+----+---+----+",
        ];
        assert_batches_sorted_eq!(expected, &batches);

        Ok(())
    }

    fn prepare_join_filter() -> JoinFilter {
        let column_indices = vec![
            ColumnIndex {
                index: 2,
                side: JoinSide::Left,
            },
            ColumnIndex {
                index: 2,
                side: JoinSide::Right,
            },
        ];
        let intermediate_schema = Schema::new(vec![
            Field::new("c", DataType::Int32, true),
            Field::new("c", DataType::Int32, true),
        ]);
        let filter_expression = Arc::new(BinaryExpr::new(
            Arc::new(Column::new("c", 0)),
            Operator::Gt,
            Arc::new(Column::new("c", 1)),
        )) as Arc<dyn PhysicalExpr>;

        JoinFilter::new(filter_expression, column_indices, intermediate_schema)
    }

    #[apply(batch_sizes)]
    #[tokio::test]
    async fn join_inner_with_filter(batch_size: usize) -> Result<()> {
        let task_ctx = prepare_task_ctx(batch_size);
        let left = build_table(
            ("a", &vec![0, 1, 2, 2]),
            ("b", &vec![4, 5, 7, 8]),
            ("c", &vec![7, 8, 9, 1]),
        );
        let right = build_table(
            ("a", &vec![10, 20, 30, 40]),
            ("b", &vec![2, 2, 3, 4]),
            ("c", &vec![7, 5, 6, 4]),
        );
        let on = vec![(
            Column::new_with_schema("a", &left.schema()).unwrap(),
            Column::new_with_schema("b", &right.schema()).unwrap(),
        )];
        let filter = prepare_join_filter();

        let join = join_with_filter(left, right, on, filter, &JoinType::Inner, false)?;

        let columns = columns(&join.schema());
        assert_eq!(columns, vec!["a", "b", "c", "a", "b", "c"]);

        let stream = join.execute(0, task_ctx)?;
        let batches = common::collect(stream).await?;

        let expected = [
            "+---+---+---+----+---+---+",
            "| a | b | c | a  | b | c |",
            "+---+---+---+----+---+---+",
            "| 2 | 7 | 9 | 10 | 2 | 7 |",
            "| 2 | 7 | 9 | 20 | 2 | 5 |",
            "+---+---+---+----+---+---+",
        ];
        assert_batches_sorted_eq!(expected, &batches);

        Ok(())
    }

    #[apply(batch_sizes)]
    #[tokio::test]
    async fn join_left_with_filter(batch_size: usize) -> Result<()> {
        let task_ctx = prepare_task_ctx(batch_size);
        let left = build_table(
            ("a", &vec![0, 1, 2, 2]),
            ("b", &vec![4, 5, 7, 8]),
            ("c", &vec![7, 8, 9, 1]),
        );
        let right = build_table(
            ("a", &vec![10, 20, 30, 40]),
            ("b", &vec![2, 2, 3, 4]),
            ("c", &vec![7, 5, 6, 4]),
        );
        let on = vec![(
            Column::new_with_schema("a", &left.schema()).unwrap(),
            Column::new_with_schema("b", &right.schema()).unwrap(),
        )];
        let filter = prepare_join_filter();

        let join = join_with_filter(left, right, on, filter, &JoinType::Left, false)?;

        let columns = columns(&join.schema());
        assert_eq!(columns, vec!["a", "b", "c", "a", "b", "c"]);

        let stream = join.execute(0, task_ctx)?;
        let batches = common::collect(stream).await?;

        let expected = [
            "+---+---+---+----+---+---+",
            "| a | b | c | a  | b | c |",
            "+---+---+---+----+---+---+",
            "| 0 | 4 | 7 |    |   |   |",
            "| 1 | 5 | 8 |    |   |   |",
            "| 2 | 7 | 9 | 10 | 2 | 7 |",
            "| 2 | 7 | 9 | 20 | 2 | 5 |",
            "| 2 | 8 | 1 |    |   |   |",
            "+---+---+---+----+---+---+",
        ];
        assert_batches_sorted_eq!(expected, &batches);

        Ok(())
    }

    #[apply(batch_sizes)]
    #[tokio::test]
    async fn join_right_with_filter(batch_size: usize) -> Result<()> {
        let task_ctx = prepare_task_ctx(batch_size);
        let left = build_table(
            ("a", &vec![0, 1, 2, 2]),
            ("b", &vec![4, 5, 7, 8]),
            ("c", &vec![7, 8, 9, 1]),
        );
        let right = build_table(
            ("a", &vec![10, 20, 30, 40]),
            ("b", &vec![2, 2, 3, 4]),
            ("c", &vec![7, 5, 6, 4]),
        );
        let on = vec![(
            Column::new_with_schema("a", &left.schema()).unwrap(),
            Column::new_with_schema("b", &right.schema()).unwrap(),
        )];
        let filter = prepare_join_filter();

        let join = join_with_filter(left, right, on, filter, &JoinType::Right, false)?;

        let columns = columns(&join.schema());
        assert_eq!(columns, vec!["a", "b", "c", "a", "b", "c"]);

        let stream = join.execute(0, task_ctx)?;
        let batches = common::collect(stream).await?;

        let expected = [
            "+---+---+---+----+---+---+",
            "| a | b | c | a  | b | c |",
            "+---+---+---+----+---+---+",
            "|   |   |   | 30 | 3 | 6 |",
            "|   |   |   | 40 | 4 | 4 |",
            "| 2 | 7 | 9 | 10 | 2 | 7 |",
            "| 2 | 7 | 9 | 20 | 2 | 5 |",
            "+---+---+---+----+---+---+",
        ];
        assert_batches_sorted_eq!(expected, &batches);

        Ok(())
    }

    #[apply(batch_sizes)]
    #[tokio::test]
    async fn join_full_with_filter(batch_size: usize) -> Result<()> {
        let task_ctx = prepare_task_ctx(batch_size);
        let left = build_table(
            ("a", &vec![0, 1, 2, 2]),
            ("b", &vec![4, 5, 7, 8]),
            ("c", &vec![7, 8, 9, 1]),
        );
        let right = build_table(
            ("a", &vec![10, 20, 30, 40]),
            ("b", &vec![2, 2, 3, 4]),
            ("c", &vec![7, 5, 6, 4]),
        );
        let on = vec![(
            Column::new_with_schema("a", &left.schema()).unwrap(),
            Column::new_with_schema("b", &right.schema()).unwrap(),
        )];
        let filter = prepare_join_filter();

        let join = join_with_filter(left, right, on, filter, &JoinType::Full, false)?;

        let columns = columns(&join.schema());
        assert_eq!(columns, vec!["a", "b", "c", "a", "b", "c"]);

        let stream = join.execute(0, task_ctx)?;
        let batches = common::collect(stream).await?;

        let expected = [
            "+---+---+---+----+---+---+",
            "| a | b | c | a  | b | c |",
            "+---+---+---+----+---+---+",
            "|   |   |   | 30 | 3 | 6 |",
            "|   |   |   | 40 | 4 | 4 |",
            "| 2 | 7 | 9 | 10 | 2 | 7 |",
            "| 2 | 7 | 9 | 20 | 2 | 5 |",
            "| 0 | 4 | 7 |    |   |   |",
            "| 1 | 5 | 8 |    |   |   |",
            "| 2 | 8 | 1 |    |   |   |",
            "+---+---+---+----+---+---+",
        ];
        assert_batches_sorted_eq!(expected, &batches);

        Ok(())
    }

    #[tokio::test]
    async fn join_date32() -> Result<()> {
        let schema = Arc::new(Schema::new(vec![
            Field::new("date", DataType::Date32, false),
            Field::new("n", DataType::Int32, false),
        ]));

        let dates: ArrayRef = Arc::new(Date32Array::from(vec![19107, 19108, 19109]));
        let n: ArrayRef = Arc::new(Int32Array::from(vec![1, 2, 3]));
        let batch = RecordBatch::try_new(schema.clone(), vec![dates, n])?;
        let left =
            Arc::new(MemoryExec::try_new(&[vec![batch]], schema.clone(), None).unwrap());

        let dates: ArrayRef = Arc::new(Date32Array::from(vec![19108, 19108, 19109]));
        let n: ArrayRef = Arc::new(Int32Array::from(vec![4, 5, 6]));
        let batch = RecordBatch::try_new(schema.clone(), vec![dates, n])?;
        let right = Arc::new(MemoryExec::try_new(&[vec![batch]], schema, None).unwrap());

        let on = vec![(
            Column::new_with_schema("date", &left.schema()).unwrap(),
            Column::new_with_schema("date", &right.schema()).unwrap(),
        )];

        let join = join(left, right, on, &JoinType::Inner, false)?;

        let task_ctx = Arc::new(TaskContext::default());
        let stream = join.execute(0, task_ctx)?;
        let batches = common::collect(stream).await?;

        let expected = [
            "+------------+---+------------+---+",
            "| date       | n | date       | n |",
            "+------------+---+------------+---+",
            "| 2022-04-26 | 2 | 2022-04-26 | 4 |",
            "| 2022-04-26 | 2 | 2022-04-26 | 5 |",
            "| 2022-04-27 | 3 | 2022-04-27 | 6 |",
            "+------------+---+------------+---+",
        ];
        assert_batches_sorted_eq!(expected, &batches);

        Ok(())
    }

    #[tokio::test]
    async fn join_with_error_right() {
        let left = build_table(
            ("a1", &vec![1, 2, 3]),
            ("b1", &vec![4, 5, 7]),
            ("c1", &vec![7, 8, 9]),
        );

        // right input stream returns one good batch and then one error.
        // The error should be returned.
        let err = exec_err!("bad data error");
        let right = build_table_i32(("a2", &vec![]), ("b1", &vec![]), ("c2", &vec![]));

        let on = vec![(
            Column::new_with_schema("b1", &left.schema()).unwrap(),
            Column::new_with_schema("b1", &right.schema()).unwrap(),
        )];
        let schema = right.schema();
        let right = build_table_i32(("a2", &vec![]), ("b1", &vec![]), ("c2", &vec![]));
        let right_input = Arc::new(MockExec::new(vec![Ok(right), err], schema));

        let join_types = vec![
            JoinType::Inner,
            JoinType::Left,
            JoinType::Right,
            JoinType::Full,
            JoinType::LeftSemi,
            JoinType::LeftAnti,
            JoinType::RightSemi,
            JoinType::RightAnti,
        ];

        for join_type in join_types {
            let join = join(
                left.clone(),
                right_input.clone(),
                on.clone(),
                &join_type,
                false,
            )
            .unwrap();
            let task_ctx = Arc::new(TaskContext::default());

            let stream = join.execute(0, task_ctx).unwrap();

            // Expect that an error is returned
            let result_string = crate::common::collect(stream)
                .await
                .unwrap_err()
                .to_string();
            assert!(
                result_string.contains("bad data error"),
                "actual: {result_string}"
            );
        }
    }

    #[tokio::test]
    async fn join_splitted_batch() {
        let left = build_table(
            ("a1", &vec![1, 2, 3, 4]),
            ("b1", &vec![1, 1, 1, 1]),
            ("c1", &vec![0, 0, 0, 0]),
        );
        let right = build_table(
            ("a2", &vec![10, 20, 30, 40, 50]),
            ("b2", &vec![1, 1, 1, 1, 1]),
            ("c2", &vec![0, 0, 0, 0, 0]),
        );
        let on = vec![(
            Column::new_with_schema("b1", &left.schema()).unwrap(),
            Column::new_with_schema("b2", &right.schema()).unwrap(),
        )];

        let join_types = vec![
            JoinType::Inner,
            JoinType::Left,
            JoinType::Right,
            JoinType::Full,
            JoinType::RightSemi,
            JoinType::RightAnti,
            JoinType::LeftSemi,
            JoinType::LeftAnti,
        ];
        let expected_resultset_records = 20;
        let common_result = [
            "+----+----+----+----+----+----+",
            "| a1 | b1 | c1 | a2 | b2 | c2 |",
            "+----+----+----+----+----+----+",
            "| 4  | 1  | 0  | 10 | 1  | 0  |",
            "| 3  | 1  | 0  | 10 | 1  | 0  |",
            "| 2  | 1  | 0  | 10 | 1  | 0  |",
            "| 1  | 1  | 0  | 10 | 1  | 0  |",
            "| 4  | 1  | 0  | 20 | 1  | 0  |",
            "| 3  | 1  | 0  | 20 | 1  | 0  |",
            "| 2  | 1  | 0  | 20 | 1  | 0  |",
            "| 1  | 1  | 0  | 20 | 1  | 0  |",
            "| 4  | 1  | 0  | 30 | 1  | 0  |",
            "| 3  | 1  | 0  | 30 | 1  | 0  |",
            "| 2  | 1  | 0  | 30 | 1  | 0  |",
            "| 1  | 1  | 0  | 30 | 1  | 0  |",
            "| 4  | 1  | 0  | 40 | 1  | 0  |",
            "| 3  | 1  | 0  | 40 | 1  | 0  |",
            "| 2  | 1  | 0  | 40 | 1  | 0  |",
            "| 1  | 1  | 0  | 40 | 1  | 0  |",
            "| 4  | 1  | 0  | 50 | 1  | 0  |",
            "| 3  | 1  | 0  | 50 | 1  | 0  |",
            "| 2  | 1  | 0  | 50 | 1  | 0  |",
            "| 1  | 1  | 0  | 50 | 1  | 0  |",
            "+----+----+----+----+----+----+",
        ];
        let left_batch = [
            "+----+----+----+",
            "| a1 | b1 | c1 |",
            "+----+----+----+",
            "| 1  | 1  | 0  |",
            "| 2  | 1  | 0  |",
            "| 3  | 1  | 0  |",
            "| 4  | 1  | 0  |",
            "+----+----+----+",
        ];
        let right_batch = [
            "+----+----+----+",
            "| a2 | b2 | c2 |",
            "+----+----+----+",
            "| 10 | 1  | 0  |",
            "| 20 | 1  | 0  |",
            "| 30 | 1  | 0  |",
            "| 40 | 1  | 0  |",
            "| 50 | 1  | 0  |",
            "+----+----+----+",
        ];
        let right_empty = [
            "+----+----+----+",
            "| a2 | b2 | c2 |",
            "+----+----+----+",
            "+----+----+----+",
        ];
        let left_empty = [
            "+----+----+----+",
            "| a1 | b1 | c1 |",
            "+----+----+----+",
            "+----+----+----+",
        ];

        // validation of partial join results output for different batch_size setting
        for join_type in join_types {
            for batch_size in (1..21).rev() {
                let task_ctx = prepare_task_ctx(batch_size);

                let join =
                    join(left.clone(), right.clone(), on.clone(), &join_type, false)
                        .unwrap();

                let stream = join.execute(0, task_ctx).unwrap();
                let batches = common::collect(stream).await.unwrap();

                // For inner/right join expected batch count equals dev_ceil result,
                // as there is no need to append non-joined build side data.
                // For other join types it'll be div_ceil + 1 -- for additional batch
                // containing not visited build side rows (empty in this test case).
                let expected_batch_count = match join_type {
                    JoinType::Inner
                    | JoinType::Right
                    | JoinType::RightSemi
                    | JoinType::RightAnti => {
                        (expected_resultset_records + batch_size - 1) / batch_size
                    }
                    _ => (expected_resultset_records + batch_size - 1) / batch_size + 1,
                };
                assert_eq!(
                    batches.len(),
                    expected_batch_count,
                    "expected {} output batches for {} join with batch_size = {}",
                    expected_batch_count,
                    join_type,
                    batch_size
                );

                let expected = match join_type {
                    JoinType::RightSemi => right_batch.to_vec(),
                    JoinType::RightAnti => right_empty.to_vec(),
                    JoinType::LeftSemi => left_batch.to_vec(),
                    JoinType::LeftAnti => left_empty.to_vec(),
                    _ => common_result.to_vec(),
                };
                assert_batches_eq!(expected, &batches);
            }
        }
    }

    #[tokio::test]
    async fn single_partition_join_overallocation() -> Result<()> {
        let left = build_table(
            ("a1", &vec![1, 2, 3, 4, 5, 6, 7, 8, 9, 0]),
            ("b1", &vec![1, 2, 3, 4, 5, 6, 7, 8, 9, 0]),
            ("c1", &vec![1, 2, 3, 4, 5, 6, 7, 8, 9, 0]),
        );
        let right = build_table(
            ("a2", &vec![10, 11]),
            ("b2", &vec![12, 13]),
            ("c2", &vec![14, 15]),
        );
        let on = vec![(
            Column::new_with_schema("a1", &left.schema()).unwrap(),
            Column::new_with_schema("b2", &right.schema()).unwrap(),
        )];

        let join_types = vec![
            JoinType::Inner,
            JoinType::Left,
            JoinType::Right,
            JoinType::Full,
            JoinType::LeftSemi,
            JoinType::LeftAnti,
            JoinType::RightSemi,
            JoinType::RightAnti,
        ];

        for join_type in join_types {
            let runtime_config = RuntimeConfig::new().with_memory_limit(100, 1.0);
            let runtime = Arc::new(RuntimeEnv::new(runtime_config)?);
            let task_ctx = TaskContext::default().with_runtime(runtime);
            let task_ctx = Arc::new(task_ctx);

            let join = join(left.clone(), right.clone(), on.clone(), &join_type, false)?;

            let stream = join.execute(0, task_ctx)?;
            let err = common::collect(stream).await.unwrap_err();

            assert_contains!(
                err.to_string(),
                "External error: Resources exhausted: Failed to allocate additional"
            );

            // Asserting that operator-level reservation attempting to overallocate
            assert_contains!(err.to_string(), "HashJoinInput");
        }

        Ok(())
    }

    #[tokio::test]
    async fn partitioned_join_overallocation() -> Result<()> {
        // Prepare partitioned inputs for HashJoinExec
        // No need to adjust partitioning, as execution should fail with `Resources exhausted` error
        let left_batch = build_table_i32(
            ("a1", &vec![1, 2, 3, 4, 5, 6, 7, 8, 9, 0]),
            ("b1", &vec![1, 2, 3, 4, 5, 6, 7, 8, 9, 0]),
            ("c1", &vec![1, 2, 3, 4, 5, 6, 7, 8, 9, 0]),
        );
        let left = Arc::new(
            MemoryExec::try_new(
                &[vec![left_batch.clone()], vec![left_batch.clone()]],
                left_batch.schema(),
                None,
            )
            .unwrap(),
        );
        let right_batch = build_table_i32(
            ("a2", &vec![10, 11]),
            ("b2", &vec![12, 13]),
            ("c2", &vec![14, 15]),
        );
        let right = Arc::new(
            MemoryExec::try_new(
                &[vec![right_batch.clone()], vec![right_batch.clone()]],
                right_batch.schema(),
                None,
            )
            .unwrap(),
        );
        let on = vec![(
            Column::new_with_schema("b1", &left_batch.schema())?,
            Column::new_with_schema("b2", &right_batch.schema())?,
        )];

        let join_types = vec![
            JoinType::Inner,
            JoinType::Left,
            JoinType::Right,
            JoinType::Full,
            JoinType::LeftSemi,
            JoinType::LeftAnti,
            JoinType::RightSemi,
            JoinType::RightAnti,
        ];

        for join_type in join_types {
            let runtime_config = RuntimeConfig::new().with_memory_limit(100, 1.0);
            let runtime = Arc::new(RuntimeEnv::new(runtime_config)?);
            let session_config = SessionConfig::default().with_batch_size(50);
            let task_ctx = TaskContext::default()
                .with_session_config(session_config)
                .with_runtime(runtime);
            let task_ctx = Arc::new(task_ctx);

            let join = HashJoinExec::try_new(
                left.clone(),
                right.clone(),
                on.clone(),
                None,
                &join_type,
                PartitionMode::Partitioned,
                false,
            )?;

            let stream = join.execute(1, task_ctx)?;
            let err = common::collect(stream).await.unwrap_err();

            assert_contains!(
                err.to_string(),
                "External error: Resources exhausted: Failed to allocate additional"
            );

            // Asserting that stream-level reservation attempting to overallocate
            assert_contains!(err.to_string(), "HashJoinInput[1]");
        }

        Ok(())
    }

    /// Returns the column names on the schema
    fn columns(schema: &Schema) -> Vec<String> {
        schema.fields().iter().map(|f| f.name().clone()).collect()
    }
}<|MERGE_RESOLUTION|>--- conflicted
+++ resolved
@@ -753,7 +753,6 @@
     Ok(())
 }
 
-<<<<<<< HEAD
 // State for storing left/right side indices used for partial batch output
 // & producing ranges for adjusting indices
 #[derive(Debug, Default)]
@@ -845,8 +844,6 @@
     }
 }
 
-/// A stream that issues [RecordBatch]es as they arrive from the right  of the join.
-=======
 /// [`Stream`] for [`HashJoinExec`] that does the actual join.
 ///
 /// This stream:
@@ -855,7 +852,6 @@
 ///
 /// 2. Streams [RecordBatch]es as they arrive from the right input (probe) and joins
 /// them with the contents of the hash table
->>>>>>> 0506a5cf
 struct HashJoinStream {
     /// Input schema
     schema: Arc<Schema>,
@@ -1204,18 +1200,10 @@
             }
         });
         let mut hashes_buffer = vec![];
-<<<<<<< HEAD
-
-        // Fetch next probe batch
+
+        // Fetch next right (probe) input batch if required
         if self.probe_batch.is_none() {
             match ready!(self.right.poll_next_unpin(cx)) {
-=======
-        // get next right (probe) input batch
-        self.right
-            .poll_next_unpin(cx)
-            .map(|maybe_batch| match maybe_batch {
-                // one right batch in the join loop
->>>>>>> 0506a5cf
                 Some(Ok(batch)) => {
                     self.output_state.set_probe_rows(batch.num_rows());
                     self.probe_batch = Some(batch);
