--- conflicted
+++ resolved
@@ -843,11 +843,7 @@
     ) {
         // Check whether orderings are same.
         let lhs_orderings = lhs.oeq_class();
-<<<<<<< HEAD
-        let rhs_orderings = &rhs.oeq_class;
-=======
         let rhs_orderings = rhs.oeq_class();
->>>>>>> b0bd8992
         assert_eq!(lhs_orderings.len(), rhs_orderings.len(), "{}", err_msg);
         for rhs_ordering in rhs_orderings.iter() {
             assert!(lhs_orderings.contains(rhs_ordering), "{}", err_msg);
