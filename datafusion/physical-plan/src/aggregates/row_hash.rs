--- conflicted
+++ resolved
@@ -330,13 +330,9 @@
             .collect();
 
         let name = format!("GroupedHashAggregateStream[{partition}]");
-<<<<<<< HEAD
-        let reservation = MemoryConsumer::new(name).register(context.memory_pool());
-=======
         let reservation = MemoryConsumer::new(name)
             .with_can_spill(true)
             .register(context.memory_pool());
->>>>>>> b582cda0
         let (ordering, _) = agg
             .equivalence_properties()
             .find_longest_permutation(&agg_group_by.output_exprs());
