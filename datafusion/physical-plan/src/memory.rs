// Licensed to the Apache Software Foundation (ASF) under one
// or more contributor license agreements.  See the NOTICE file
// distributed with this work for additional information
// regarding copyright ownership.  The ASF licenses this file
// to you under the Apache License, Version 2.0 (the
// "License"); you may not use this file except in compliance
// with the License.  You may obtain a copy of the License at
//
//   http://www.apache.org/licenses/LICENSE-2.0
//
// Unless required by applicable law or agreed to in writing,
// software distributed under the License is distributed on an
// "AS IS" BASIS, WITHOUT WARRANTIES OR CONDITIONS OF ANY
// KIND, either express or implied.  See the License for the
// specific language governing permissions and limitations
// under the License.

//! Execution plan for reading in-memory batches of data

use parking_lot::RwLock;
use std::any::Any;
use std::fmt;
use std::sync::Arc;
use std::task::{Context, Poll};

use super::{
    common, DisplayAs, DisplayFormatType, ExecutionPlan, Partitioning, PlanProperties,
    RecordBatchStream, SendableRecordBatchStream, Statistics,
};
use crate::execution_plan::{Boundedness, EmissionType};

use arrow::datatypes::SchemaRef;
use arrow::record_batch::RecordBatch;
use datafusion_common::{internal_err, project_schema, Result};
use datafusion_execution::memory_pool::MemoryReservation;
use datafusion_execution::TaskContext;
use datafusion_physical_expr::equivalence::ProjectionMapping;
use datafusion_physical_expr::expressions::Column;
use datafusion_physical_expr::utils::collect_columns;
use datafusion_physical_expr::{EquivalenceProperties, LexOrdering};

use futures::Stream;

/// Execution plan for reading in-memory batches of data
#[derive(Clone)]
pub struct MemoryExec {
    /// The partitions to query
    partitions: Vec<Vec<RecordBatch>>,
    /// Schema representing the data before projection
    schema: SchemaRef,
    /// Schema representing the data after the optional projection is applied
    projected_schema: SchemaRef,
    /// Optional projection
    projection: Option<Vec<usize>>,
    // Sort information: one or more equivalent orderings
    sort_information: Vec<LexOrdering>,
    cache: PlanProperties,
    /// if partition sizes should be displayed
    show_sizes: bool,
}

impl fmt::Debug for MemoryExec {
    fn fmt(&self, f: &mut fmt::Formatter) -> fmt::Result {
        f.debug_struct("MemoryExec")
            .field("partitions", &"[...]")
            .field("schema", &self.schema)
            .field("projection", &self.projection)
            .field("sort_information", &self.sort_information)
            .finish()
    }
}

impl DisplayAs for MemoryExec {
    fn fmt_as(&self, t: DisplayFormatType, f: &mut fmt::Formatter) -> fmt::Result {
        match t {
            DisplayFormatType::Default | DisplayFormatType::Verbose => {
                let partition_sizes: Vec<_> =
                    self.partitions.iter().map(|b| b.len()).collect();

                let output_ordering = self
                    .sort_information
                    .first()
                    .map(|output_ordering| {
                        format!(", output_ordering={}", output_ordering)
                    })
                    .unwrap_or_default();

                if self.show_sizes {
                    write!(
                        f,
                        "MemoryExec: partitions={}, partition_sizes={partition_sizes:?}{output_ordering}",
                        partition_sizes.len(),
                    )
                } else {
                    write!(f, "MemoryExec: partitions={}", partition_sizes.len(),)
                }
            }
        }
    }
}

impl ExecutionPlan for MemoryExec {
    fn name(&self) -> &'static str {
        "MemoryExec"
    }

    /// Return a reference to Any that can be used for downcasting
    fn as_any(&self) -> &dyn Any {
        self
    }

    fn properties(&self) -> &PlanProperties {
        &self.cache
    }

    fn children(&self) -> Vec<&Arc<dyn ExecutionPlan>> {
        // This is a leaf node and has no children
        vec![]
    }

    fn with_new_children(
        self: Arc<Self>,
        children: Vec<Arc<dyn ExecutionPlan>>,
    ) -> Result<Arc<dyn ExecutionPlan>> {
        // MemoryExec has no children
        if children.is_empty() {
            Ok(self)
        } else {
            internal_err!("Children cannot be replaced in {self:?}")
        }
    }

    fn execute(
        &self,
        partition: usize,
        _context: Arc<TaskContext>,
    ) -> Result<SendableRecordBatchStream> {
        Ok(Box::pin(MemoryStream::try_new(
            self.partitions[partition].clone(),
            Arc::clone(&self.projected_schema),
            self.projection.clone(),
        )?))
    }

    /// We recompute the statistics dynamically from the arrow metadata as it is pretty cheap to do so
    fn statistics(&self) -> Result<Statistics> {
        Ok(common::compute_record_batch_statistics(
            &self.partitions,
            &self.schema,
            self.projection.clone(),
        ))
    }
}

impl MemoryExec {
    /// Create a new execution plan for reading in-memory record batches
    /// The provided `schema` should not have the projection applied.
    pub fn try_new(
        partitions: &[Vec<RecordBatch>],
        schema: SchemaRef,
        projection: Option<Vec<usize>>,
    ) -> Result<Self> {
        let projected_schema = project_schema(&schema, projection.as_ref())?;
        let cache =
            Self::compute_properties(Arc::clone(&projected_schema), &[], partitions);
        Ok(Self {
            partitions: partitions.to_vec(),
            schema,
            projected_schema,
            projection,
            sort_information: vec![],
            cache,
            show_sizes: true,
        })
    }

    /// Set `show_sizes` to determine whether to display partition sizes
    pub fn with_show_sizes(mut self, show_sizes: bool) -> Self {
        self.show_sizes = show_sizes;
        self
    }

    /// Ref to partitions
    pub fn partitions(&self) -> &[Vec<RecordBatch>] {
        &self.partitions
    }

    /// Ref to projection
    pub fn projection(&self) -> &Option<Vec<usize>> {
        &self.projection
    }

    /// Show sizes
    pub fn show_sizes(&self) -> bool {
        self.show_sizes
    }

    /// Ref to sort information
    pub fn sort_information(&self) -> &[LexOrdering] {
        &self.sort_information
    }

    /// A memory table can be ordered by multiple expressions simultaneously.
    /// [`EquivalenceProperties`] keeps track of expressions that describe the
    /// global ordering of the schema. These columns are not necessarily same; e.g.
    /// ```text
    /// ┌-------┐
    /// | a | b |
    /// |---|---|
    /// | 1 | 9 |
    /// | 2 | 8 |
    /// | 3 | 7 |
    /// | 5 | 5 |
    /// └---┴---┘
    /// ```
    /// where both `a ASC` and `b DESC` can describe the table ordering. With
    /// [`EquivalenceProperties`], we can keep track of these equivalences
    /// and treat `a ASC` and `b DESC` as the same ordering requirement.
    ///
    /// Note that if there is an internal projection, that projection will be
    /// also applied to the given `sort_information`.
    pub fn try_with_sort_information(
        mut self,
        mut sort_information: Vec<LexOrdering>,
    ) -> Result<Self> {
        // All sort expressions must refer to the original schema
        let fields = self.schema.fields();
        let ambiguous_column = sort_information
            .iter()
            .flat_map(|ordering| ordering.inner.clone())
            .flat_map(|expr| collect_columns(&expr.expr))
            .find(|col| {
                fields
                    .get(col.index())
                    .map(|field| field.name() != col.name())
                    .unwrap_or(true)
            });
        if let Some(col) = ambiguous_column {
            return internal_err!(
                "Column {:?} is not found in the original schema of the MemoryExec",
                col
            );
        }

        // If there is a projection on the source, we also need to project orderings
        if let Some(projection) = &self.projection {
            let base_eqp = EquivalenceProperties::new_with_orderings(
                self.original_schema(),
                &sort_information,
            );
            let proj_exprs = projection
                .iter()
                .map(|idx| {
                    let base_schema = self.original_schema();
                    let name = base_schema.field(*idx).name();
                    (Arc::new(Column::new(name, *idx)) as _, name.to_string())
                })
                .collect::<Vec<_>>();
            let projection_mapping =
                ProjectionMapping::try_new(&proj_exprs, &self.original_schema())?;
            sort_information = base_eqp
                .project(&projection_mapping, self.schema())
<<<<<<< HEAD
                .oeq_class
                .into_inner();
=======
                .oeq_class()
                // TODO add a take / into to avoid the clone
                .clone()
                .orderings;
>>>>>>> b0bd8992
        }

        self.sort_information = sort_information;
        // We need to update equivalence properties when updating sort information.
        let eq_properties = EquivalenceProperties::new_with_orderings(
            self.schema(),
            &self.sort_information,
        );
        self.cache = self.cache.with_eq_properties(eq_properties);

        Ok(self)
    }

    /// Arc clone of ref to original schema
    pub fn original_schema(&self) -> SchemaRef {
        Arc::clone(&self.schema)
    }

    /// This function creates the cache object that stores the plan properties such as schema, equivalence properties, ordering, partitioning, etc.
    fn compute_properties(
        schema: SchemaRef,
        orderings: &[LexOrdering],
        partitions: &[Vec<RecordBatch>],
    ) -> PlanProperties {
        PlanProperties::new(
            EquivalenceProperties::new_with_orderings(schema, orderings),
            Partitioning::UnknownPartitioning(partitions.len()),
            EmissionType::Incremental,
            Boundedness::Bounded,
        )
    }
}

/// Iterator over batches
pub struct MemoryStream {
    /// Vector of record batches
    data: Vec<RecordBatch>,
    /// Optional memory reservation bound to the data, freed on drop
    reservation: Option<MemoryReservation>,
    /// Schema representing the data
    schema: SchemaRef,
    /// Optional projection for which columns to load
    projection: Option<Vec<usize>>,
    /// Index into the data
    index: usize,
}

impl MemoryStream {
    /// Create an iterator for a vector of record batches
    pub fn try_new(
        data: Vec<RecordBatch>,
        schema: SchemaRef,
        projection: Option<Vec<usize>>,
    ) -> Result<Self> {
        Ok(Self {
            data,
            reservation: None,
            schema,
            projection,
            index: 0,
        })
    }

    /// Set the memory reservation for the data
    pub(super) fn with_reservation(mut self, reservation: MemoryReservation) -> Self {
        self.reservation = Some(reservation);
        self
    }
}

impl Stream for MemoryStream {
    type Item = Result<RecordBatch>;

    fn poll_next(
        mut self: std::pin::Pin<&mut Self>,
        _: &mut Context<'_>,
    ) -> Poll<Option<Self::Item>> {
        Poll::Ready(if self.index < self.data.len() {
            self.index += 1;
            let batch = &self.data[self.index - 1];

            // return just the columns requested
            let batch = match self.projection.as_ref() {
                Some(columns) => batch.project(columns)?,
                None => batch.clone(),
            };

            Some(Ok(batch))
        } else {
            None
        })
    }

    fn size_hint(&self) -> (usize, Option<usize>) {
        (self.data.len(), Some(self.data.len()))
    }
}

impl RecordBatchStream for MemoryStream {
    /// Get the schema
    fn schema(&self) -> SchemaRef {
        Arc::clone(&self.schema)
    }
}

pub trait LazyBatchGenerator: Send + Sync + fmt::Debug + fmt::Display {
    /// Generate the next batch, return `None` when no more batches are available
    fn generate_next_batch(&mut self) -> Result<Option<RecordBatch>>;
}

/// Execution plan for lazy in-memory batches of data
///
/// This plan generates output batches lazily, it doesn't have to buffer all batches
/// in memory up front (compared to `MemoryExec`), thus consuming constant memory.
pub struct LazyMemoryExec {
    /// Schema representing the data
    schema: SchemaRef,
    /// Functions to generate batches for each partition
    batch_generators: Vec<Arc<RwLock<dyn LazyBatchGenerator>>>,
    /// Plan properties cache storing equivalence properties, partitioning, and execution mode
    cache: PlanProperties,
}

impl LazyMemoryExec {
    /// Create a new lazy memory execution plan
    pub fn try_new(
        schema: SchemaRef,
        generators: Vec<Arc<RwLock<dyn LazyBatchGenerator>>>,
    ) -> Result<Self> {
        let cache = PlanProperties::new(
            EquivalenceProperties::new(Arc::clone(&schema)),
            Partitioning::RoundRobinBatch(generators.len()),
            EmissionType::Incremental,
            Boundedness::Bounded,
        );
        Ok(Self {
            schema,
            batch_generators: generators,
            cache,
        })
    }
}

impl fmt::Debug for LazyMemoryExec {
    fn fmt(&self, f: &mut fmt::Formatter) -> fmt::Result {
        f.debug_struct("LazyMemoryExec")
            .field("schema", &self.schema)
            .field("batch_generators", &self.batch_generators)
            .finish()
    }
}

impl DisplayAs for LazyMemoryExec {
    fn fmt_as(&self, t: DisplayFormatType, f: &mut fmt::Formatter) -> fmt::Result {
        match t {
            DisplayFormatType::Default | DisplayFormatType::Verbose => {
                write!(
                    f,
                    "LazyMemoryExec: partitions={}, batch_generators=[{}]",
                    self.batch_generators.len(),
                    self.batch_generators
                        .iter()
                        .map(|g| g.read().to_string())
                        .collect::<Vec<_>>()
                        .join(", ")
                )
            }
        }
    }
}

impl ExecutionPlan for LazyMemoryExec {
    fn name(&self) -> &'static str {
        "LazyMemoryExec"
    }

    fn as_any(&self) -> &dyn Any {
        self
    }

    fn schema(&self) -> SchemaRef {
        Arc::clone(&self.schema)
    }

    fn properties(&self) -> &PlanProperties {
        &self.cache
    }

    fn children(&self) -> Vec<&Arc<dyn ExecutionPlan>> {
        vec![]
    }

    fn with_new_children(
        self: Arc<Self>,
        children: Vec<Arc<dyn ExecutionPlan>>,
    ) -> Result<Arc<dyn ExecutionPlan>> {
        if children.is_empty() {
            Ok(self)
        } else {
            internal_err!("Children cannot be replaced in LazyMemoryExec")
        }
    }

    fn execute(
        &self,
        partition: usize,
        _context: Arc<TaskContext>,
    ) -> Result<SendableRecordBatchStream> {
        if partition >= self.batch_generators.len() {
            return internal_err!(
                "Invalid partition {} for LazyMemoryExec with {} partitions",
                partition,
                self.batch_generators.len()
            );
        }

        Ok(Box::pin(LazyMemoryStream {
            schema: Arc::clone(&self.schema),
            generator: Arc::clone(&self.batch_generators[partition]),
        }))
    }

    fn statistics(&self) -> Result<Statistics> {
        Ok(Statistics::new_unknown(&self.schema))
    }
}

/// Stream that generates record batches on demand
pub struct LazyMemoryStream {
    schema: SchemaRef,
    /// Generator to produce batches
    ///
    /// Note: Idiomatically, DataFusion uses plan-time parallelism - each stream
    /// should have a unique `LazyBatchGenerator`. Use RepartitionExec or
    /// construct multiple `LazyMemoryStream`s during planning to enable
    /// parallel execution.
    /// Sharing generators between streams should be used with caution.
    generator: Arc<RwLock<dyn LazyBatchGenerator>>,
}

impl Stream for LazyMemoryStream {
    type Item = Result<RecordBatch>;

    fn poll_next(
        self: std::pin::Pin<&mut Self>,
        _: &mut Context<'_>,
    ) -> Poll<Option<Self::Item>> {
        let batch = self.generator.write().generate_next_batch();

        match batch {
            Ok(Some(batch)) => Poll::Ready(Some(Ok(batch))),
            Ok(None) => Poll::Ready(None),
            Err(e) => Poll::Ready(Some(Err(e))),
        }
    }
}

impl RecordBatchStream for LazyMemoryStream {
    fn schema(&self) -> SchemaRef {
        Arc::clone(&self.schema)
    }
}

#[cfg(test)]
mod memory_exec_tests {
    use std::sync::Arc;

    use crate::memory::MemoryExec;
    use crate::ExecutionPlan;

    use arrow_schema::{DataType, Field, Schema, SortOptions};
    use datafusion_physical_expr::expressions::col;
    use datafusion_physical_expr::PhysicalSortExpr;
    use datafusion_physical_expr_common::sort_expr::LexOrdering;

    #[test]
    fn test_memory_order_eq() -> datafusion_common::Result<()> {
        let schema = Arc::new(Schema::new(vec![
            Field::new("a", DataType::Int64, false),
            Field::new("b", DataType::Int64, false),
            Field::new("c", DataType::Int64, false),
        ]));
        let sort1 = LexOrdering::new(vec![
            PhysicalSortExpr {
                expr: col("a", &schema)?,
                options: SortOptions::default(),
            },
            PhysicalSortExpr {
                expr: col("b", &schema)?,
                options: SortOptions::default(),
            },
        ]);
        let sort2 = LexOrdering::new(vec![PhysicalSortExpr {
            expr: col("c", &schema)?,
            options: SortOptions::default(),
        }]);
        let mut expected_output_order = LexOrdering::default();
        expected_output_order.extend(sort1.clone());
        expected_output_order.extend(sort2.clone());

        let sort_information = vec![sort1.clone(), sort2.clone()];
        let mem_exec = MemoryExec::try_new(&[vec![]], schema, None)?
            .try_with_sort_information(sort_information)?;

        assert_eq!(
            mem_exec.properties().output_ordering().unwrap().to_vec(),
            expected_output_order.inner
        );
        let eq_properties = mem_exec.properties().equivalence_properties();
        assert!(eq_properties.oeq_class().contains(&sort1));
        assert!(eq_properties.oeq_class().contains(&sort2));
        Ok(())
    }
}

#[cfg(test)]
mod lazy_memory_tests {
    use super::*;
    use arrow::array::Int64Array;
    use arrow::datatypes::{DataType, Field, Schema};
    use futures::StreamExt;

    #[derive(Debug, Clone)]
    struct TestGenerator {
        counter: i64,
        max_batches: i64,
        batch_size: usize,
        schema: SchemaRef,
    }

    impl fmt::Display for TestGenerator {
        fn fmt(&self, f: &mut fmt::Formatter) -> fmt::Result {
            write!(
                f,
                "TestGenerator: counter={}, max_batches={}, batch_size={}",
                self.counter, self.max_batches, self.batch_size
            )
        }
    }

    impl LazyBatchGenerator for TestGenerator {
        fn generate_next_batch(&mut self) -> Result<Option<RecordBatch>> {
            if self.counter >= self.max_batches {
                return Ok(None);
            }

            let array = Int64Array::from_iter_values(
                (self.counter * self.batch_size as i64)
                    ..(self.counter * self.batch_size as i64 + self.batch_size as i64),
            );
            self.counter += 1;
            Ok(Some(RecordBatch::try_new(
                Arc::clone(&self.schema),
                vec![Arc::new(array)],
            )?))
        }
    }

    #[tokio::test]
    async fn test_lazy_memory_exec() -> Result<()> {
        let schema = Arc::new(Schema::new(vec![Field::new("a", DataType::Int64, false)]));
        let generator = TestGenerator {
            counter: 0,
            max_batches: 3,
            batch_size: 2,
            schema: Arc::clone(&schema),
        };

        let exec =
            LazyMemoryExec::try_new(schema, vec![Arc::new(RwLock::new(generator))])?;

        // Test schema
        assert_eq!(exec.schema().fields().len(), 1);
        assert_eq!(exec.schema().field(0).name(), "a");

        // Test execution
        let stream = exec.execute(0, Arc::new(TaskContext::default()))?;
        let batches: Vec<_> = stream.collect::<Vec<_>>().await;

        assert_eq!(batches.len(), 3);

        // Verify batch contents
        let batch0 = batches[0].as_ref().unwrap();
        let array0 = batch0
            .column(0)
            .as_any()
            .downcast_ref::<Int64Array>()
            .unwrap();
        assert_eq!(array0.values(), &[0, 1]);

        let batch1 = batches[1].as_ref().unwrap();
        let array1 = batch1
            .column(0)
            .as_any()
            .downcast_ref::<Int64Array>()
            .unwrap();
        assert_eq!(array1.values(), &[2, 3]);

        let batch2 = batches[2].as_ref().unwrap();
        let array2 = batch2
            .column(0)
            .as_any()
            .downcast_ref::<Int64Array>()
            .unwrap();
        assert_eq!(array2.values(), &[4, 5]);

        Ok(())
    }

    #[tokio::test]
    async fn test_lazy_memory_exec_invalid_partition() -> Result<()> {
        let schema = Arc::new(Schema::new(vec![Field::new("a", DataType::Int64, false)]));
        let generator = TestGenerator {
            counter: 0,
            max_batches: 1,
            batch_size: 1,
            schema: Arc::clone(&schema),
        };

        let exec =
            LazyMemoryExec::try_new(schema, vec![Arc::new(RwLock::new(generator))])?;

        // Test invalid partition
        let result = exec.execute(1, Arc::new(TaskContext::default()));

        // partition is 0-indexed, so there only should be partition 0
        assert!(matches!(
            result,
            Err(e) if e.to_string().contains("Invalid partition 1 for LazyMemoryExec with 1 partitions")
        ));

        Ok(())
    }
}<|MERGE_RESOLUTION|>--- conflicted
+++ resolved
@@ -260,15 +260,8 @@
                 ProjectionMapping::try_new(&proj_exprs, &self.original_schema())?;
             sort_information = base_eqp
                 .project(&projection_mapping, self.schema())
-<<<<<<< HEAD
-                .oeq_class
+                .into_oeq_class()
                 .into_inner();
-=======
-                .oeq_class()
-                // TODO add a take / into to avoid the clone
-                .clone()
-                .orderings;
->>>>>>> b0bd8992
         }
 
         self.sort_information = sort_information;
