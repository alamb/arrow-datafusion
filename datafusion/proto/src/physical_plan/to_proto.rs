// Licensed to the Apache Software Foundation (ASF) under one
// or more contributor license agreements.  See the NOTICE file
// distributed with this work for additional information
// regarding copyright ownership.  The ASF licenses this file
// to you under the Apache License, Version 2.0 (the
// "License"); you may not use this file except in compliance
// with the License.  You may obtain a copy of the License at
//
//   http://www.apache.org/licenses/LICENSE-2.0
//
// Unless required by applicable law or agreed to in writing,
// software distributed under the License is distributed on an
// "AS IS" BASIS, WITHOUT WARRANTIES OR CONDITIONS OF ANY
// KIND, either express or implied.  See the License for the
// specific language governing permissions and limitations
// under the License.language governing permissions and
// limitations under the License.

use std::sync::Arc;

#[cfg(feature = "parquet")]
use datafusion::datasource::file_format::parquet::ParquetSink;
use datafusion::physical_expr::window::{NthValueKind, SlidingAggregateWindowExpr};
use datafusion::physical_expr::{PhysicalSortExpr, ScalarFunctionExpr};
use datafusion::physical_plan::expressions::{
<<<<<<< HEAD
    ArrayAgg, Avg, BinaryExpr, CaseExpr, CastExpr, Column, Correlation, CumeDist,
    DistinctArrayAgg, Grouping, InListExpr, IsNotNullExpr, IsNullExpr, Literal,
    NegativeExpr, NotExpr, NthValue, NthValueAgg, Ntile, OrderSensitiveArrayAgg, Rank,
    RankType, RowNumber, TryCastExpr, WindowShift,
=======
    ArrayAgg, BinaryExpr, CaseExpr, CastExpr, Column, CumeDist, DistinctArrayAgg,
    Grouping, InListExpr, IsNotNullExpr, IsNullExpr, Literal, Max, Min, NegativeExpr,
    NotExpr, NthValue, NthValueAgg, Ntile, OrderSensitiveArrayAgg, Rank, RankType,
    RowNumber, TryCastExpr, WindowShift,
>>>>>>> 64b8eeaf
};
use datafusion::physical_plan::udaf::AggregateFunctionExpr;
use datafusion::physical_plan::windows::{BuiltInWindowExpr, PlainAggregateWindowExpr};
use datafusion::physical_plan::{AggregateExpr, Partitioning, PhysicalExpr, WindowExpr};
use datafusion::{
    datasource::{
        file_format::{csv::CsvSink, json::JsonSink},
        listing::{FileRange, PartitionedFile},
        physical_plan::{FileScanConfig, FileSinkConfig},
    },
    physical_plan::expressions::LikeExpr,
};
use datafusion_common::config::FormatOptions;
use datafusion_common::{internal_err, not_impl_err, DataFusionError, Result};

use crate::protobuf::{
    self, copy_to_node, physical_aggregate_expr_node, physical_window_expr_node,
    PhysicalSortExprNode, PhysicalSortExprNodeCollection,
};

use super::PhysicalExtensionCodec;

pub fn serialize_physical_aggr_expr(
    aggr_expr: Arc<dyn AggregateExpr>,
    codec: &dyn PhysicalExtensionCodec,
) -> Result<protobuf::PhysicalExprNode> {
    let expressions = serialize_physical_exprs(aggr_expr.expressions(), codec)?;
    let ordering_req = aggr_expr.order_bys().unwrap_or(&[]).to_vec();
    let ordering_req = serialize_physical_sort_exprs(ordering_req, codec)?;

    if let Some(a) = aggr_expr.as_any().downcast_ref::<AggregateFunctionExpr>() {
        let name = a.fun().name().to_string();
        return Ok(protobuf::PhysicalExprNode {
            expr_type: Some(protobuf::physical_expr_node::ExprType::AggregateExpr(
                protobuf::PhysicalAggregateExprNode {
                    aggregate_function: Some(physical_aggregate_expr_node::AggregateFunction::UserDefinedAggrFunction(name)),
                    expr: expressions,
                    ordering_req,
                    distinct: false,
                },
            )),
        });
    }

    let AggrFn {
        inner: aggr_function,
        distinct,
    } = aggr_expr_to_aggr_fn(aggr_expr.as_ref())?;

    Ok(protobuf::PhysicalExprNode {
        expr_type: Some(protobuf::physical_expr_node::ExprType::AggregateExpr(
            protobuf::PhysicalAggregateExprNode {
                aggregate_function: Some(
                    physical_aggregate_expr_node::AggregateFunction::AggrFunction(
                        aggr_function as i32,
                    ),
                ),
                expr: expressions,
                ordering_req,
                distinct,
            },
        )),
    })
}

pub fn serialize_physical_window_expr(
    window_expr: Arc<dyn WindowExpr>,
    codec: &dyn PhysicalExtensionCodec,
) -> Result<protobuf::PhysicalWindowExprNode> {
    let expr = window_expr.as_any();
    let mut args = window_expr.expressions().to_vec();
    let window_frame = window_expr.get_window_frame();

    let window_function = if let Some(built_in_window_expr) =
        expr.downcast_ref::<BuiltInWindowExpr>()
    {
        let expr = built_in_window_expr.get_built_in_func_expr();
        let built_in_fn_expr = expr.as_any();

        let builtin_fn = if built_in_fn_expr.downcast_ref::<RowNumber>().is_some() {
            protobuf::BuiltInWindowFunction::RowNumber
        } else if let Some(rank_expr) = built_in_fn_expr.downcast_ref::<Rank>() {
            match rank_expr.get_type() {
                RankType::Basic => protobuf::BuiltInWindowFunction::Rank,
                RankType::Dense => protobuf::BuiltInWindowFunction::DenseRank,
                RankType::Percent => protobuf::BuiltInWindowFunction::PercentRank,
            }
        } else if built_in_fn_expr.downcast_ref::<CumeDist>().is_some() {
            protobuf::BuiltInWindowFunction::CumeDist
        } else if let Some(ntile_expr) = built_in_fn_expr.downcast_ref::<Ntile>() {
            args.insert(
                0,
                Arc::new(Literal::new(datafusion_common::ScalarValue::Int64(Some(
                    ntile_expr.get_n() as i64,
                )))),
            );
            protobuf::BuiltInWindowFunction::Ntile
        } else if let Some(window_shift_expr) =
            built_in_fn_expr.downcast_ref::<WindowShift>()
        {
            args.insert(
                1,
                Arc::new(Literal::new(datafusion_common::ScalarValue::Int64(Some(
                    window_shift_expr.get_shift_offset(),
                )))),
            );
            args.insert(
                2,
                Arc::new(Literal::new(window_shift_expr.get_default_value())),
            );

            if window_shift_expr.get_shift_offset() >= 0 {
                protobuf::BuiltInWindowFunction::Lag
            } else {
                protobuf::BuiltInWindowFunction::Lead
            }
        } else if let Some(nth_value_expr) = built_in_fn_expr.downcast_ref::<NthValue>() {
            match nth_value_expr.get_kind() {
                NthValueKind::First => protobuf::BuiltInWindowFunction::FirstValue,
                NthValueKind::Last => protobuf::BuiltInWindowFunction::LastValue,
                NthValueKind::Nth(n) => {
                    args.insert(
                        1,
                        Arc::new(Literal::new(datafusion_common::ScalarValue::Int64(
                            Some(n),
                        ))),
                    );
                    protobuf::BuiltInWindowFunction::NthValue
                }
            }
        } else {
            return not_impl_err!("BuiltIn function not supported: {expr:?}");
        };

        physical_window_expr_node::WindowFunction::BuiltInFunction(builtin_fn as i32)
    } else if let Some(plain_aggr_window_expr) =
        expr.downcast_ref::<PlainAggregateWindowExpr>()
    {
        let aggr_expr = plain_aggr_window_expr.get_aggregate_expr();
        if let Some(a) = aggr_expr.as_any().downcast_ref::<AggregateFunctionExpr>() {
            physical_window_expr_node::WindowFunction::UserDefinedAggrFunction(
                a.fun().name().to_string(),
            )
        } else {
            let AggrFn { inner, distinct } = aggr_expr_to_aggr_fn(
                plain_aggr_window_expr.get_aggregate_expr().as_ref(),
            )?;

            if distinct {
                return not_impl_err!(
                    "Distinct aggregate functions not supported in window expressions"
                );
            }

            if !window_frame.start_bound.is_unbounded() {
                return Err(DataFusionError::Internal(format!("Invalid PlainAggregateWindowExpr = {window_expr:?} with WindowFrame = {window_frame:?}")));
            }

            physical_window_expr_node::WindowFunction::AggrFunction(inner as i32)
        }
    } else if let Some(sliding_aggr_window_expr) =
        expr.downcast_ref::<SlidingAggregateWindowExpr>()
    {
        let aggr_expr = sliding_aggr_window_expr.get_aggregate_expr();
        if let Some(a) = aggr_expr.as_any().downcast_ref::<AggregateFunctionExpr>() {
            physical_window_expr_node::WindowFunction::UserDefinedAggrFunction(
                a.fun().name().to_string(),
            )
        } else {
            let AggrFn { inner, distinct } = aggr_expr_to_aggr_fn(
                sliding_aggr_window_expr.get_aggregate_expr().as_ref(),
            )?;

            if distinct {
                // TODO
                return not_impl_err!(
                    "Distinct aggregate functions not supported in window expressions"
                );
            }

            if window_frame.start_bound.is_unbounded() {
                return Err(DataFusionError::Internal(format!("Invalid SlidingAggregateWindowExpr = {window_expr:?} with WindowFrame = {window_frame:?}")));
            }

            physical_window_expr_node::WindowFunction::AggrFunction(inner as i32)
        }
    } else {
        return not_impl_err!("WindowExpr not supported: {window_expr:?}");
    };

    let args = serialize_physical_exprs(args, codec)?;
    let partition_by =
        serialize_physical_exprs(window_expr.partition_by().to_vec(), codec)?;
    let order_by = serialize_physical_sort_exprs(window_expr.order_by().to_vec(), codec)?;
    let window_frame: protobuf::WindowFrame = window_frame
        .as_ref()
        .try_into()
        .map_err(|e| DataFusionError::Internal(format!("{e}")))?;

    Ok(protobuf::PhysicalWindowExprNode {
        args,
        partition_by,
        order_by,
        window_frame: Some(window_frame),
        window_function: Some(window_function),
        name: window_expr.name().to_string(),
    })
}

struct AggrFn {
    inner: protobuf::AggregateFunction,
    distinct: bool,
}

fn aggr_expr_to_aggr_fn(expr: &dyn AggregateExpr) -> Result<AggrFn> {
    let aggr_expr = expr.as_any();
    let mut distinct = false;

    let inner = if aggr_expr.downcast_ref::<Grouping>().is_some() {
        protobuf::AggregateFunction::Grouping
    } else if aggr_expr.downcast_ref::<ArrayAgg>().is_some() {
        protobuf::AggregateFunction::ArrayAgg
    } else if aggr_expr.downcast_ref::<DistinctArrayAgg>().is_some() {
        distinct = true;
        protobuf::AggregateFunction::ArrayAgg
    } else if aggr_expr.downcast_ref::<OrderSensitiveArrayAgg>().is_some() {
        protobuf::AggregateFunction::ArrayAgg
<<<<<<< HEAD
    } else if aggr_expr.downcast_ref::<Avg>().is_some() {
        protobuf::AggregateFunction::Avg
    } else if aggr_expr.downcast_ref::<Correlation>().is_some() {
        protobuf::AggregateFunction::Correlation
=======
    } else if aggr_expr.downcast_ref::<Min>().is_some() {
        protobuf::AggregateFunction::Min
    } else if aggr_expr.downcast_ref::<Max>().is_some() {
        protobuf::AggregateFunction::Max
>>>>>>> 64b8eeaf
    } else if aggr_expr.downcast_ref::<NthValueAgg>().is_some() {
        protobuf::AggregateFunction::NthValueAgg
    } else {
        return not_impl_err!("Aggregate function not supported: {expr:?}");
    };

    Ok(AggrFn { inner, distinct })
}

pub fn serialize_physical_sort_exprs<I>(
    sort_exprs: I,
    codec: &dyn PhysicalExtensionCodec,
) -> Result<Vec<PhysicalSortExprNode>>
where
    I: IntoIterator<Item = PhysicalSortExpr>,
{
    sort_exprs
        .into_iter()
        .map(|sort_expr| serialize_physical_sort_expr(sort_expr, codec))
        .collect()
}

pub fn serialize_physical_sort_expr(
    sort_expr: PhysicalSortExpr,
    codec: &dyn PhysicalExtensionCodec,
) -> Result<PhysicalSortExprNode> {
    let PhysicalSortExpr { expr, options } = sort_expr;
    let expr = serialize_physical_expr(expr, codec)?;
    Ok(PhysicalSortExprNode {
        expr: Some(Box::new(expr)),
        asc: !options.descending,
        nulls_first: options.nulls_first,
    })
}

pub fn serialize_physical_exprs<I>(
    values: I,
    codec: &dyn PhysicalExtensionCodec,
) -> Result<Vec<protobuf::PhysicalExprNode>>
where
    I: IntoIterator<Item = Arc<dyn PhysicalExpr>>,
{
    values
        .into_iter()
        .map(|value| serialize_physical_expr(value, codec))
        .collect()
}

/// Serialize a `PhysicalExpr` to default protobuf representation.
///
/// If required, a [`PhysicalExtensionCodec`] can be provided which can handle
/// serialization of udfs requiring specialized serialization (see [`PhysicalExtensionCodec::try_encode_udf`])
pub fn serialize_physical_expr(
    value: Arc<dyn PhysicalExpr>,
    codec: &dyn PhysicalExtensionCodec,
) -> Result<protobuf::PhysicalExprNode> {
    let expr = value.as_any();

    if let Some(expr) = expr.downcast_ref::<Column>() {
        Ok(protobuf::PhysicalExprNode {
            expr_type: Some(protobuf::physical_expr_node::ExprType::Column(
                protobuf::PhysicalColumn {
                    name: expr.name().to_string(),
                    index: expr.index() as u32,
                },
            )),
        })
    } else if let Some(expr) = expr.downcast_ref::<BinaryExpr>() {
        let binary_expr = Box::new(protobuf::PhysicalBinaryExprNode {
            l: Some(Box::new(serialize_physical_expr(
                expr.left().clone(),
                codec,
            )?)),
            r: Some(Box::new(serialize_physical_expr(
                expr.right().clone(),
                codec,
            )?)),
            op: format!("{:?}", expr.op()),
        });

        Ok(protobuf::PhysicalExprNode {
            expr_type: Some(protobuf::physical_expr_node::ExprType::BinaryExpr(
                binary_expr,
            )),
        })
    } else if let Some(expr) = expr.downcast_ref::<CaseExpr>() {
        Ok(protobuf::PhysicalExprNode {
            expr_type: Some(
                protobuf::physical_expr_node::ExprType::Case(
                    Box::new(
                        protobuf::PhysicalCaseNode {
                            expr: expr
                                .expr()
                                .map(|exp| {
                                    serialize_physical_expr(exp.clone(), codec)
                                        .map(Box::new)
                                })
                                .transpose()?,
                            when_then_expr: expr
                                .when_then_expr()
                                .iter()
                                .map(|(when_expr, then_expr)| {
                                    serialize_when_then_expr(when_expr, then_expr, codec)
                                })
                                .collect::<Result<
                                    Vec<protobuf::PhysicalWhenThen>,
                                    DataFusionError,
                                >>()?,
                            else_expr: expr
                                .else_expr()
                                .map(|a| {
                                    serialize_physical_expr(a.clone(), codec)
                                        .map(Box::new)
                                })
                                .transpose()?,
                        },
                    ),
                ),
            ),
        })
    } else if let Some(expr) = expr.downcast_ref::<NotExpr>() {
        Ok(protobuf::PhysicalExprNode {
            expr_type: Some(protobuf::physical_expr_node::ExprType::NotExpr(Box::new(
                protobuf::PhysicalNot {
                    expr: Some(Box::new(serialize_physical_expr(
                        expr.arg().to_owned(),
                        codec,
                    )?)),
                },
            ))),
        })
    } else if let Some(expr) = expr.downcast_ref::<IsNullExpr>() {
        Ok(protobuf::PhysicalExprNode {
            expr_type: Some(protobuf::physical_expr_node::ExprType::IsNullExpr(
                Box::new(protobuf::PhysicalIsNull {
                    expr: Some(Box::new(serialize_physical_expr(
                        expr.arg().to_owned(),
                        codec,
                    )?)),
                }),
            )),
        })
    } else if let Some(expr) = expr.downcast_ref::<IsNotNullExpr>() {
        Ok(protobuf::PhysicalExprNode {
            expr_type: Some(protobuf::physical_expr_node::ExprType::IsNotNullExpr(
                Box::new(protobuf::PhysicalIsNotNull {
                    expr: Some(Box::new(serialize_physical_expr(
                        expr.arg().to_owned(),
                        codec,
                    )?)),
                }),
            )),
        })
    } else if let Some(expr) = expr.downcast_ref::<InListExpr>() {
        Ok(protobuf::PhysicalExprNode {
            expr_type: Some(protobuf::physical_expr_node::ExprType::InList(Box::new(
                protobuf::PhysicalInListNode {
                    expr: Some(Box::new(serialize_physical_expr(
                        expr.expr().to_owned(),
                        codec,
                    )?)),
                    list: serialize_physical_exprs(expr.list().to_vec(), codec)?,
                    negated: expr.negated(),
                },
            ))),
        })
    } else if let Some(expr) = expr.downcast_ref::<NegativeExpr>() {
        Ok(protobuf::PhysicalExprNode {
            expr_type: Some(protobuf::physical_expr_node::ExprType::Negative(Box::new(
                protobuf::PhysicalNegativeNode {
                    expr: Some(Box::new(serialize_physical_expr(
                        expr.arg().to_owned(),
                        codec,
                    )?)),
                },
            ))),
        })
    } else if let Some(lit) = expr.downcast_ref::<Literal>() {
        Ok(protobuf::PhysicalExprNode {
            expr_type: Some(protobuf::physical_expr_node::ExprType::Literal(
                lit.value().try_into()?,
            )),
        })
    } else if let Some(cast) = expr.downcast_ref::<CastExpr>() {
        Ok(protobuf::PhysicalExprNode {
            expr_type: Some(protobuf::physical_expr_node::ExprType::Cast(Box::new(
                protobuf::PhysicalCastNode {
                    expr: Some(Box::new(serialize_physical_expr(
                        cast.expr().to_owned(),
                        codec,
                    )?)),
                    arrow_type: Some(cast.cast_type().try_into()?),
                },
            ))),
        })
    } else if let Some(cast) = expr.downcast_ref::<TryCastExpr>() {
        Ok(protobuf::PhysicalExprNode {
            expr_type: Some(protobuf::physical_expr_node::ExprType::TryCast(Box::new(
                protobuf::PhysicalTryCastNode {
                    expr: Some(Box::new(serialize_physical_expr(
                        cast.expr().to_owned(),
                        codec,
                    )?)),
                    arrow_type: Some(cast.cast_type().try_into()?),
                },
            ))),
        })
    } else if let Some(expr) = expr.downcast_ref::<ScalarFunctionExpr>() {
        let args = serialize_physical_exprs(expr.args().to_vec(), codec)?;

        let mut buf = Vec::new();
        codec.try_encode_udf(expr.fun(), &mut buf)?;

        let fun_definition = if buf.is_empty() { None } else { Some(buf) };
        Ok(protobuf::PhysicalExprNode {
            expr_type: Some(protobuf::physical_expr_node::ExprType::ScalarUdf(
                protobuf::PhysicalScalarUdfNode {
                    name: expr.name().to_string(),
                    args,
                    fun_definition,
                    return_type: Some(expr.return_type().try_into()?),
                },
            )),
        })
    } else if let Some(expr) = expr.downcast_ref::<LikeExpr>() {
        Ok(protobuf::PhysicalExprNode {
            expr_type: Some(protobuf::physical_expr_node::ExprType::LikeExpr(Box::new(
                protobuf::PhysicalLikeExprNode {
                    negated: expr.negated(),
                    case_insensitive: expr.case_insensitive(),
                    expr: Some(Box::new(serialize_physical_expr(
                        expr.expr().to_owned(),
                        codec,
                    )?)),
                    pattern: Some(Box::new(serialize_physical_expr(
                        expr.pattern().to_owned(),
                        codec,
                    )?)),
                },
            ))),
        })
    } else {
        internal_err!("physical_plan::to_proto() unsupported expression {value:?}")
    }
}

pub fn serialize_partitioning(
    partitioning: &Partitioning,
    codec: &dyn PhysicalExtensionCodec,
) -> Result<protobuf::Partitioning> {
    let serialized_partitioning = match partitioning {
        Partitioning::RoundRobinBatch(partition_count) => protobuf::Partitioning {
            partition_method: Some(protobuf::partitioning::PartitionMethod::RoundRobin(
                *partition_count as u64,
            )),
        },
        Partitioning::Hash(exprs, partition_count) => {
            let serialized_exprs = serialize_physical_exprs(exprs.clone(), codec)?;
            protobuf::Partitioning {
                partition_method: Some(protobuf::partitioning::PartitionMethod::Hash(
                    protobuf::PhysicalHashRepartition {
                        hash_expr: serialized_exprs,
                        partition_count: *partition_count as u64,
                    },
                )),
            }
        }
        Partitioning::UnknownPartitioning(partition_count) => protobuf::Partitioning {
            partition_method: Some(protobuf::partitioning::PartitionMethod::Unknown(
                *partition_count as u64,
            )),
        },
    };
    Ok(serialized_partitioning)
}

fn serialize_when_then_expr(
    when_expr: &Arc<dyn PhysicalExpr>,
    then_expr: &Arc<dyn PhysicalExpr>,
    codec: &dyn PhysicalExtensionCodec,
) -> Result<protobuf::PhysicalWhenThen> {
    Ok(protobuf::PhysicalWhenThen {
        when_expr: Some(serialize_physical_expr(when_expr.clone(), codec)?),
        then_expr: Some(serialize_physical_expr(then_expr.clone(), codec)?),
    })
}

impl TryFrom<&PartitionedFile> for protobuf::PartitionedFile {
    type Error = DataFusionError;

    fn try_from(pf: &PartitionedFile) -> Result<Self> {
        let last_modified = pf.object_meta.last_modified;
        let last_modified_ns = last_modified.timestamp_nanos_opt().ok_or_else(|| {
            DataFusionError::Plan(format!(
                "Invalid timestamp on PartitionedFile::ObjectMeta: {last_modified}"
            ))
        })? as u64;
        Ok(protobuf::PartitionedFile {
            path: pf.object_meta.location.as_ref().to_owned(),
            size: pf.object_meta.size as u64,
            last_modified_ns,
            partition_values: pf
                .partition_values
                .iter()
                .map(|v| v.try_into())
                .collect::<Result<Vec<_>, _>>()?,
            range: pf.range.as_ref().map(|r| r.try_into()).transpose()?,
            statistics: pf.statistics.as_ref().map(|s| s.into()),
        })
    }
}

impl TryFrom<&FileRange> for protobuf::FileRange {
    type Error = DataFusionError;

    fn try_from(value: &FileRange) -> Result<Self> {
        Ok(protobuf::FileRange {
            start: value.start,
            end: value.end,
        })
    }
}

impl TryFrom<&[PartitionedFile]> for protobuf::FileGroup {
    type Error = DataFusionError;

    fn try_from(gr: &[PartitionedFile]) -> Result<Self, Self::Error> {
        Ok(protobuf::FileGroup {
            files: gr
                .iter()
                .map(|f| f.try_into())
                .collect::<Result<Vec<_>, _>>()?,
        })
    }
}

pub fn serialize_file_scan_config(
    conf: &FileScanConfig,
    codec: &dyn PhysicalExtensionCodec,
) -> Result<protobuf::FileScanExecConf> {
    let file_groups = conf
        .file_groups
        .iter()
        .map(|p| p.as_slice().try_into())
        .collect::<Result<Vec<_>, _>>()?;

    let mut output_orderings = vec![];
    for order in &conf.output_ordering {
        let ordering = serialize_physical_sort_exprs(order.to_vec(), codec)?;
        output_orderings.push(ordering)
    }

    // Fields must be added to the schema so that they can persist in the protobuf,
    // and then they are to be removed from the schema in `parse_protobuf_file_scan_config`
    let mut fields = conf
        .file_schema
        .fields()
        .iter()
        .cloned()
        .collect::<Vec<_>>();
    fields.extend(conf.table_partition_cols.iter().cloned().map(Arc::new));
    let schema = Arc::new(arrow::datatypes::Schema::new(fields.clone()));

    Ok(protobuf::FileScanExecConf {
        file_groups,
        statistics: Some((&conf.statistics).into()),
        limit: conf.limit.map(|l| protobuf::ScanLimit { limit: l as u32 }),
        projection: conf
            .projection
            .as_ref()
            .unwrap_or(&vec![])
            .iter()
            .map(|n| *n as u32)
            .collect(),
        schema: Some(schema.as_ref().try_into()?),
        table_partition_cols: conf
            .table_partition_cols
            .iter()
            .map(|x| x.name().clone())
            .collect::<Vec<_>>(),
        object_store_url: conf.object_store_url.to_string(),
        output_ordering: output_orderings
            .into_iter()
            .map(|e| PhysicalSortExprNodeCollection {
                physical_sort_expr_nodes: e,
            })
            .collect::<Vec<_>>(),
    })
}

pub fn serialize_maybe_filter(
    expr: Option<Arc<dyn PhysicalExpr>>,
    codec: &dyn PhysicalExtensionCodec,
) -> Result<protobuf::MaybeFilter> {
    match expr {
        None => Ok(protobuf::MaybeFilter { expr: None }),
        Some(expr) => Ok(protobuf::MaybeFilter {
            expr: Some(serialize_physical_expr(expr, codec)?),
        }),
    }
}

impl TryFrom<&JsonSink> for protobuf::JsonSink {
    type Error = DataFusionError;

    fn try_from(value: &JsonSink) -> Result<Self, Self::Error> {
        Ok(Self {
            config: Some(value.config().try_into()?),
            writer_options: Some(value.writer_options().try_into()?),
        })
    }
}

impl TryFrom<&CsvSink> for protobuf::CsvSink {
    type Error = DataFusionError;

    fn try_from(value: &CsvSink) -> Result<Self, Self::Error> {
        Ok(Self {
            config: Some(value.config().try_into()?),
            writer_options: Some(value.writer_options().try_into()?),
        })
    }
}

#[cfg(feature = "parquet")]
impl TryFrom<&ParquetSink> for protobuf::ParquetSink {
    type Error = DataFusionError;

    fn try_from(value: &ParquetSink) -> Result<Self, Self::Error> {
        Ok(Self {
            config: Some(value.config().try_into()?),
            parquet_options: Some(value.parquet_options().try_into()?),
        })
    }
}

impl TryFrom<&FileSinkConfig> for protobuf::FileSinkConfig {
    type Error = DataFusionError;

    fn try_from(conf: &FileSinkConfig) -> Result<Self, Self::Error> {
        let file_groups = conf
            .file_groups
            .iter()
            .map(TryInto::try_into)
            .collect::<Result<Vec<_>>>()?;
        let table_paths = conf
            .table_paths
            .iter()
            .map(ToString::to_string)
            .collect::<Vec<_>>();
        let table_partition_cols = conf
            .table_partition_cols
            .iter()
            .map(|(name, data_type)| {
                Ok(protobuf::PartitionColumn {
                    name: name.to_owned(),
                    arrow_type: Some(data_type.try_into()?),
                })
            })
            .collect::<Result<Vec<_>>>()?;
        Ok(Self {
            object_store_url: conf.object_store_url.to_string(),
            file_groups,
            table_paths,
            output_schema: Some(conf.output_schema.as_ref().try_into()?),
            table_partition_cols,
            overwrite: conf.overwrite,
        })
    }
}

impl TryFrom<&FormatOptions> for copy_to_node::FormatOptions {
    type Error = DataFusionError;
    fn try_from(value: &FormatOptions) -> std::result::Result<Self, Self::Error> {
        Ok(match value {
            FormatOptions::CSV(options) => {
                copy_to_node::FormatOptions::Csv(options.try_into()?)
            }
            FormatOptions::JSON(options) => {
                copy_to_node::FormatOptions::Json(options.try_into()?)
            }
            FormatOptions::PARQUET(options) => {
                copy_to_node::FormatOptions::Parquet(options.try_into()?)
            }
            FormatOptions::AVRO => {
                copy_to_node::FormatOptions::Avro(protobuf::AvroOptions {})
            }
            FormatOptions::ARROW => {
                copy_to_node::FormatOptions::Arrow(protobuf::ArrowOptions {})
            }
        })
    }
}<|MERGE_RESOLUTION|>--- conflicted
+++ resolved
@@ -23,17 +23,10 @@
 use datafusion::physical_expr::window::{NthValueKind, SlidingAggregateWindowExpr};
 use datafusion::physical_expr::{PhysicalSortExpr, ScalarFunctionExpr};
 use datafusion::physical_plan::expressions::{
-<<<<<<< HEAD
-    ArrayAgg, Avg, BinaryExpr, CaseExpr, CastExpr, Column, Correlation, CumeDist,
-    DistinctArrayAgg, Grouping, InListExpr, IsNotNullExpr, IsNullExpr, Literal,
-    NegativeExpr, NotExpr, NthValue, NthValueAgg, Ntile, OrderSensitiveArrayAgg, Rank,
-    RankType, RowNumber, TryCastExpr, WindowShift,
-=======
     ArrayAgg, BinaryExpr, CaseExpr, CastExpr, Column, CumeDist, DistinctArrayAgg,
-    Grouping, InListExpr, IsNotNullExpr, IsNullExpr, Literal, Max, Min, NegativeExpr,
-    NotExpr, NthValue, NthValueAgg, Ntile, OrderSensitiveArrayAgg, Rank, RankType,
-    RowNumber, TryCastExpr, WindowShift,
->>>>>>> 64b8eeaf
+    Grouping, InListExpr, IsNotNullExpr, IsNullExpr, Literal, NegativeExpr, NotExpr,
+    NthValue, NthValueAgg, Ntile, OrderSensitiveArrayAgg, Rank, RankType, RowNumber,
+    TryCastExpr, WindowShift,
 };
 use datafusion::physical_plan::udaf::AggregateFunctionExpr;
 use datafusion::physical_plan::windows::{BuiltInWindowExpr, PlainAggregateWindowExpr};
@@ -261,17 +254,6 @@
         protobuf::AggregateFunction::ArrayAgg
     } else if aggr_expr.downcast_ref::<OrderSensitiveArrayAgg>().is_some() {
         protobuf::AggregateFunction::ArrayAgg
-<<<<<<< HEAD
-    } else if aggr_expr.downcast_ref::<Avg>().is_some() {
-        protobuf::AggregateFunction::Avg
-    } else if aggr_expr.downcast_ref::<Correlation>().is_some() {
-        protobuf::AggregateFunction::Correlation
-=======
-    } else if aggr_expr.downcast_ref::<Min>().is_some() {
-        protobuf::AggregateFunction::Min
-    } else if aggr_expr.downcast_ref::<Max>().is_some() {
-        protobuf::AggregateFunction::Max
->>>>>>> 64b8eeaf
     } else if aggr_expr.downcast_ref::<NthValueAgg>().is_some() {
         protobuf::AggregateFunction::NthValueAgg
     } else {
