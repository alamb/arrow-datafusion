// Licensed to the Apache Software Foundation (ASF) under one
// or more contributor license agreements.  See the NOTICE file
// distributed with this work for additional information
// regarding copyright ownership.  The ASF licenses this file
// to you under the Apache License, Version 2.0 (the
// "License"); you may not use this file except in compliance
// with the License.  You may obtain a copy of the License at
//
//   http://www.apache.org/licenses/LICENSE-2.0
//
// Unless required by applicable law or agreed to in writing,
// software distributed under the License is distributed on an
// "AS IS" BASIS, WITHOUT WARRANTIES OR CONDITIONS OF ANY
// KIND, either express or implied.  See the License for the
// specific language governing permissions and limitations
// under the License.

use std::sync::Arc;

use datafusion::execution::registry::FunctionRegistry;
use datafusion_common::{
    internal_err, plan_datafusion_err, DataFusionError, Result, ScalarValue,
    TableReference, UnnestOptions,
};
use datafusion_expr::expr::Unnest;
use datafusion_expr::expr::{Alias, Placeholder};
use datafusion_expr::window_frame::{check_window_frame, regularize_window_order_by};
use datafusion_expr::{
    expr::{self, InList, Sort, WindowFunction},
    logical_plan::{PlanType, StringifiedPlan},
    AggregateFunction, Between, BinaryExpr, BuiltInWindowFunction, Case, Cast, Expr,
    GroupingSet,
    GroupingSet::GroupingSets,
    JoinConstraint, JoinType, Like, Operator, TryCast, WindowFrame, WindowFrameBound,
    WindowFrameUnits,
};
use datafusion_proto_common::{from_proto::FromOptionalField, FromProtoError as Error};

use crate::protobuf::{
    self,
    plan_type::PlanTypeEnum::{
        AnalyzedLogicalPlan, FinalAnalyzedLogicalPlan, FinalLogicalPlan,
        FinalPhysicalPlan, FinalPhysicalPlanWithStats, InitialLogicalPlan,
        InitialPhysicalPlan, InitialPhysicalPlanWithStats, OptimizedLogicalPlan,
        OptimizedPhysicalPlan,
    },
    AnalyzedLogicalPlanType, CubeNode, GroupingSetNode, OptimizedLogicalPlanType,
    OptimizedPhysicalPlanType, PlaceholderNode, RollupNode,
};

use super::LogicalExtensionCodec;

impl From<&protobuf::UnnestOptions> for UnnestOptions {
    fn from(opts: &protobuf::UnnestOptions) -> Self {
        Self {
            preserve_nulls: opts.preserve_nulls,
        }
    }
}

impl From<protobuf::WindowFrameUnits> for WindowFrameUnits {
    fn from(units: protobuf::WindowFrameUnits) -> Self {
        match units {
            protobuf::WindowFrameUnits::Rows => Self::Rows,
            protobuf::WindowFrameUnits::Range => Self::Range,
            protobuf::WindowFrameUnits::Groups => Self::Groups,
        }
    }
}

impl TryFrom<protobuf::TableReference> for TableReference {
    type Error = Error;

    fn try_from(value: protobuf::TableReference) -> Result<Self, Self::Error> {
        use protobuf::table_reference::TableReferenceEnum;
        let table_reference_enum = value
            .table_reference_enum
            .ok_or_else(|| Error::required("table_reference_enum"))?;

        match table_reference_enum {
            TableReferenceEnum::Bare(protobuf::BareTableReference { table }) => {
                Ok(TableReference::bare(table))
            }
            TableReferenceEnum::Partial(protobuf::PartialTableReference {
                schema,
                table,
            }) => Ok(TableReference::partial(schema, table)),
            TableReferenceEnum::Full(protobuf::FullTableReference {
                catalog,
                schema,
                table,
            }) => Ok(TableReference::full(catalog, schema, table)),
        }
    }
}

impl From<&protobuf::StringifiedPlan> for StringifiedPlan {
    fn from(stringified_plan: &protobuf::StringifiedPlan) -> Self {
        Self {
            plan_type: match stringified_plan
                .plan_type
                .as_ref()
                .and_then(|pt| pt.plan_type_enum.as_ref())
                .unwrap_or_else(|| {
                    panic!(
                        "Cannot create protobuf::StringifiedPlan from {stringified_plan:?}"
                    )
                }) {
                InitialLogicalPlan(_) => PlanType::InitialLogicalPlan,
                AnalyzedLogicalPlan(AnalyzedLogicalPlanType { analyzer_name }) => {
                    PlanType::AnalyzedLogicalPlan {
                        analyzer_name:analyzer_name.clone()
                    }
                }
                FinalAnalyzedLogicalPlan(_) => PlanType::FinalAnalyzedLogicalPlan,
                OptimizedLogicalPlan(OptimizedLogicalPlanType { optimizer_name }) => {
                    PlanType::OptimizedLogicalPlan {
                        optimizer_name: optimizer_name.clone(),
                    }
                }
                FinalLogicalPlan(_) => PlanType::FinalLogicalPlan,
                InitialPhysicalPlan(_) => PlanType::InitialPhysicalPlan,
                InitialPhysicalPlanWithStats(_) => PlanType::InitialPhysicalPlanWithStats,
                OptimizedPhysicalPlan(OptimizedPhysicalPlanType { optimizer_name }) => {
                    PlanType::OptimizedPhysicalPlan {
                        optimizer_name: optimizer_name.clone(),
                    }
                }
                FinalPhysicalPlan(_) => PlanType::FinalPhysicalPlan,
                FinalPhysicalPlanWithStats(_) => PlanType::FinalPhysicalPlanWithStats,
            },
            plan: Arc::new(stringified_plan.plan.clone()),
        }
    }
}

impl From<protobuf::AggregateFunction> for AggregateFunction {
    fn from(agg_fun: protobuf::AggregateFunction) -> Self {
        match agg_fun {
<<<<<<< HEAD
            protobuf::AggregateFunction::Avg => Self::Avg,
=======
            protobuf::AggregateFunction::Min => Self::Min,
            protobuf::AggregateFunction::Max => Self::Max,
>>>>>>> 64b8eeaf
            protobuf::AggregateFunction::ArrayAgg => Self::ArrayAgg,
            protobuf::AggregateFunction::Grouping => Self::Grouping,
            protobuf::AggregateFunction::NthValueAgg => Self::NthValue,
            protobuf::AggregateFunction::Unused => panic!("This should never happen, we are retiring this but protobuf doesn't support enum with no 0 values"),
        }
    }
}

impl From<protobuf::BuiltInWindowFunction> for BuiltInWindowFunction {
    fn from(built_in_function: protobuf::BuiltInWindowFunction) -> Self {
        match built_in_function {
            protobuf::BuiltInWindowFunction::RowNumber => Self::RowNumber,
            protobuf::BuiltInWindowFunction::Rank => Self::Rank,
            protobuf::BuiltInWindowFunction::PercentRank => Self::PercentRank,
            protobuf::BuiltInWindowFunction::DenseRank => Self::DenseRank,
            protobuf::BuiltInWindowFunction::Lag => Self::Lag,
            protobuf::BuiltInWindowFunction::Lead => Self::Lead,
            protobuf::BuiltInWindowFunction::FirstValue => Self::FirstValue,
            protobuf::BuiltInWindowFunction::CumeDist => Self::CumeDist,
            protobuf::BuiltInWindowFunction::Ntile => Self::Ntile,
            protobuf::BuiltInWindowFunction::NthValue => Self::NthValue,
            protobuf::BuiltInWindowFunction::LastValue => Self::LastValue,
        }
    }
}

impl TryFrom<protobuf::WindowFrame> for WindowFrame {
    type Error = Error;

    fn try_from(window: protobuf::WindowFrame) -> Result<Self, Self::Error> {
        let units = protobuf::WindowFrameUnits::try_from(window.window_frame_units)
            .map_err(|_| Error::unknown("WindowFrameUnits", window.window_frame_units))?
            .into();
        let start_bound = window.start_bound.required("start_bound")?;
        let end_bound = window
            .end_bound
            .map(|end_bound| match end_bound {
                protobuf::window_frame::EndBound::Bound(end_bound) => {
                    end_bound.try_into()
                }
            })
            .transpose()?
            .unwrap_or(WindowFrameBound::CurrentRow);
        Ok(WindowFrame::new_bounds(units, start_bound, end_bound))
    }
}

impl TryFrom<protobuf::WindowFrameBound> for WindowFrameBound {
    type Error = Error;

    fn try_from(bound: protobuf::WindowFrameBound) -> Result<Self, Self::Error> {
        let bound_type =
            protobuf::WindowFrameBoundType::try_from(bound.window_frame_bound_type)
                .map_err(|_| {
                    Error::unknown("WindowFrameBoundType", bound.window_frame_bound_type)
                })?;
        match bound_type {
            protobuf::WindowFrameBoundType::CurrentRow => Ok(Self::CurrentRow),
            protobuf::WindowFrameBoundType::Preceding => match bound.bound_value {
                Some(x) => Ok(Self::Preceding(ScalarValue::try_from(&x)?)),
                None => Ok(Self::Preceding(ScalarValue::UInt64(None))),
            },
            protobuf::WindowFrameBoundType::Following => match bound.bound_value {
                Some(x) => Ok(Self::Following(ScalarValue::try_from(&x)?)),
                None => Ok(Self::Following(ScalarValue::UInt64(None))),
            },
        }
    }
}

impl From<protobuf::JoinType> for JoinType {
    fn from(t: protobuf::JoinType) -> Self {
        match t {
            protobuf::JoinType::Inner => JoinType::Inner,
            protobuf::JoinType::Left => JoinType::Left,
            protobuf::JoinType::Right => JoinType::Right,
            protobuf::JoinType::Full => JoinType::Full,
            protobuf::JoinType::Leftsemi => JoinType::LeftSemi,
            protobuf::JoinType::Rightsemi => JoinType::RightSemi,
            protobuf::JoinType::Leftanti => JoinType::LeftAnti,
            protobuf::JoinType::Rightanti => JoinType::RightAnti,
        }
    }
}

impl From<protobuf::JoinConstraint> for JoinConstraint {
    fn from(t: protobuf::JoinConstraint) -> Self {
        match t {
            protobuf::JoinConstraint::On => JoinConstraint::On,
            protobuf::JoinConstraint::Using => JoinConstraint::Using,
        }
    }
}

pub fn parse_i32_to_aggregate_function(value: &i32) -> Result<AggregateFunction, Error> {
    protobuf::AggregateFunction::try_from(*value)
        .map(|a| a.into())
        .map_err(|_| Error::unknown("AggregateFunction", *value))
}

pub fn parse_expr(
    proto: &protobuf::LogicalExprNode,
    registry: &dyn FunctionRegistry,
    codec: &dyn LogicalExtensionCodec,
) -> Result<Expr, Error> {
    use protobuf::{logical_expr_node::ExprType, window_expr_node};

    let expr_type = proto
        .expr_type
        .as_ref()
        .ok_or_else(|| Error::required("expr_type"))?;

    match expr_type {
        ExprType::BinaryExpr(binary_expr) => {
            let op = from_proto_binary_op(&binary_expr.op)?;
            let operands = parse_exprs(&binary_expr.operands, registry, codec)?;

            if operands.len() < 2 {
                return Err(proto_error(
                    "A binary expression must always have at least 2 operands",
                ));
            }

            // Reduce the linearized operands (ordered by left innermost to right
            // outermost) into a single expression tree.
            Ok(operands
                .into_iter()
                .reduce(|left, right| {
                    Expr::BinaryExpr(BinaryExpr::new(
                        Box::new(left),
                        op.clone(),
                        Box::new(right),
                    ))
                })
                .expect("Binary expression could not be reduced to a single expression."))
        }
        ExprType::Column(column) => Ok(Expr::Column(column.into())),
        ExprType::Literal(literal) => {
            let scalar_value: ScalarValue = literal.try_into()?;
            Ok(Expr::Literal(scalar_value))
        }
        ExprType::WindowExpr(expr) => {
            let window_function = expr
                .window_function
                .as_ref()
                .ok_or_else(|| Error::required("window_function"))?;
            let partition_by = parse_exprs(&expr.partition_by, registry, codec)?;
            let mut order_by = parse_exprs(&expr.order_by, registry, codec)?;
            let window_frame = expr
                .window_frame
                .as_ref()
                .map::<Result<WindowFrame, _>, _>(|window_frame| {
                    let window_frame = window_frame.clone().try_into()?;
                    check_window_frame(&window_frame, order_by.len())
                        .map(|_| window_frame)
                })
                .transpose()?
                .ok_or_else(|| {
                    DataFusionError::Execution(
                        "missing window frame during deserialization".to_string(),
                    )
                })?;
            // TODO: support proto for null treatment
            let null_treatment = None;
            regularize_window_order_by(&window_frame, &mut order_by)?;

            match window_function {
                window_expr_node::WindowFunction::AggrFunction(i) => {
                    let aggr_function = parse_i32_to_aggregate_function(i)?;

                    Ok(Expr::WindowFunction(WindowFunction::new(
                        datafusion_expr::expr::WindowFunctionDefinition::AggregateFunction(
                            aggr_function,
                        ),
                        vec![parse_required_expr(expr.expr.as_deref(), registry, "expr", codec)?],
                        partition_by,
                        order_by,
                        window_frame,
                        None
                    )))
                }
                window_expr_node::WindowFunction::BuiltInFunction(i) => {
                    let built_in_function = protobuf::BuiltInWindowFunction::try_from(*i)
                        .map_err(|_| Error::unknown("BuiltInWindowFunction", *i))?
                        .into();

                    let args =
                        parse_optional_expr(expr.expr.as_deref(), registry, codec)?
                            .map(|e| vec![e])
                            .unwrap_or_else(Vec::new);

                    Ok(Expr::WindowFunction(WindowFunction::new(
                        datafusion_expr::expr::WindowFunctionDefinition::BuiltInWindowFunction(
                            built_in_function,
                        ),
                        args,
                        partition_by,
                        order_by,
                        window_frame,
                        null_treatment
                    )))
                }
                window_expr_node::WindowFunction::Udaf(udaf_name) => {
                    let udaf_function = registry.udaf(udaf_name)?;
                    let args =
                        parse_optional_expr(expr.expr.as_deref(), registry, codec)?
                            .map(|e| vec![e])
                            .unwrap_or_else(Vec::new);
                    Ok(Expr::WindowFunction(WindowFunction::new(
                        datafusion_expr::expr::WindowFunctionDefinition::AggregateUDF(
                            udaf_function,
                        ),
                        args,
                        partition_by,
                        order_by,
                        window_frame,
                        None,
                    )))
                }
                window_expr_node::WindowFunction::Udwf(udwf_name) => {
                    let udwf_function = registry.udwf(udwf_name)?;
                    let args =
                        parse_optional_expr(expr.expr.as_deref(), registry, codec)?
                            .map(|e| vec![e])
                            .unwrap_or_else(Vec::new);
                    Ok(Expr::WindowFunction(WindowFunction::new(
                        datafusion_expr::expr::WindowFunctionDefinition::WindowUDF(
                            udwf_function,
                        ),
                        args,
                        partition_by,
                        order_by,
                        window_frame,
                        None,
                    )))
                }
            }
        }
        ExprType::AggregateExpr(expr) => {
            let fun = parse_i32_to_aggregate_function(&expr.aggr_function)?;

            Ok(Expr::AggregateFunction(expr::AggregateFunction::new(
                fun,
                parse_exprs(&expr.expr, registry, codec)?,
                expr.distinct,
                parse_optional_expr(expr.filter.as_deref(), registry, codec)?
                    .map(Box::new),
                parse_vec_expr(&expr.order_by, registry, codec)?,
                None,
            )))
        }
        ExprType::Alias(alias) => Ok(Expr::Alias(Alias::new(
            parse_required_expr(alias.expr.as_deref(), registry, "expr", codec)?,
            alias
                .relation
                .first()
                .map(|r| TableReference::try_from(r.clone()))
                .transpose()?,
            alias.alias.clone(),
        ))),
        ExprType::IsNullExpr(is_null) => Ok(Expr::IsNull(Box::new(parse_required_expr(
            is_null.expr.as_deref(),
            registry,
            "expr",
            codec,
        )?))),
        ExprType::IsNotNullExpr(is_not_null) => Ok(Expr::IsNotNull(Box::new(
            parse_required_expr(is_not_null.expr.as_deref(), registry, "expr", codec)?,
        ))),
        ExprType::NotExpr(not) => Ok(Expr::Not(Box::new(parse_required_expr(
            not.expr.as_deref(),
            registry,
            "expr",
            codec,
        )?))),
        ExprType::IsTrue(msg) => Ok(Expr::IsTrue(Box::new(parse_required_expr(
            msg.expr.as_deref(),
            registry,
            "expr",
            codec,
        )?))),
        ExprType::IsFalse(msg) => Ok(Expr::IsFalse(Box::new(parse_required_expr(
            msg.expr.as_deref(),
            registry,
            "expr",
            codec,
        )?))),
        ExprType::IsUnknown(msg) => Ok(Expr::IsUnknown(Box::new(parse_required_expr(
            msg.expr.as_deref(),
            registry,
            "expr",
            codec,
        )?))),
        ExprType::IsNotTrue(msg) => Ok(Expr::IsNotTrue(Box::new(parse_required_expr(
            msg.expr.as_deref(),
            registry,
            "expr",
            codec,
        )?))),
        ExprType::IsNotFalse(msg) => Ok(Expr::IsNotFalse(Box::new(parse_required_expr(
            msg.expr.as_deref(),
            registry,
            "expr",
            codec,
        )?))),
        ExprType::IsNotUnknown(msg) => Ok(Expr::IsNotUnknown(Box::new(
            parse_required_expr(msg.expr.as_deref(), registry, "expr", codec)?,
        ))),
        ExprType::Between(between) => Ok(Expr::Between(Between::new(
            Box::new(parse_required_expr(
                between.expr.as_deref(),
                registry,
                "expr",
                codec,
            )?),
            between.negated,
            Box::new(parse_required_expr(
                between.low.as_deref(),
                registry,
                "expr",
                codec,
            )?),
            Box::new(parse_required_expr(
                between.high.as_deref(),
                registry,
                "expr",
                codec,
            )?),
        ))),
        ExprType::Like(like) => Ok(Expr::Like(Like::new(
            like.negated,
            Box::new(parse_required_expr(
                like.expr.as_deref(),
                registry,
                "expr",
                codec,
            )?),
            Box::new(parse_required_expr(
                like.pattern.as_deref(),
                registry,
                "pattern",
                codec,
            )?),
            parse_escape_char(&like.escape_char)?,
            false,
        ))),
        ExprType::Ilike(like) => Ok(Expr::Like(Like::new(
            like.negated,
            Box::new(parse_required_expr(
                like.expr.as_deref(),
                registry,
                "expr",
                codec,
            )?),
            Box::new(parse_required_expr(
                like.pattern.as_deref(),
                registry,
                "pattern",
                codec,
            )?),
            parse_escape_char(&like.escape_char)?,
            true,
        ))),
        ExprType::SimilarTo(like) => Ok(Expr::SimilarTo(Like::new(
            like.negated,
            Box::new(parse_required_expr(
                like.expr.as_deref(),
                registry,
                "expr",
                codec,
            )?),
            Box::new(parse_required_expr(
                like.pattern.as_deref(),
                registry,
                "pattern",
                codec,
            )?),
            parse_escape_char(&like.escape_char)?,
            false,
        ))),
        ExprType::Case(case) => {
            let when_then_expr = case
                .when_then_expr
                .iter()
                .map(|e| {
                    let when_expr = parse_required_expr(
                        e.when_expr.as_ref(),
                        registry,
                        "when_expr",
                        codec,
                    )?;
                    let then_expr = parse_required_expr(
                        e.then_expr.as_ref(),
                        registry,
                        "then_expr",
                        codec,
                    )?;
                    Ok((Box::new(when_expr), Box::new(then_expr)))
                })
                .collect::<Result<Vec<(Box<Expr>, Box<Expr>)>, Error>>()?;
            Ok(Expr::Case(Case::new(
                parse_optional_expr(case.expr.as_deref(), registry, codec)?.map(Box::new),
                when_then_expr,
                parse_optional_expr(case.else_expr.as_deref(), registry, codec)?
                    .map(Box::new),
            )))
        }
        ExprType::Cast(cast) => {
            let expr = Box::new(parse_required_expr(
                cast.expr.as_deref(),
                registry,
                "expr",
                codec,
            )?);
            let data_type = cast.arrow_type.as_ref().required("arrow_type")?;
            Ok(Expr::Cast(Cast::new(expr, data_type)))
        }
        ExprType::TryCast(cast) => {
            let expr = Box::new(parse_required_expr(
                cast.expr.as_deref(),
                registry,
                "expr",
                codec,
            )?);
            let data_type = cast.arrow_type.as_ref().required("arrow_type")?;
            Ok(Expr::TryCast(TryCast::new(expr, data_type)))
        }
        ExprType::Sort(sort) => Ok(Expr::Sort(Sort::new(
            Box::new(parse_required_expr(
                sort.expr.as_deref(),
                registry,
                "expr",
                codec,
            )?),
            sort.asc,
            sort.nulls_first,
        ))),
        ExprType::Negative(negative) => Ok(Expr::Negative(Box::new(
            parse_required_expr(negative.expr.as_deref(), registry, "expr", codec)?,
        ))),
        ExprType::Unnest(unnest) => {
            let mut exprs = parse_exprs(&unnest.exprs, registry, codec)?;
            if exprs.len() != 1 {
                return Err(proto_error("Unnest must have exactly one expression"));
            }
            Ok(Expr::Unnest(Unnest::new(exprs.swap_remove(0))))
        }
        ExprType::InList(in_list) => Ok(Expr::InList(InList::new(
            Box::new(parse_required_expr(
                in_list.expr.as_deref(),
                registry,
                "expr",
                codec,
            )?),
            parse_exprs(&in_list.list, registry, codec)?,
            in_list.negated,
        ))),
        ExprType::Wildcard(protobuf::Wildcard { qualifier }) => {
            let qualifier = qualifier.to_owned().map(|x| x.try_into()).transpose()?;
            Ok(Expr::Wildcard { qualifier })
        }
        ExprType::ScalarUdfExpr(protobuf::ScalarUdfExprNode {
            fun_name,
            args,
            fun_definition,
        }) => {
            let scalar_fn = match fun_definition {
                Some(buf) => codec.try_decode_udf(fun_name, buf)?,
                None => registry.udf(fun_name.as_str())?,
            };
            Ok(Expr::ScalarFunction(expr::ScalarFunction::new_udf(
                scalar_fn,
                parse_exprs(args, registry, codec)?,
            )))
        }
        ExprType::AggregateUdfExpr(pb) => {
            let agg_fn = registry.udaf(pb.fun_name.as_str())?;

            Ok(Expr::AggregateFunction(expr::AggregateFunction::new_udf(
                agg_fn,
                parse_exprs(&pb.args, registry, codec)?,
                pb.distinct,
                parse_optional_expr(pb.filter.as_deref(), registry, codec)?.map(Box::new),
                parse_vec_expr(&pb.order_by, registry, codec)?,
                None,
            )))
        }

        ExprType::GroupingSet(GroupingSetNode { expr }) => {
            Ok(Expr::GroupingSet(GroupingSets(
                expr.iter()
                    .map(|expr_list| parse_exprs(&expr_list.expr, registry, codec))
                    .collect::<Result<Vec<_>, Error>>()?,
            )))
        }
        ExprType::Cube(CubeNode { expr }) => Ok(Expr::GroupingSet(GroupingSet::Cube(
            parse_exprs(expr, registry, codec)?,
        ))),
        ExprType::Rollup(RollupNode { expr }) => Ok(Expr::GroupingSet(
            GroupingSet::Rollup(parse_exprs(expr, registry, codec)?),
        )),
        ExprType::Placeholder(PlaceholderNode { id, data_type }) => match data_type {
            None => Ok(Expr::Placeholder(Placeholder::new(id.clone(), None))),
            Some(data_type) => Ok(Expr::Placeholder(Placeholder::new(
                id.clone(),
                Some(data_type.try_into()?),
            ))),
        },
    }
}

/// Parse a vector of `protobuf::LogicalExprNode`s.
pub fn parse_exprs<'a, I>(
    protos: I,
    registry: &dyn FunctionRegistry,
    codec: &dyn LogicalExtensionCodec,
) -> Result<Vec<Expr>, Error>
where
    I: IntoIterator<Item = &'a protobuf::LogicalExprNode>,
{
    let res = protos
        .into_iter()
        .map(|elem| {
            parse_expr(elem, registry, codec).map_err(|e| plan_datafusion_err!("{}", e))
        })
        .collect::<Result<Vec<_>>>()?;
    Ok(res)
}

/// Parse an optional escape_char for Like, ILike, SimilarTo
fn parse_escape_char(s: &str) -> Result<Option<char>> {
    match s.len() {
        0 => Ok(None),
        1 => Ok(s.chars().next()),
        _ => internal_err!("Invalid length for escape char"),
    }
}

pub fn from_proto_binary_op(op: &str) -> Result<Operator, Error> {
    match op {
        "And" => Ok(Operator::And),
        "Or" => Ok(Operator::Or),
        "Eq" => Ok(Operator::Eq),
        "NotEq" => Ok(Operator::NotEq),
        "LtEq" => Ok(Operator::LtEq),
        "Lt" => Ok(Operator::Lt),
        "Gt" => Ok(Operator::Gt),
        "GtEq" => Ok(Operator::GtEq),
        "Plus" => Ok(Operator::Plus),
        "Minus" => Ok(Operator::Minus),
        "Multiply" => Ok(Operator::Multiply),
        "Divide" => Ok(Operator::Divide),
        "Modulo" => Ok(Operator::Modulo),
        "IsDistinctFrom" => Ok(Operator::IsDistinctFrom),
        "IsNotDistinctFrom" => Ok(Operator::IsNotDistinctFrom),
        "BitwiseAnd" => Ok(Operator::BitwiseAnd),
        "BitwiseOr" => Ok(Operator::BitwiseOr),
        "BitwiseXor" => Ok(Operator::BitwiseXor),
        "BitwiseShiftLeft" => Ok(Operator::BitwiseShiftLeft),
        "BitwiseShiftRight" => Ok(Operator::BitwiseShiftRight),
        "RegexIMatch" => Ok(Operator::RegexIMatch),
        "RegexMatch" => Ok(Operator::RegexMatch),
        "RegexNotIMatch" => Ok(Operator::RegexNotIMatch),
        "RegexNotMatch" => Ok(Operator::RegexNotMatch),
        "StringConcat" => Ok(Operator::StringConcat),
        "AtArrow" => Ok(Operator::AtArrow),
        "ArrowAt" => Ok(Operator::ArrowAt),
        other => Err(proto_error(format!(
            "Unsupported binary operator '{other:?}'"
        ))),
    }
}

fn parse_vec_expr(
    p: &[protobuf::LogicalExprNode],
    registry: &dyn FunctionRegistry,
    codec: &dyn LogicalExtensionCodec,
) -> Result<Option<Vec<Expr>>, Error> {
    let res = parse_exprs(p, registry, codec)?;
    // Convert empty vector to None.
    Ok((!res.is_empty()).then_some(res))
}

fn parse_optional_expr(
    p: Option<&protobuf::LogicalExprNode>,
    registry: &dyn FunctionRegistry,
    codec: &dyn LogicalExtensionCodec,
) -> Result<Option<Expr>, Error> {
    match p {
        Some(expr) => parse_expr(expr, registry, codec).map(Some),
        None => Ok(None),
    }
}

fn parse_required_expr(
    p: Option<&protobuf::LogicalExprNode>,
    registry: &dyn FunctionRegistry,
    field: impl Into<String>,
    codec: &dyn LogicalExtensionCodec,
) -> Result<Expr, Error> {
    match p {
        Some(expr) => parse_expr(expr, registry, codec),
        None => Err(Error::required(field)),
    }
}

fn proto_error<S: Into<String>>(message: S) -> Error {
    Error::General(message.into())
}<|MERGE_RESOLUTION|>--- conflicted
+++ resolved
@@ -137,12 +137,6 @@
 impl From<protobuf::AggregateFunction> for AggregateFunction {
     fn from(agg_fun: protobuf::AggregateFunction) -> Self {
         match agg_fun {
-<<<<<<< HEAD
-            protobuf::AggregateFunction::Avg => Self::Avg,
-=======
-            protobuf::AggregateFunction::Min => Self::Min,
-            protobuf::AggregateFunction::Max => Self::Max,
->>>>>>> 64b8eeaf
             protobuf::AggregateFunction::ArrayAgg => Self::ArrayAgg,
             protobuf::AggregateFunction::Grouping => Self::Grouping,
             protobuf::AggregateFunction::NthValueAgg => Self::NthValue,
