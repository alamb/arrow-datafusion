// Licensed to the Apache Software Foundation (ASF) under one
// or more contributor license agreements.  See the NOTICE file
// distributed with this work for additional information
// regarding copyright ownership.  The ASF licenses this file
// to you under the Apache License, Version 2.0 (the
// "License"); you may not use this file except in compliance
// with the License.  You may obtain a copy of the License at
//
//   http://www.apache.org/licenses/LICENSE-2.0
//
// Unless required by applicable law or agreed to in writing,
// software distributed under the License is distributed on an
// "AS IS" BASIS, WITHOUT WARRANTIES OR CONDITIONS OF ANY
// KIND, either express or implied.  See the License for the
// specific language governing permissions and limitations
// under the License.

use crate::common::{byte_to_string, proto_error, str_to_byte};
use crate::protobuf::logical_plan_node::LogicalPlanType::CustomScan;
use crate::protobuf::{CustomTableScanNode, LogicalExprNodeCollection};
use crate::{
    convert_required,
    protobuf::{
        self, listing_table_scan_node::FileFormatType,
        logical_plan_node::LogicalPlanType, LogicalExtensionNode, LogicalPlanNode,
    },
};
use arrow::datatypes::{DataType, Schema, SchemaRef};
use datafusion::{
    datasource::{
        file_format::{
            avro::AvroFormat, csv::CsvFormat, parquet::ParquetFormat, FileFormat,
        },
        listing::{ListingOptions, ListingTable, ListingTableConfig, ListingTableUrl},
        view::ViewTable,
        TableProvider,
    },
    datasource::{provider_as_source, source_as_provider},
    prelude::SessionContext,
};
use datafusion_common::not_impl_err;
use datafusion_common::{
    context, internal_err, parsers::CompressionTypeVariant, DataFusionError,
    OwnedTableReference, Result,
};
use datafusion_expr::logical_plan::DdlStatement;
use datafusion_expr::DropView;
use datafusion_expr::{
    logical_plan::{
        builder::project, Aggregate, CreateCatalog, CreateCatalogSchema,
        CreateExternalTable, CreateView, CrossJoin, Distinct, EmptyRelation, Extension,
        Join, JoinConstraint, Limit, Prepare, Projection, Repartition, Sort,
        SubqueryAlias, TableScan, Values, Window,
    },
    Expr, LogicalPlan, LogicalPlanBuilder,
};
use prost::bytes::BufMut;
use prost::Message;
use std::fmt::Debug;
use std::str::FromStr;
use std::sync::Arc;

pub mod from_proto;
pub mod to_proto;

impl From<from_proto::Error> for DataFusionError {
    fn from(e: from_proto::Error) -> Self {
        DataFusionError::Plan(e.to_string())
    }
}

impl From<to_proto::Error> for DataFusionError {
    fn from(e: to_proto::Error) -> Self {
        DataFusionError::Plan(e.to_string())
    }
}

pub trait AsLogicalPlan: Debug + Send + Sync + Clone {
    fn try_decode(buf: &[u8]) -> Result<Self>
    where
        Self: Sized;

    fn try_encode<B>(&self, buf: &mut B) -> Result<()>
    where
        B: BufMut,
        Self: Sized;

    fn try_into_logical_plan(
        &self,
        ctx: &SessionContext,
        extension_codec: &dyn LogicalExtensionCodec,
    ) -> Result<LogicalPlan>;

    fn try_from_logical_plan(
        plan: &LogicalPlan,
        extension_codec: &dyn LogicalExtensionCodec,
    ) -> Result<Self>
    where
        Self: Sized;
}

pub trait LogicalExtensionCodec: Debug + Send + Sync {
    fn try_decode(
        &self,
        buf: &[u8],
        inputs: &[LogicalPlan],
        ctx: &SessionContext,
    ) -> Result<Extension>;

    fn try_encode(&self, node: &Extension, buf: &mut Vec<u8>) -> Result<()>;

    fn try_decode_table_provider(
        &self,
        buf: &[u8],
        schema: SchemaRef,
        ctx: &SessionContext,
    ) -> Result<Arc<dyn TableProvider>>;

    fn try_encode_table_provider(
        &self,
        node: Arc<dyn TableProvider>,
        buf: &mut Vec<u8>,
    ) -> Result<()>;
}

#[derive(Debug, Clone)]
pub struct DefaultLogicalExtensionCodec {}

impl LogicalExtensionCodec for DefaultLogicalExtensionCodec {
    fn try_decode(
        &self,
        _buf: &[u8],
        _inputs: &[LogicalPlan],
        _ctx: &SessionContext,
    ) -> Result<Extension> {
        not_impl_err!("LogicalExtensionCodec is not provided")
    }

    fn try_encode(&self, _node: &Extension, _buf: &mut Vec<u8>) -> Result<()> {
        not_impl_err!("LogicalExtensionCodec is not provided")
    }

    fn try_decode_table_provider(
        &self,
        _buf: &[u8],
        _schema: SchemaRef,
        _ctx: &SessionContext,
    ) -> Result<Arc<dyn TableProvider>> {
        not_impl_err!("LogicalExtensionCodec is not provided")
    }

    fn try_encode_table_provider(
        &self,
        _node: Arc<dyn TableProvider>,
        _buf: &mut Vec<u8>,
    ) -> Result<()> {
        not_impl_err!("LogicalExtensionCodec is not provided")
    }
}

#[macro_export]
macro_rules! into_logical_plan {
    ($PB:expr, $CTX:expr, $CODEC:expr) => {{
        if let Some(field) = $PB.as_ref() {
            field.as_ref().try_into_logical_plan($CTX, $CODEC)
        } else {
            Err(proto_error("Missing required field in protobuf"))
        }
    }};
}

fn from_owned_table_reference(
    table_ref: Option<&protobuf::OwnedTableReference>,
    error_context: &str,
) -> Result<OwnedTableReference> {
    let table_ref = table_ref.ok_or_else(|| {
        DataFusionError::Internal(format!(
            "Protobuf deserialization error, {error_context} was missing required field name."
        ))
    })?;

    Ok(table_ref.clone().try_into()?)
}

impl AsLogicalPlan for LogicalPlanNode {
    fn try_decode(buf: &[u8]) -> Result<Self>
    where
        Self: Sized,
    {
        LogicalPlanNode::decode(buf).map_err(|e| {
            DataFusionError::Internal(format!("failed to decode logical plan: {e:?}"))
        })
    }

    fn try_encode<B>(&self, buf: &mut B) -> Result<()>
    where
        B: BufMut,
        Self: Sized,
    {
        self.encode(buf).map_err(|e| {
            DataFusionError::Internal(format!("failed to encode logical plan: {e:?}"))
        })
    }

    fn try_into_logical_plan(
        &self,
        ctx: &SessionContext,
        extension_codec: &dyn LogicalExtensionCodec,
    ) -> Result<LogicalPlan> {
        let plan = self.logical_plan_type.as_ref().ok_or_else(|| {
            proto_error(format!(
                "logical_plan::from_proto() Unsupported logical plan '{self:?}'"
            ))
        })?;
        match plan {
            LogicalPlanType::Values(values) => {
                let n_cols = values.n_cols as usize;
                let values: Vec<Vec<Expr>> = if values.values_list.is_empty() {
                    Ok(Vec::new())
                } else if values.values_list.len() % n_cols != 0 {
                    internal_err!(
                        "Invalid values list length, expect {} to be divisible by {}",
                        values.values_list.len(),
                        n_cols
                    )
                } else {
                    values
                        .values_list
                        .chunks_exact(n_cols)
                        .map(|r| {
                            r.iter()
                                .map(|expr| from_proto::parse_expr(expr, ctx))
                                .collect::<Result<Vec<_>, from_proto::Error>>()
                        })
                        .collect::<Result<Vec<_>, _>>()
                        .map_err(|e| e.into())
                }?;
                LogicalPlanBuilder::values(values)?.build()
            }
            LogicalPlanType::Projection(projection) => {
                let input: LogicalPlan =
                    into_logical_plan!(projection.input, ctx, extension_codec)?;
                let expr: Vec<Expr> = projection
                    .expr
                    .iter()
                    .map(|expr| from_proto::parse_expr(expr, ctx))
                    .collect::<Result<Vec<_>, _>>()?;

                let new_proj = project(input, expr)?;
                match projection.optional_alias.as_ref() {
                    Some(a) => match a {
                        protobuf::projection_node::OptionalAlias::Alias(alias) => {
                            Ok(LogicalPlan::SubqueryAlias(SubqueryAlias::try_new(
                                new_proj,
                                alias.clone(),
                            )?))
                        }
                    },
                    _ => Ok(new_proj),
                }
            }
            LogicalPlanType::Selection(selection) => {
                let input: LogicalPlan =
                    into_logical_plan!(selection.input, ctx, extension_codec)?;
                let expr: Expr = selection
                    .expr
                    .as_ref()
                    .map(|expr| from_proto::parse_expr(expr, ctx))
                    .transpose()?
                    .ok_or_else(|| {
                        DataFusionError::Internal("expression required".to_string())
                    })?;
                // .try_into()?;
                LogicalPlanBuilder::from(input).filter(expr)?.build()
            }
            LogicalPlanType::Window(window) => {
                let input: LogicalPlan =
                    into_logical_plan!(window.input, ctx, extension_codec)?;
                let window_expr = window
                    .window_expr
                    .iter()
                    .map(|expr| from_proto::parse_expr(expr, ctx))
                    .collect::<Result<Vec<Expr>, _>>()?;
                LogicalPlanBuilder::from(input).window(window_expr)?.build()
            }
            LogicalPlanType::Aggregate(aggregate) => {
                let input: LogicalPlan =
                    into_logical_plan!(aggregate.input, ctx, extension_codec)?;
                let group_expr = aggregate
                    .group_expr
                    .iter()
                    .map(|expr| from_proto::parse_expr(expr, ctx))
                    .collect::<Result<Vec<Expr>, _>>()?;
                let aggr_expr = aggregate
                    .aggr_expr
                    .iter()
                    .map(|expr| from_proto::parse_expr(expr, ctx))
                    .collect::<Result<Vec<Expr>, _>>()?;
                LogicalPlanBuilder::from(input)
                    .aggregate(group_expr, aggr_expr)?
                    .build()
            }
            LogicalPlanType::ListingScan(scan) => {
                let schema: Schema = convert_required!(scan.schema)?;

                let mut projection = None;
                if let Some(columns) = &scan.projection {
                    let column_indices = columns
                        .columns
                        .iter()
                        .map(|name| schema.index_of(name))
                        .collect::<Result<Vec<usize>, _>>()?;
                    projection = Some(column_indices);
                }

                let filters = scan
                    .filters
                    .iter()
                    .map(|expr| from_proto::parse_expr(expr, ctx))
                    .collect::<Result<Vec<_>, _>>()?;

                let mut all_sort_orders = vec![];
                for order in &scan.file_sort_order {
                    let file_sort_order = order
                        .logical_expr_nodes
                        .iter()
                        .map(|expr| from_proto::parse_expr(expr, ctx))
                        .collect::<Result<Vec<_>, _>>()?;
                    all_sort_orders.push(file_sort_order)
                }

                let file_format: Arc<dyn FileFormat> =
                    match scan.file_format_type.as_ref().ok_or_else(|| {
                        proto_error(format!(
                            "logical_plan::from_proto() Unsupported file format '{self:?}'"
                        ))
                    })? {
                        &FileFormatType::Parquet(protobuf::ParquetFormat {}) => {
                            Arc::new(ParquetFormat::default())
                        }
                        FileFormatType::Csv(protobuf::CsvFormat {
                            has_header,
                            delimiter,
                            quote,
                            optional_escape
                        }) => {
                            let mut csv = CsvFormat::default()
                            .with_has_header(*has_header)
                            .with_delimiter(str_to_byte(delimiter, "delimiter")?)
                            .with_quote(str_to_byte(quote, "quote")?);
                            if let Some(protobuf::csv_format::OptionalEscape::Escape(escape)) = optional_escape {
                                csv = csv.with_quote(str_to_byte(escape, "escape")?);
                            }
                            Arc::new(csv)},
                        FileFormatType::Avro(..) => Arc::new(AvroFormat),
                    };

                let table_paths = &scan
                    .paths
                    .iter()
                    .map(ListingTableUrl::parse)
                    .collect::<Result<Vec<_>, _>>()?;

                let options = ListingOptions::new(file_format)
                    .with_file_extension(scan.file_extension.clone())
                    .with_table_partition_cols(
                        scan.table_partition_cols
                            .iter()
                            .map(|col| {
                                (
                                    col.clone(),
                                    schema
                                        .field_with_name(col)
                                        .unwrap()
                                        .data_type()
                                        .clone(),
                                )
                            })
                            .collect(),
                    )
                    .with_collect_stat(scan.collect_stat)
                    .with_target_partitions(scan.target_partitions as usize)
                    .with_file_sort_order(all_sort_orders);

                let config =
                    ListingTableConfig::new_with_multi_paths(table_paths.clone())
                        .with_listing_options(options)
                        .with_schema(Arc::new(schema));

                let provider = ListingTable::try_new(config)?.with_cache(
                    ctx.state()
                        .runtime_env()
                        .cache_manager
                        .get_file_statistic_cache(),
                );

                let table_name = from_owned_table_reference(
                    scan.table_name.as_ref(),
                    "ListingTableScan",
                )?;

                LogicalPlanBuilder::scan_with_filters(
                    table_name,
                    provider_as_source(Arc::new(provider)),
                    projection,
                    filters,
                )?
                .build()
            }
            LogicalPlanType::CustomScan(scan) => {
                let schema: Schema = convert_required!(scan.schema)?;
                let schema = Arc::new(schema);
                let mut projection = None;
                if let Some(columns) = &scan.projection {
                    let column_indices = columns
                        .columns
                        .iter()
                        .map(|name| schema.index_of(name))
                        .collect::<Result<Vec<usize>, _>>()?;
                    projection = Some(column_indices);
                }

                let filters = scan
                    .filters
                    .iter()
                    .map(|expr| from_proto::parse_expr(expr, ctx))
                    .collect::<Result<Vec<_>, _>>()?;
                let provider = extension_codec.try_decode_table_provider(
                    &scan.custom_table_data,
                    schema,
                    ctx,
                )?;

                let table_name =
                    from_owned_table_reference(scan.table_name.as_ref(), "CustomScan")?;

                LogicalPlanBuilder::scan_with_filters(
                    table_name,
                    provider_as_source(provider),
                    projection,
                    filters,
                )?
                .build()
            }
            LogicalPlanType::Sort(sort) => {
                let input: LogicalPlan =
                    into_logical_plan!(sort.input, ctx, extension_codec)?;
                let sort_expr: Vec<Expr> = sort
                    .expr
                    .iter()
                    .map(|expr| from_proto::parse_expr(expr, ctx))
                    .collect::<Result<Vec<Expr>, _>>()?;
                LogicalPlanBuilder::from(input).sort(sort_expr)?.build()
            }
            LogicalPlanType::Repartition(repartition) => {
                use datafusion::logical_expr::Partitioning;
                let input: LogicalPlan =
                    into_logical_plan!(repartition.input, ctx, extension_codec)?;
                use protobuf::repartition_node::PartitionMethod;
                let pb_partition_method = repartition.partition_method.clone().ok_or_else(|| {
                    DataFusionError::Internal(String::from(
                        "Protobuf deserialization error, RepartitionNode was missing required field 'partition_method'",
                    ))
                })?;

                let partitioning_scheme = match pb_partition_method {
                    PartitionMethod::Hash(protobuf::HashRepartition {
                        hash_expr: pb_hash_expr,
                        partition_count,
                    }) => Partitioning::Hash(
                        pb_hash_expr
                            .iter()
                            .map(|expr| from_proto::parse_expr(expr, ctx))
                            .collect::<Result<Vec<_>, _>>()?,
                        partition_count as usize,
                    ),
                    PartitionMethod::RoundRobin(partition_count) => {
                        Partitioning::RoundRobinBatch(partition_count as usize)
                    }
                };

                LogicalPlanBuilder::from(input)
                    .repartition(partitioning_scheme)?
                    .build()
            }
            LogicalPlanType::EmptyRelation(empty_relation) => {
                LogicalPlanBuilder::empty(empty_relation.produce_one_row).build()
            }
            LogicalPlanType::CreateExternalTable(create_extern_table) => {
                let pb_schema = (create_extern_table.schema.clone()).ok_or_else(|| {
                    DataFusionError::Internal(String::from(
                        "Protobuf deserialization error, CreateExternalTableNode was missing required field schema.",
                    ))
                })?;

                let definition = if !create_extern_table.definition.is_empty() {
                    Some(create_extern_table.definition.clone())
                } else {
                    None
                };

                let file_type = create_extern_table.file_type.as_str();
                if ctx.table_factory(file_type).is_none() {
                    internal_err!("No TableProviderFactory for file type: {file_type}")?
                }

                let mut order_exprs = vec![];
                for expr in &create_extern_table.order_exprs {
                    let order_expr = expr
                        .logical_expr_nodes
                        .iter()
                        .map(|expr| from_proto::parse_expr(expr, ctx))
                        .collect::<Result<Vec<Expr>, _>>()?;
                    order_exprs.push(order_expr)
                }

                Ok(LogicalPlan::Ddl(DdlStatement::CreateExternalTable(CreateExternalTable {
                    schema: pb_schema.try_into()?,
                    name: from_owned_table_reference(create_extern_table.name.as_ref(), "CreateExternalTable")?,
                    location: create_extern_table.location.clone(),
                    file_type: create_extern_table.file_type.clone(),
                    has_header: create_extern_table.has_header,
                    delimiter: create_extern_table.delimiter.chars().next().ok_or_else(|| {
                        DataFusionError::Internal(String::from("Protobuf deserialization error, unable to parse CSV delimiter"))
                    })?,
                    table_partition_cols: create_extern_table
                        .table_partition_cols
                        .clone(),
                    order_exprs,
                    if_not_exists: create_extern_table.if_not_exists,
                    file_compression_type: CompressionTypeVariant::from_str(&create_extern_table.file_compression_type).map_err(|_| DataFusionError::NotImplemented(format!("Unsupported file compression type {}", create_extern_table.file_compression_type)))?,
                    definition,
                    unbounded: create_extern_table.unbounded,
                    options: create_extern_table.options.clone(),
                })))
            }
            LogicalPlanType::CreateView(create_view) => {
                let plan = create_view
                    .input.clone().ok_or_else(|| DataFusionError::Internal(String::from(
                    "Protobuf deserialization error, CreateViewNode has invalid LogicalPlan input.",
                )))?
                    .try_into_logical_plan(ctx, extension_codec)?;
                let definition = if !create_view.definition.is_empty() {
                    Some(create_view.definition.clone())
                } else {
                    None
                };

                Ok(LogicalPlan::Ddl(DdlStatement::CreateView(CreateView {
                    name: from_owned_table_reference(
                        create_view.name.as_ref(),
                        "CreateView",
                    )?,
                    input: Arc::new(plan),
                    or_replace: create_view.or_replace,
                    definition,
                })))
            }
            LogicalPlanType::CreateCatalogSchema(create_catalog_schema) => {
                let pb_schema = (create_catalog_schema.schema.clone()).ok_or_else(|| {
                    DataFusionError::Internal(String::from(
                        "Protobuf deserialization error, CreateCatalogSchemaNode was missing required field schema.",
                    ))
                })?;

                Ok(LogicalPlan::Ddl(DdlStatement::CreateCatalogSchema(
                    CreateCatalogSchema {
                        schema_name: create_catalog_schema.schema_name.clone(),
                        if_not_exists: create_catalog_schema.if_not_exists,
                        schema: pb_schema.try_into()?,
                    },
                )))
            }
            LogicalPlanType::CreateCatalog(create_catalog) => {
                let pb_schema = (create_catalog.schema.clone()).ok_or_else(|| {
                    DataFusionError::Internal(String::from(
                        "Protobuf deserialization error, CreateCatalogNode was missing required field schema.",
                    ))
                })?;

                Ok(LogicalPlan::Ddl(DdlStatement::CreateCatalog(
                    CreateCatalog {
                        catalog_name: create_catalog.catalog_name.clone(),
                        if_not_exists: create_catalog.if_not_exists,
                        schema: pb_schema.try_into()?,
                    },
                )))
            }
            LogicalPlanType::Analyze(analyze) => {
                let input: LogicalPlan =
                    into_logical_plan!(analyze.input, ctx, extension_codec)?;
                LogicalPlanBuilder::from(input)
                    .explain(analyze.verbose, true)?
                    .build()
            }
            LogicalPlanType::Explain(explain) => {
                let input: LogicalPlan =
                    into_logical_plan!(explain.input, ctx, extension_codec)?;
                LogicalPlanBuilder::from(input)
                    .explain(explain.verbose, false)?
                    .build()
            }
            LogicalPlanType::SubqueryAlias(aliased_relation) => {
                let input: LogicalPlan =
                    into_logical_plan!(aliased_relation.input, ctx, extension_codec)?;
                let alias = from_owned_table_reference(
                    aliased_relation.alias.as_ref(),
                    "SubqueryAlias",
                )?;
                LogicalPlanBuilder::from(input).alias(alias)?.build()
            }
            LogicalPlanType::Limit(limit) => {
                let input: LogicalPlan =
                    into_logical_plan!(limit.input, ctx, extension_codec)?;
                let skip = limit.skip.max(0) as usize;

                let fetch = if limit.fetch < 0 {
                    None
                } else {
                    Some(limit.fetch as usize)
                };

                LogicalPlanBuilder::from(input).limit(skip, fetch)?.build()
            }
            LogicalPlanType::Join(join) => {
                let left_keys: Vec<Expr> = join
                    .left_join_key
                    .iter()
                    .map(|expr| from_proto::parse_expr(expr, ctx))
                    .collect::<Result<Vec<_>, _>>()?;
                let right_keys: Vec<Expr> = join
                    .right_join_key
                    .iter()
                    .map(|expr| from_proto::parse_expr(expr, ctx))
                    .collect::<Result<Vec<_>, _>>()?;
                let join_type =
                    protobuf::JoinType::try_from(join.join_type).map_err(|_| {
                        proto_error(format!(
                            "Received a JoinNode message with unknown JoinType {}",
                            join.join_type
                        ))
                    })?;
                let join_constraint = protobuf::JoinConstraint::try_from(
                    join.join_constraint,
                )
                .map_err(|_| {
                    proto_error(format!(
                        "Received a JoinNode message with unknown JoinConstraint {}",
                        join.join_constraint
                    ))
                })?;
                let filter: Option<Expr> = join
                    .filter
                    .as_ref()
                    .map(|expr| from_proto::parse_expr(expr, ctx))
                    .map_or(Ok(None), |v| v.map(Some))?;

                let builder = LogicalPlanBuilder::from(into_logical_plan!(
                    join.left,
                    ctx,
                    extension_codec
                )?);
                let builder = match join_constraint.into() {
                    JoinConstraint::On => builder.join_with_expr_keys(
                        into_logical_plan!(join.right, ctx, extension_codec)?,
                        join_type.into(),
                        (left_keys, right_keys),
                        filter,
                    )?,
                    JoinConstraint::Using => {
                        // The equijoin keys in using-join must be column.
                        let using_keys = left_keys
                            .into_iter()
                            .map(|key| key.try_into_col())
                            .collect::<Result<Vec<_>, _>>()?;
                        builder.join_using(
                            into_logical_plan!(join.right, ctx, extension_codec)?,
                            join_type.into(),
                            using_keys,
                        )?
                    }
                };

                builder.build()
            }
            LogicalPlanType::Union(union) => {
                let mut input_plans: Vec<LogicalPlan> = union
                    .inputs
                    .iter()
                    .map(|i| i.try_into_logical_plan(ctx, extension_codec))
                    .collect::<Result<_>>()?;

                if input_plans.len() < 2 {
                    return  Err( DataFusionError::Internal(String::from(
                        "Protobuf deserialization error, Union was require at least two input.",
                    )));
                }

                let first = input_plans.pop().ok_or_else(|| DataFusionError::Internal(String::from(
                    "Protobuf deserialization error, Union was require at least two input.",
                )))?;
                let mut builder = LogicalPlanBuilder::from(first);
                for plan in input_plans {
                    builder = builder.union(plan)?;
                }
                builder.build()
            }
            LogicalPlanType::CrossJoin(crossjoin) => {
                let left = into_logical_plan!(crossjoin.left, ctx, extension_codec)?;
                let right = into_logical_plan!(crossjoin.right, ctx, extension_codec)?;

                LogicalPlanBuilder::from(left).cross_join(right)?.build()
            }
            LogicalPlanType::Extension(LogicalExtensionNode { node, inputs }) => {
                let input_plans: Vec<LogicalPlan> = inputs
                    .iter()
                    .map(|i| i.try_into_logical_plan(ctx, extension_codec))
                    .collect::<Result<_>>()?;

                let extension_node =
                    extension_codec.try_decode(node, &input_plans, ctx)?;
                Ok(LogicalPlan::Extension(extension_node))
            }
            LogicalPlanType::Distinct(distinct) => {
                let input: LogicalPlan =
                    into_logical_plan!(distinct.input, ctx, extension_codec)?;
                LogicalPlanBuilder::from(input).distinct()?.build()
            }
            LogicalPlanType::ViewScan(scan) => {
                let schema: Schema = convert_required!(scan.schema)?;

                let mut projection = None;
                if let Some(columns) = &scan.projection {
                    let column_indices = columns
                        .columns
                        .iter()
                        .map(|name| schema.index_of(name))
                        .collect::<Result<Vec<usize>, _>>()?;
                    projection = Some(column_indices);
                }

                let input: LogicalPlan =
                    into_logical_plan!(scan.input, ctx, extension_codec)?;

                let definition = if !scan.definition.is_empty() {
                    Some(scan.definition.clone())
                } else {
                    None
                };

                let provider = ViewTable::try_new(input, definition)?;

                let table_name =
                    from_owned_table_reference(scan.table_name.as_ref(), "ViewScan")?;

                LogicalPlanBuilder::scan(
                    table_name,
                    provider_as_source(Arc::new(provider)),
                    projection,
                )?
                .build()
            }
            LogicalPlanType::Prepare(prepare) => {
                let input: LogicalPlan =
                    into_logical_plan!(prepare.input, ctx, extension_codec)?;
                let data_types: Vec<DataType> = prepare
                    .data_types
                    .iter()
                    .map(DataType::try_from)
                    .collect::<Result<_, _>>()?;
                LogicalPlanBuilder::from(input)
                    .prepare(prepare.name.clone(), data_types)?
                    .build()
            }
            LogicalPlanType::DropView(dropview) => Ok(datafusion_expr::LogicalPlan::Ddl(
                datafusion_expr::DdlStatement::DropView(DropView {
                    name: from_owned_table_reference(dropview.name.as_ref(), "DropView")?,
                    if_exists: dropview.if_exists,
                    schema: Arc::new(convert_required!(dropview.schema)?),
                }),
            )),
        }
    }

    fn try_from_logical_plan(
        plan: &LogicalPlan,
        extension_codec: &dyn LogicalExtensionCodec,
    ) -> Result<Self>
    where
        Self: Sized,
    {
        match plan {
            LogicalPlan::Values(Values { values, .. }) => {
                let n_cols = if values.is_empty() {
                    0
                } else {
                    values[0].len()
                } as u64;
                let values_list = values
                    .iter()
                    .flatten()
                    .map(|v| v.try_into())
                    .collect::<Result<Vec<_>, _>>()?;
                Ok(protobuf::LogicalPlanNode {
                    logical_plan_type: Some(LogicalPlanType::Values(
                        protobuf::ValuesNode {
                            n_cols,
                            values_list,
                        },
                    )),
                })
            }
            LogicalPlan::TableScan(TableScan {
                table_name,
                source,
                filters,
                projection,
                ..
            }) => {
                let provider = source_as_provider(source)?;
                let schema = provider.schema();
                let source = provider.as_any();

                let projection = match projection {
                    None => None,
                    Some(columns) => {
                        let column_names = columns
                            .iter()
                            .map(|i| schema.field(*i).name().to_owned())
                            .collect();
                        Some(protobuf::ProjectionColumns {
                            columns: column_names,
                        })
                    }
                };
                let schema: protobuf::Schema = schema.as_ref().try_into()?;

                let filters: Vec<protobuf::LogicalExprNode> = filters
                    .iter()
                    .map(|filter| filter.try_into())
                    .collect::<Result<Vec<_>, _>>()?;

                if let Some(listing_table) = source.downcast_ref::<ListingTable>() {
                    let any = listing_table.options().format.as_any();
                    let file_format_type = if any.is::<ParquetFormat>() {
                        FileFormatType::Parquet(protobuf::ParquetFormat {})
                    } else if let Some(csv) = any.downcast_ref::<CsvFormat>() {
                        FileFormatType::Csv(protobuf::CsvFormat {
                            delimiter: byte_to_string(csv.delimiter(), "delimiter")?,
                            has_header: csv.has_header(),
                            quote: byte_to_string(csv.quote(), "quote")?,
                            optional_escape: if let Some(escape) = csv.escape() {
                                Some(protobuf::csv_format::OptionalEscape::Escape(
                                    byte_to_string(escape, "escape")?,
                                ))
                            } else {
                                None
                            },
                        })
                    } else if any.is::<AvroFormat>() {
                        FileFormatType::Avro(protobuf::AvroFormat {})
                    } else {
                        return Err(proto_error(format!(
                            "Error converting file format, {:?} is invalid as a datafusion format.",
                            listing_table.options().format
                        )));
                    };

                    let options = listing_table.options();

                    let mut exprs_vec: Vec<LogicalExprNodeCollection> = vec![];
                    for order in &options.file_sort_order {
                        let expr_vec = LogicalExprNodeCollection {
                            logical_expr_nodes: order
                                .iter()
                                .map(|expr| expr.try_into())
                                .collect::<Result<Vec<_>, to_proto::Error>>()?,
                        };
                        exprs_vec.push(expr_vec);
                    }

                    Ok(protobuf::LogicalPlanNode {
                        logical_plan_type: Some(LogicalPlanType::ListingScan(
                            protobuf::ListingTableScanNode {
                                file_format_type: Some(file_format_type),
                                table_name: Some(table_name.clone().into()),
                                collect_stat: options.collect_stat,
                                file_extension: options.file_extension.clone(),
                                table_partition_cols: options
                                    .table_partition_cols
                                    .iter()
                                    .map(|x| x.0.clone())
                                    .collect::<Vec<_>>(),
                                paths: listing_table
                                    .table_paths()
                                    .iter()
                                    .map(|x| x.to_string())
                                    .collect(),
                                schema: Some(schema),
                                projection,
                                filters,
                                target_partitions: options.target_partitions as u32,
                                file_sort_order: exprs_vec,
                            },
                        )),
                    })
                } else if let Some(view_table) = source.downcast_ref::<ViewTable>() {
                    Ok(protobuf::LogicalPlanNode {
                        logical_plan_type: Some(LogicalPlanType::ViewScan(Box::new(
                            protobuf::ViewTableScanNode {
                                table_name: Some(table_name.clone().into()),
                                input: Some(Box::new(
                                    protobuf::LogicalPlanNode::try_from_logical_plan(
                                        view_table.logical_plan(),
                                        extension_codec,
                                    )?,
                                )),
                                schema: Some(schema),
                                projection,
                                definition: view_table
                                    .definition()
                                    .map(|s| s.to_string())
                                    .unwrap_or_default(),
                            },
                        ))),
                    })
                } else {
                    let mut bytes = vec![];
                    extension_codec
                        .try_encode_table_provider(provider, &mut bytes)
                        .map_err(|e| context!("Error serializing custom table", e))?;
                    let scan = CustomScan(CustomTableScanNode {
                        table_name: Some(table_name.clone().into()),
                        projection,
                        schema: Some(schema),
                        filters,
                        custom_table_data: bytes,
                    });
                    let node = LogicalPlanNode {
                        logical_plan_type: Some(scan),
                    };
                    Ok(node)
                }
            }
            LogicalPlan::Projection(Projection { expr, input, .. }) => {
                Ok(protobuf::LogicalPlanNode {
                    logical_plan_type: Some(LogicalPlanType::Projection(Box::new(
                        protobuf::ProjectionNode {
                            input: Some(Box::new(
                                protobuf::LogicalPlanNode::try_from_logical_plan(
                                    input.as_ref(),
                                    extension_codec,
                                )?,
                            )),
                            expr: expr
                                .iter()
                                .map(|expr| expr.try_into())
                                .collect::<Result<Vec<_>, to_proto::Error>>()?,
                            optional_alias: None,
                        },
                    ))),
                })
            }
            LogicalPlan::Filter(filter) => {
                let input: protobuf::LogicalPlanNode =
                    protobuf::LogicalPlanNode::try_from_logical_plan(
                        filter.input.as_ref(),
                        extension_codec,
                    )?;
                Ok(protobuf::LogicalPlanNode {
                    logical_plan_type: Some(LogicalPlanType::Selection(Box::new(
                        protobuf::SelectionNode {
                            input: Some(Box::new(input)),
                            expr: Some((&filter.predicate).try_into()?),
                        },
                    ))),
                })
            }
            LogicalPlan::Distinct(Distinct { input }) => {
                let input: protobuf::LogicalPlanNode =
                    protobuf::LogicalPlanNode::try_from_logical_plan(
                        input.as_ref(),
                        extension_codec,
                    )?;
                Ok(protobuf::LogicalPlanNode {
                    logical_plan_type: Some(LogicalPlanType::Distinct(Box::new(
                        protobuf::DistinctNode {
                            input: Some(Box::new(input)),
                        },
                    ))),
                })
            }
            LogicalPlan::Window(Window {
                input, window_expr, ..
            }) => {
                let input: protobuf::LogicalPlanNode =
                    protobuf::LogicalPlanNode::try_from_logical_plan(
                        input.as_ref(),
                        extension_codec,
                    )?;
                Ok(protobuf::LogicalPlanNode {
                    logical_plan_type: Some(LogicalPlanType::Window(Box::new(
                        protobuf::WindowNode {
                            input: Some(Box::new(input)),
                            window_expr: window_expr
                                .iter()
                                .map(|expr| expr.try_into())
                                .collect::<Result<Vec<_>, _>>()?,
                        },
                    ))),
                })
            }
            LogicalPlan::Aggregate(Aggregate {
                group_expr,
                aggr_expr,
                input,
                ..
            }) => {
                let input: protobuf::LogicalPlanNode =
                    protobuf::LogicalPlanNode::try_from_logical_plan(
                        input.as_ref(),
                        extension_codec,
                    )?;
                Ok(protobuf::LogicalPlanNode {
                    logical_plan_type: Some(LogicalPlanType::Aggregate(Box::new(
                        protobuf::AggregateNode {
                            input: Some(Box::new(input)),
                            group_expr: group_expr
                                .iter()
                                .map(|expr| expr.try_into())
                                .collect::<Result<Vec<_>, _>>()?,
                            aggr_expr: aggr_expr
                                .iter()
                                .map(|expr| expr.try_into())
                                .collect::<Result<Vec<_>, _>>()?,
                        },
                    ))),
                })
            }
            LogicalPlan::Join(Join {
                left,
                right,
                on,
                filter,
                join_type,
                join_constraint,
                null_equals_null,
                ..
            }) => {
                let left: protobuf::LogicalPlanNode =
                    protobuf::LogicalPlanNode::try_from_logical_plan(
                        left.as_ref(),
                        extension_codec,
                    )?;
                let right: protobuf::LogicalPlanNode =
                    protobuf::LogicalPlanNode::try_from_logical_plan(
                        right.as_ref(),
                        extension_codec,
                    )?;
                let (left_join_key, right_join_key) = on
                    .iter()
                    .map(|(l, r)| Ok((l.try_into()?, r.try_into()?)))
                    .collect::<Result<Vec<_>, to_proto::Error>>()?
                    .into_iter()
                    .unzip();
                let join_type: protobuf::JoinType = join_type.to_owned().into();
                let join_constraint: protobuf::JoinConstraint =
                    join_constraint.to_owned().into();
                let filter = filter
                    .as_ref()
                    .map(|e| e.try_into())
                    .map_or(Ok(None), |v| v.map(Some))?;
                Ok(protobuf::LogicalPlanNode {
                    logical_plan_type: Some(LogicalPlanType::Join(Box::new(
                        protobuf::JoinNode {
                            left: Some(Box::new(left)),
                            right: Some(Box::new(right)),
                            join_type: join_type.into(),
                            join_constraint: join_constraint.into(),
                            left_join_key,
                            right_join_key,
                            null_equals_null: *null_equals_null,
                            filter,
                        },
                    ))),
                })
            }
            LogicalPlan::Subquery(_) => {
                not_impl_err!("LogicalPlan serde is not yet implemented for subqueries")
            }
            LogicalPlan::SubqueryAlias(SubqueryAlias { input, alias, .. }) => {
                let input: protobuf::LogicalPlanNode =
                    protobuf::LogicalPlanNode::try_from_logical_plan(
                        input.as_ref(),
                        extension_codec,
                    )?;
                Ok(protobuf::LogicalPlanNode {
                    logical_plan_type: Some(LogicalPlanType::SubqueryAlias(Box::new(
                        protobuf::SubqueryAliasNode {
                            input: Some(Box::new(input)),
                            alias: Some(alias.to_owned_reference().into()),
                        },
                    ))),
                })
            }
            LogicalPlan::Limit(Limit { input, skip, fetch }) => {
                let input: protobuf::LogicalPlanNode =
                    protobuf::LogicalPlanNode::try_from_logical_plan(
                        input.as_ref(),
                        extension_codec,
                    )?;
                Ok(protobuf::LogicalPlanNode {
                    logical_plan_type: Some(LogicalPlanType::Limit(Box::new(
                        protobuf::LimitNode {
                            input: Some(Box::new(input)),
                            skip: *skip as i64,
                            fetch: fetch.unwrap_or(i64::MAX as usize) as i64,
                        },
                    ))),
                })
            }
            LogicalPlan::Sort(Sort { input, expr, fetch }) => {
                let input: protobuf::LogicalPlanNode =
                    protobuf::LogicalPlanNode::try_from_logical_plan(
                        input.as_ref(),
                        extension_codec,
                    )?;
                let selection_expr: Vec<protobuf::LogicalExprNode> = expr
                    .iter()
                    .map(|expr| expr.try_into())
                    .collect::<Result<Vec<_>, to_proto::Error>>()?;
                Ok(protobuf::LogicalPlanNode {
                    logical_plan_type: Some(LogicalPlanType::Sort(Box::new(
                        protobuf::SortNode {
                            input: Some(Box::new(input)),
                            expr: selection_expr,
                            fetch: fetch.map(|f| f as i64).unwrap_or(-1i64),
                        },
                    ))),
                })
            }
            LogicalPlan::Repartition(Repartition {
                input,
                partitioning_scheme,
            }) => {
                use datafusion::logical_expr::Partitioning;
                let input: protobuf::LogicalPlanNode =
                    protobuf::LogicalPlanNode::try_from_logical_plan(
                        input.as_ref(),
                        extension_codec,
                    )?;

                // Assumed common usize field was batch size
                // Used u64 to avoid any nastyness involving large values, most data clusters are probably uniformly 64 bits any ways
                use protobuf::repartition_node::PartitionMethod;

                let pb_partition_method = match partitioning_scheme {
                    Partitioning::Hash(exprs, partition_count) => {
                        PartitionMethod::Hash(protobuf::HashRepartition {
                            hash_expr: exprs
                                .iter()
                                .map(|expr| expr.try_into())
                                .collect::<Result<Vec<_>, to_proto::Error>>()?,
                            partition_count: *partition_count as u64,
                        })
                    }
                    Partitioning::RoundRobinBatch(partition_count) => {
                        PartitionMethod::RoundRobin(*partition_count as u64)
                    }
                    Partitioning::DistributeBy(_) => {
                        return not_impl_err!("DistributeBy")
                    }
                };

                Ok(protobuf::LogicalPlanNode {
                    logical_plan_type: Some(LogicalPlanType::Repartition(Box::new(
                        protobuf::RepartitionNode {
                            input: Some(Box::new(input)),
                            partition_method: Some(pb_partition_method),
                        },
                    ))),
                })
            }
            LogicalPlan::EmptyRelation(EmptyRelation {
                produce_one_row, ..
            }) => Ok(protobuf::LogicalPlanNode {
                logical_plan_type: Some(LogicalPlanType::EmptyRelation(
                    protobuf::EmptyRelationNode {
                        produce_one_row: *produce_one_row,
                    },
                )),
            }),
            LogicalPlan::Ddl(DdlStatement::CreateExternalTable(
                CreateExternalTable {
                    name,
                    location,
                    file_type,
                    has_header,
                    delimiter,
                    schema: df_schema,
                    table_partition_cols,
                    if_not_exists,
                    definition,
                    file_compression_type,
                    order_exprs,
                    unbounded,
                    options,
                },
            )) => {
                let mut converted_order_exprs: Vec<LogicalExprNodeCollection> = vec![];
                for order in order_exprs {
                    let temp = LogicalExprNodeCollection {
                        logical_expr_nodes: order
                            .iter()
                            .map(|expr| expr.try_into())
                            .collect::<Result<Vec<_>, to_proto::Error>>(
                        )?,
                    };
                    converted_order_exprs.push(temp);
                }

                Ok(protobuf::LogicalPlanNode {
                    logical_plan_type: Some(LogicalPlanType::CreateExternalTable(
                        protobuf::CreateExternalTableNode {
                            name: Some(name.clone().into()),
                            location: location.clone(),
                            file_type: file_type.clone(),
                            has_header: *has_header,
                            schema: Some(df_schema.try_into()?),
                            table_partition_cols: table_partition_cols.clone(),
                            if_not_exists: *if_not_exists,
                            delimiter: String::from(*delimiter),
                            order_exprs: converted_order_exprs,
                            definition: definition.clone().unwrap_or_default(),
                            file_compression_type: file_compression_type.to_string(),
                            unbounded: *unbounded,
                            options: options.clone(),
                        },
                    )),
                })
            }
            LogicalPlan::Ddl(DdlStatement::CreateView(CreateView {
                name,
                input,
                or_replace,
                definition,
            })) => Ok(protobuf::LogicalPlanNode {
                logical_plan_type: Some(LogicalPlanType::CreateView(Box::new(
                    protobuf::CreateViewNode {
                        name: Some(name.clone().into()),
                        input: Some(Box::new(LogicalPlanNode::try_from_logical_plan(
                            input,
                            extension_codec,
                        )?)),
                        or_replace: *or_replace,
                        definition: definition.clone().unwrap_or_default(),
                    },
                ))),
            }),
            LogicalPlan::Ddl(DdlStatement::CreateCatalogSchema(
                CreateCatalogSchema {
                    schema_name,
                    if_not_exists,
                    schema: df_schema,
                },
            )) => Ok(protobuf::LogicalPlanNode {
                logical_plan_type: Some(LogicalPlanType::CreateCatalogSchema(
                    protobuf::CreateCatalogSchemaNode {
                        schema_name: schema_name.clone(),
                        if_not_exists: *if_not_exists,
                        schema: Some(df_schema.try_into()?),
                    },
                )),
            }),
            LogicalPlan::Ddl(DdlStatement::CreateCatalog(CreateCatalog {
                catalog_name,
                if_not_exists,
                schema: df_schema,
            })) => Ok(protobuf::LogicalPlanNode {
                logical_plan_type: Some(LogicalPlanType::CreateCatalog(
                    protobuf::CreateCatalogNode {
                        catalog_name: catalog_name.clone(),
                        if_not_exists: *if_not_exists,
                        schema: Some(df_schema.try_into()?),
                    },
                )),
            }),
            LogicalPlan::Analyze(a) => {
                let input = protobuf::LogicalPlanNode::try_from_logical_plan(
                    a.input.as_ref(),
                    extension_codec,
                )?;
                Ok(protobuf::LogicalPlanNode {
                    logical_plan_type: Some(LogicalPlanType::Analyze(Box::new(
                        protobuf::AnalyzeNode {
                            input: Some(Box::new(input)),
                            verbose: a.verbose,
                        },
                    ))),
                })
            }
            LogicalPlan::Explain(a) => {
                let input = protobuf::LogicalPlanNode::try_from_logical_plan(
                    a.plan.as_ref(),
                    extension_codec,
                )?;
                Ok(protobuf::LogicalPlanNode {
                    logical_plan_type: Some(LogicalPlanType::Explain(Box::new(
                        protobuf::ExplainNode {
                            input: Some(Box::new(input)),
                            verbose: a.verbose,
                        },
                    ))),
                })
            }
            LogicalPlan::Union(union) => {
                let inputs: Vec<LogicalPlanNode> = union
                    .inputs
                    .iter()
                    .map(|i| {
                        protobuf::LogicalPlanNode::try_from_logical_plan(
                            i,
                            extension_codec,
                        )
                    })
                    .collect::<Result<_>>()?;
                Ok(protobuf::LogicalPlanNode {
                    logical_plan_type: Some(LogicalPlanType::Union(
                        protobuf::UnionNode { inputs },
                    )),
                })
            }
            LogicalPlan::CrossJoin(CrossJoin { left, right, .. }) => {
                let left = protobuf::LogicalPlanNode::try_from_logical_plan(
                    left.as_ref(),
                    extension_codec,
                )?;
                let right = protobuf::LogicalPlanNode::try_from_logical_plan(
                    right.as_ref(),
                    extension_codec,
                )?;
                Ok(protobuf::LogicalPlanNode {
                    logical_plan_type: Some(LogicalPlanType::CrossJoin(Box::new(
                        protobuf::CrossJoinNode {
                            left: Some(Box::new(left)),
                            right: Some(Box::new(right)),
                        },
                    ))),
                })
            }
            LogicalPlan::Extension(extension) => {
                let mut buf: Vec<u8> = vec![];
                extension_codec.try_encode(extension, &mut buf)?;

                let inputs: Vec<LogicalPlanNode> = extension
                    .node
                    .inputs()
                    .iter()
                    .map(|i| {
                        protobuf::LogicalPlanNode::try_from_logical_plan(
                            i,
                            extension_codec,
                        )
                    })
                    .collect::<Result<_>>()?;

                Ok(protobuf::LogicalPlanNode {
                    logical_plan_type: Some(LogicalPlanType::Extension(
                        LogicalExtensionNode { node: buf, inputs },
                    )),
                })
            }
            LogicalPlan::Prepare(Prepare {
                name,
                data_types,
                input,
            }) => {
                let input = protobuf::LogicalPlanNode::try_from_logical_plan(
                    input,
                    extension_codec,
                )?;
                Ok(protobuf::LogicalPlanNode {
                    logical_plan_type: Some(LogicalPlanType::Prepare(Box::new(
                        protobuf::PrepareNode {
                            name: name.clone(),
                            data_types: data_types
                                .iter()
                                .map(|t| t.try_into())
                                .collect::<Result<Vec<_>, _>>()?,
                            input: Some(Box::new(input)),
                        },
                    ))),
                })
            }
            LogicalPlan::Unnest(_) => Err(proto_error(
                "LogicalPlan serde is not yet implemented for Unnest",
            )),
            LogicalPlan::Ddl(DdlStatement::CreateMemoryTable(_)) => Err(proto_error(
                "LogicalPlan serde is not yet implemented for CreateMemoryTable",
            )),
            LogicalPlan::Ddl(DdlStatement::DropTable(_)) => Err(proto_error(
                "LogicalPlan serde is not yet implemented for DropTable",
            )),
            LogicalPlan::Ddl(DdlStatement::DropView(DropView {
                name,
                if_exists,
                schema,
            })) => Ok(protobuf::LogicalPlanNode {
                logical_plan_type: Some(LogicalPlanType::DropView(
                    protobuf::DropViewNode {
                        name: Some(name.clone().into()),
                        if_exists: *if_exists,
                        schema: Some(schema.try_into()?),
                    },
                )),
            }),
            LogicalPlan::Ddl(DdlStatement::DropCatalogSchema(_)) => Err(proto_error(
                "LogicalPlan serde is not yet implemented for DropCatalogSchema",
            )),
            LogicalPlan::Statement(_) => Err(proto_error(
                "LogicalPlan serde is not yet implemented for Statement",
            )),
            LogicalPlan::Dml(_) => Err(proto_error(
                "LogicalPlan serde is not yet implemented for Dml",
            )),
            LogicalPlan::Copy(_) => Err(proto_error(
                "LogicalPlan serde is not yet implemented for Copy",
            )),
            LogicalPlan::DescribeTable(_) => Err(proto_error(
                "LogicalPlan serde is not yet implemented for DescribeTable",
            )),
        }
    }
<<<<<<< HEAD
}

#[cfg(test)]
mod roundtrip_tests {
    use super::from_proto::parse_expr;
    use super::protobuf;
    use crate::bytes::{
        logical_plan_from_bytes, logical_plan_from_bytes_with_extension_codec,
        logical_plan_to_bytes, logical_plan_to_bytes_with_extension_codec,
    };
    use crate::logical_plan::LogicalExtensionCodec;
    use arrow::datatypes::{Fields, Schema, SchemaRef, UnionFields};
    use arrow::{
        array::ArrayRef,
        datatypes::{
            DataType, Field, IntervalDayTimeType, IntervalMonthDayNanoType, IntervalUnit,
            TimeUnit, UnionMode,
        },
    };
    use datafusion::datasource::provider::TableProviderFactory;
    use datafusion::datasource::TableProvider;
    use datafusion::execution::context::SessionState;
    use datafusion::execution::runtime_env::{RuntimeConfig, RuntimeEnv};
    use datafusion::physical_plan::functions::make_scalar_function;
    use datafusion::prelude::{
        create_udf, CsvReadOptions, SessionConfig, SessionContext,
    };
    use datafusion::test_util::{TestTableFactory, TestTableProvider};
    use datafusion_common::{
        internal_err, not_impl_err, plan_err, DFField, DFSchema, DFSchemaRef,
        DataFusionError, Result, ScalarValue,
    };
    use datafusion_expr::expr::{
        self, Between, BinaryExpr, Case, Cast, GroupingSet, InList, Like, ScalarFunction,
        ScalarUDF, Sort,
    };
    use datafusion_expr::logical_plan::{Extension, UserDefinedLogicalNodeCore};
    use datafusion_expr::{
        col, lit, Accumulator, AggregateFunction,
        BuiltinScalarFunction::{Sqrt, Substr},
        Expr, LogicalPlan, Operator, TryCast, Volatility,
    };
    use datafusion_expr::{
        create_udaf, PartitionEvaluator, Signature, WindowFrame, WindowFrameBound,
        WindowFrameUnits, WindowFunction, WindowUDF,
    };
    use prost::Message;
    use std::collections::HashMap;
    use std::fmt;
    use std::fmt::Debug;
    use std::fmt::Formatter;
    use std::sync::Arc;

    #[cfg(feature = "json")]
    fn roundtrip_json_test(proto: &protobuf::LogicalExprNode) {
        let string = serde_json::to_string(proto).unwrap();
        let back: protobuf::LogicalExprNode = serde_json::from_str(&string).unwrap();
        assert_eq!(proto, &back);
    }

    #[cfg(not(feature = "json"))]
    fn roundtrip_json_test(_proto: &protobuf::LogicalExprNode) {}

    // Given a DataFusion logical Expr, convert it to protobuf and back, using debug formatting to test
    // equality.
    fn roundtrip_expr_test<T, E>(initial_struct: T, ctx: SessionContext)
    where
        for<'a> &'a T: TryInto<protobuf::LogicalExprNode, Error = E> + Debug,
        E: Debug,
    {
        let proto: protobuf::LogicalExprNode = (&initial_struct).try_into().unwrap();
        let round_trip: Expr = parse_expr(&proto, &ctx).unwrap();

        assert_eq!(format!("{:?}", &initial_struct), format!("{round_trip:?}"));

        roundtrip_json_test(&proto);
    }

    fn new_arc_field(name: &str, dt: DataType, nullable: bool) -> Arc<Field> {
        Arc::new(Field::new(name, dt, nullable))
    }

    #[tokio::test]
    async fn roundtrip_logical_plan() -> Result<()> {
        let ctx = SessionContext::new();
        ctx.register_csv("t1", "testdata/test.csv", CsvReadOptions::default())
            .await?;
        let scan = ctx.table("t1").await?.into_optimized_plan()?;
        let topk_plan = LogicalPlan::Extension(Extension {
            node: Arc::new(TopKPlanNode::new(3, scan, col("revenue"))),
        });
        let extension_codec = TopKExtensionCodec {};
        let bytes =
            logical_plan_to_bytes_with_extension_codec(&topk_plan, &extension_codec)?;
        let logical_round_trip =
            logical_plan_from_bytes_with_extension_codec(&bytes, &ctx, &extension_codec)?;
        assert_eq!(format!("{topk_plan:?}"), format!("{logical_round_trip:?}"));
        Ok(())
    }

    #[derive(Clone, PartialEq, Eq, ::prost::Message)]
    pub struct TestTableProto {
        /// URL of the table root
        #[prost(string, tag = "1")]
        pub url: String,
    }

    #[derive(Debug)]
    pub struct TestTableProviderCodec {}

    impl LogicalExtensionCodec for TestTableProviderCodec {
        fn try_decode(
            &self,
            _buf: &[u8],
            _inputs: &[LogicalPlan],
            _ctx: &SessionContext,
        ) -> Result<Extension> {
            not_impl_err!("No extension codec provided")
        }

        fn try_encode(&self, _node: &Extension, _buf: &mut Vec<u8>) -> Result<()> {
            not_impl_err!("No extension codec provided")
        }

        fn try_decode_table_provider(
            &self,
            buf: &[u8],
            schema: SchemaRef,
            _ctx: &SessionContext,
        ) -> Result<Arc<dyn TableProvider>> {
            let msg = TestTableProto::decode(buf).map_err(|_| {
                DataFusionError::Internal("Error decoding test table".to_string())
            })?;
            let provider = TestTableProvider {
                url: msg.url,
                schema,
            };
            Ok(Arc::new(provider))
        }

        fn try_encode_table_provider(
            &self,
            node: Arc<dyn TableProvider>,
            buf: &mut Vec<u8>,
        ) -> Result<()> {
            let table = node
                .as_ref()
                .as_any()
                .downcast_ref::<TestTableProvider>()
                .expect("Can't encode non-test tables");
            let msg = TestTableProto {
                url: table.url.clone(),
            };
            msg.encode(buf).map_err(|_| {
                DataFusionError::Internal("Error encoding test table".to_string())
            })
        }
    }

    #[tokio::test]
    async fn roundtrip_custom_tables() -> Result<()> {
        let mut table_factories: HashMap<String, Arc<dyn TableProviderFactory>> =
            HashMap::new();
        table_factories.insert("TESTTABLE".to_string(), Arc::new(TestTableFactory {}));
        let cfg = RuntimeConfig::new();
        let env = RuntimeEnv::new(cfg).unwrap();
        let ses = SessionConfig::new();
        let mut state = SessionState::new_with_config_rt(ses, Arc::new(env));
        // replace factories
        *state.table_factories_mut() = table_factories;
        let ctx = SessionContext::new_with_state(state);

        let sql = "CREATE EXTERNAL TABLE t STORED AS testtable LOCATION 's3://bucket/schema/table';";
        ctx.sql(sql).await.unwrap();

        let codec = TestTableProviderCodec {};
        let scan = ctx.table("t").await?.into_optimized_plan()?;
        let bytes = logical_plan_to_bytes_with_extension_codec(&scan, &codec)?;
        let logical_round_trip =
            logical_plan_from_bytes_with_extension_codec(&bytes, &ctx, &codec)?;
        assert_eq!(format!("{scan:?}"), format!("{logical_round_trip:?}"));
        Ok(())
    }

    #[tokio::test]
    async fn roundtrip_logical_plan_aggregation() -> Result<()> {
        let ctx = SessionContext::new();

        let schema = Schema::new(vec![
            Field::new("a", DataType::Int64, true),
            Field::new("b", DataType::Decimal128(15, 2), true),
        ]);

        ctx.register_csv(
            "t1",
            "testdata/test.csv",
            CsvReadOptions::default().schema(&schema),
        )
        .await?;

        let query =
            "SELECT a, SUM(b + 1) as b_sum FROM t1 GROUP BY a ORDER BY b_sum DESC";
        let plan = ctx.sql(query).await?.into_optimized_plan()?;

        let bytes = logical_plan_to_bytes(&plan)?;
        let logical_round_trip = logical_plan_from_bytes(&bytes, &ctx)?;
        assert_eq!(format!("{plan:?}"), format!("{logical_round_trip:?}"));

        Ok(())
    }

    #[tokio::test]
    async fn roundtrip_single_count_distinct() -> Result<()> {
        let ctx = SessionContext::new();

        let schema = Schema::new(vec![
            Field::new("a", DataType::Int64, true),
            Field::new("b", DataType::Decimal128(15, 2), true),
        ]);

        ctx.register_csv(
            "t1",
            "testdata/test.csv",
            CsvReadOptions::default().schema(&schema),
        )
        .await?;

        let query = "SELECT a, COUNT(DISTINCT b) as b_cd FROM t1 GROUP BY a";
        let plan = ctx.sql(query).await?.into_optimized_plan()?;

        let bytes = logical_plan_to_bytes(&plan)?;
        let logical_round_trip = logical_plan_from_bytes(&bytes, &ctx)?;
        assert_eq!(format!("{plan:?}"), format!("{logical_round_trip:?}"));

        Ok(())
    }

    #[tokio::test]
    async fn roundtrip_logical_plan_with_extension() -> Result<()> {
        let ctx = SessionContext::new();
        ctx.register_csv("t1", "testdata/test.csv", CsvReadOptions::default())
            .await?;
        let plan = ctx.table("t1").await?.into_optimized_plan()?;
        let bytes = logical_plan_to_bytes(&plan)?;
        let logical_round_trip = logical_plan_from_bytes(&bytes, &ctx)?;
        assert_eq!(format!("{plan:?}"), format!("{logical_round_trip:?}"));
        Ok(())
    }

    #[tokio::test]
    async fn roundtrip_logical_plan_with_view_scan() -> Result<()> {
        let ctx = SessionContext::new();
        ctx.register_csv("t1", "testdata/test.csv", CsvReadOptions::default())
            .await?;
        ctx.sql("CREATE VIEW view_t1(a, b) AS SELECT a, b FROM t1")
            .await?;

        // SELECT
        let plan = ctx
            .sql("SELECT * FROM view_t1")
            .await?
            .into_optimized_plan()?;

        let bytes = logical_plan_to_bytes(&plan)?;
        let logical_round_trip = logical_plan_from_bytes(&bytes, &ctx)?;
        assert_eq!(format!("{plan:?}"), format!("{logical_round_trip:?}"));

        // DROP
        let plan = ctx.sql("DROP VIEW view_t1").await?.into_optimized_plan()?;
        let bytes = logical_plan_to_bytes(&plan)?;
        let logical_round_trip = logical_plan_from_bytes(&bytes, &ctx)?;
        assert_eq!(format!("{plan:?}"), format!("{logical_round_trip:?}"));

        Ok(())
    }

    pub mod proto {
        #[derive(Clone, PartialEq, ::prost::Message)]
        pub struct TopKPlanProto {
            #[prost(uint64, tag = "1")]
            pub k: u64,

            #[prost(message, optional, tag = "2")]
            pub expr: ::core::option::Option<crate::protobuf::LogicalExprNode>,
        }

        #[derive(Clone, PartialEq, Eq, ::prost::Message)]
        pub struct TopKExecProto {
            #[prost(uint64, tag = "1")]
            pub k: u64,
        }
    }

    #[derive(PartialEq, Eq, Hash)]
    struct TopKPlanNode {
        k: usize,
        input: LogicalPlan,
        /// The sort expression (this example only supports a single sort
        /// expr)
        expr: Expr,
    }

    impl TopKPlanNode {
        pub fn new(k: usize, input: LogicalPlan, expr: Expr) -> Self {
            Self { k, input, expr }
        }
    }

    impl Debug for TopKPlanNode {
        fn fmt(&self, f: &mut Formatter<'_>) -> fmt::Result {
            self.fmt_for_explain(f)
        }
    }

    impl UserDefinedLogicalNodeCore for TopKPlanNode {
        fn name(&self) -> &str {
            "TopK"
        }

        fn inputs(&self) -> Vec<&LogicalPlan> {
            vec![&self.input]
        }

        /// Schema for TopK is the same as the input
        fn schema(&self) -> &DFSchemaRef {
            self.input.schema()
        }

        fn expressions(&self) -> Vec<Expr> {
            vec![self.expr.clone()]
        }

        /// For example: `TopK: k=10`
        fn fmt_for_explain(&self, f: &mut fmt::Formatter) -> fmt::Result {
            write!(f, "TopK: k={}", self.k)
        }

        fn from_template(&self, exprs: &[Expr], inputs: &[LogicalPlan]) -> Self {
            assert_eq!(inputs.len(), 1, "input size inconsistent");
            assert_eq!(exprs.len(), 1, "expression size inconsistent");
            Self {
                k: self.k,
                input: inputs[0].clone(),
                expr: exprs[0].clone(),
            }
        }
    }

    #[derive(Debug)]
    pub struct TopKExtensionCodec {}

    impl LogicalExtensionCodec for TopKExtensionCodec {
        fn try_decode(
            &self,
            buf: &[u8],
            inputs: &[LogicalPlan],
            ctx: &SessionContext,
        ) -> Result<Extension> {
            if let Some((input, _)) = inputs.split_first() {
                let proto = proto::TopKPlanProto::decode(buf).map_err(|e| {
                    DataFusionError::Internal(format!(
                        "failed to decode logical plan: {e:?}"
                    ))
                })?;

                if let Some(expr) = proto.expr.as_ref() {
                    let node = TopKPlanNode::new(
                        proto.k as usize,
                        input.clone(),
                        parse_expr(expr, ctx)?,
                    );

                    Ok(Extension {
                        node: Arc::new(node),
                    })
                } else {
                    internal_err!("invalid plan, no expr")
                }
            } else {
                internal_err!("invalid plan, no input")
            }
        }

        fn try_encode(&self, node: &Extension, buf: &mut Vec<u8>) -> Result<()> {
            if let Some(exec) = node.node.as_any().downcast_ref::<TopKPlanNode>() {
                let proto = proto::TopKPlanProto {
                    k: exec.k as u64,
                    expr: Some((&exec.expr).try_into()?),
                };

                proto.encode(buf).map_err(|e| {
                    DataFusionError::Internal(format!(
                        "failed to encode logical plan: {e:?}"
                    ))
                })?;

                Ok(())
            } else {
                internal_err!("unsupported plan type")
            }
        }

        fn try_decode_table_provider(
            &self,
            _buf: &[u8],
            _schema: SchemaRef,
            _ctx: &SessionContext,
        ) -> Result<Arc<dyn TableProvider>> {
            internal_err!("unsupported plan type")
        }

        fn try_encode_table_provider(
            &self,
            _node: Arc<dyn TableProvider>,
            _buf: &mut Vec<u8>,
        ) -> Result<()> {
            internal_err!("unsupported plan type")
        }
    }

    #[test]
    fn scalar_values_error_serialization() {
        let should_fail_on_seralize: Vec<ScalarValue> = vec![
            // Should fail due to empty values
            ScalarValue::Struct(
                Some(vec![]),
                vec![Field::new("item", DataType::Int16, true)].into(),
            ),
            // Should fail due to inconsistent types in the list
            ScalarValue::new_list(
                Some(vec![
                    ScalarValue::Int16(None),
                    ScalarValue::Float32(Some(32.0)),
                ]),
                DataType::List(new_arc_field("item", DataType::Int16, true)),
            ),
            ScalarValue::new_list(
                Some(vec![
                    ScalarValue::Float32(None),
                    ScalarValue::Float32(Some(32.0)),
                ]),
                DataType::List(new_arc_field("item", DataType::Int16, true)),
            ),
            ScalarValue::new_list(
                Some(vec![
                    ScalarValue::Float32(None),
                    ScalarValue::Float32(Some(32.0)),
                ]),
                DataType::Int16,
            ),
            ScalarValue::new_list(
                Some(vec![
                    ScalarValue::new_list(
                        None,
                        DataType::List(new_arc_field("level2", DataType::Float32, true)),
                    ),
                    ScalarValue::new_list(
                        Some(vec![
                            ScalarValue::Float32(Some(-213.1)),
                            ScalarValue::Float32(None),
                            ScalarValue::Float32(Some(5.5)),
                            ScalarValue::Float32(Some(2.0)),
                            ScalarValue::Float32(Some(1.0)),
                        ]),
                        DataType::List(new_arc_field("level2", DataType::Float32, true)),
                    ),
                    ScalarValue::new_list(
                        None,
                        DataType::List(new_arc_field(
                            "lists are typed inconsistently",
                            DataType::Int16,
                            true,
                        )),
                    ),
                ]),
                DataType::List(new_arc_field(
                    "level1",
                    DataType::List(new_arc_field("level2", DataType::Float32, true)),
                    true,
                )),
            ),
        ];

        for test_case in should_fail_on_seralize.into_iter() {
            let proto: Result<super::protobuf::ScalarValue, super::to_proto::Error> =
                (&test_case).try_into();

            // Validation is also done on read, so if serialization passed
            // also try to convert back to ScalarValue
            if let Ok(proto) = proto {
                let res: Result<ScalarValue, _> = (&proto).try_into();
                assert!(
                    res.is_err(),
                    "The value {test_case:?} unexpectedly serialized without error:{res:?}"
                );
            }
        }
    }

    #[test]
    fn round_trip_scalar_values() {
        let should_pass: Vec<ScalarValue> = vec![
            ScalarValue::Boolean(None),
            ScalarValue::Float32(None),
            ScalarValue::Float64(None),
            ScalarValue::Int8(None),
            ScalarValue::Int16(None),
            ScalarValue::Int32(None),
            ScalarValue::Int64(None),
            ScalarValue::UInt8(None),
            ScalarValue::UInt16(None),
            ScalarValue::UInt32(None),
            ScalarValue::UInt64(None),
            ScalarValue::Utf8(None),
            ScalarValue::LargeUtf8(None),
            ScalarValue::new_list(None, DataType::Boolean),
            ScalarValue::Date32(None),
            ScalarValue::Boolean(Some(true)),
            ScalarValue::Boolean(Some(false)),
            ScalarValue::Float32(Some(1.0)),
            ScalarValue::Float32(Some(f32::MAX)),
            ScalarValue::Float32(Some(f32::MIN)),
            ScalarValue::Float32(Some(-2000.0)),
            ScalarValue::Float64(Some(1.0)),
            ScalarValue::Float64(Some(f64::MAX)),
            ScalarValue::Float64(Some(f64::MIN)),
            ScalarValue::Float64(Some(-2000.0)),
            ScalarValue::Int8(Some(i8::MIN)),
            ScalarValue::Int8(Some(i8::MAX)),
            ScalarValue::Int8(Some(0)),
            ScalarValue::Int8(Some(-15)),
            ScalarValue::Int16(Some(i16::MIN)),
            ScalarValue::Int16(Some(i16::MAX)),
            ScalarValue::Int16(Some(0)),
            ScalarValue::Int16(Some(-15)),
            ScalarValue::Int32(Some(i32::MIN)),
            ScalarValue::Int32(Some(i32::MAX)),
            ScalarValue::Int32(Some(0)),
            ScalarValue::Int32(Some(-15)),
            ScalarValue::Int64(Some(i64::MIN)),
            ScalarValue::Int64(Some(i64::MAX)),
            ScalarValue::Int64(Some(0)),
            ScalarValue::Int64(Some(-15)),
            ScalarValue::UInt8(Some(u8::MAX)),
            ScalarValue::UInt8(Some(0)),
            ScalarValue::UInt16(Some(u16::MAX)),
            ScalarValue::UInt16(Some(0)),
            ScalarValue::UInt32(Some(u32::MAX)),
            ScalarValue::UInt32(Some(0)),
            ScalarValue::UInt64(Some(u64::MAX)),
            ScalarValue::UInt64(Some(0)),
            ScalarValue::Utf8(Some(String::from("Test string   "))),
            ScalarValue::LargeUtf8(Some(String::from("Test Large utf8"))),
            ScalarValue::Date32(Some(0)),
            ScalarValue::Date32(Some(i32::MAX)),
            ScalarValue::Date32(None),
            ScalarValue::Date64(Some(0)),
            ScalarValue::Date64(Some(i64::MAX)),
            ScalarValue::Date64(None),
            ScalarValue::Time32Second(Some(0)),
            ScalarValue::Time32Second(Some(i32::MAX)),
            ScalarValue::Time32Second(None),
            ScalarValue::Time32Millisecond(Some(0)),
            ScalarValue::Time32Millisecond(Some(i32::MAX)),
            ScalarValue::Time32Millisecond(None),
            ScalarValue::Time64Microsecond(Some(0)),
            ScalarValue::Time64Microsecond(Some(i64::MAX)),
            ScalarValue::Time64Microsecond(None),
            ScalarValue::Time64Nanosecond(Some(0)),
            ScalarValue::Time64Nanosecond(Some(i64::MAX)),
            ScalarValue::Time64Nanosecond(None),
            ScalarValue::TimestampNanosecond(Some(0), None),
            ScalarValue::TimestampNanosecond(Some(i64::MAX), None),
            ScalarValue::TimestampNanosecond(Some(0), Some("UTC".into())),
            ScalarValue::TimestampNanosecond(None, None),
            ScalarValue::TimestampMicrosecond(Some(0), None),
            ScalarValue::TimestampMicrosecond(Some(i64::MAX), None),
            ScalarValue::TimestampMicrosecond(Some(0), Some("UTC".into())),
            ScalarValue::TimestampMicrosecond(None, None),
            ScalarValue::TimestampMillisecond(Some(0), None),
            ScalarValue::TimestampMillisecond(Some(i64::MAX), None),
            ScalarValue::TimestampMillisecond(Some(0), Some("UTC".into())),
            ScalarValue::TimestampMillisecond(None, None),
            ScalarValue::TimestampSecond(Some(0), None),
            ScalarValue::TimestampSecond(Some(i64::MAX), None),
            ScalarValue::TimestampSecond(Some(0), Some("UTC".into())),
            ScalarValue::TimestampSecond(None, None),
            ScalarValue::IntervalDayTime(Some(IntervalDayTimeType::make_value(0, 0))),
            ScalarValue::IntervalDayTime(Some(IntervalDayTimeType::make_value(1, 2))),
            ScalarValue::IntervalDayTime(Some(IntervalDayTimeType::make_value(
                i32::MAX,
                i32::MAX,
            ))),
            ScalarValue::IntervalDayTime(None),
            ScalarValue::IntervalMonthDayNano(Some(
                IntervalMonthDayNanoType::make_value(0, 0, 0),
            )),
            ScalarValue::IntervalMonthDayNano(Some(
                IntervalMonthDayNanoType::make_value(1, 2, 3),
            )),
            ScalarValue::IntervalMonthDayNano(Some(
                IntervalMonthDayNanoType::make_value(i32::MAX, i32::MAX, i64::MAX),
            )),
            ScalarValue::IntervalMonthDayNano(None),
            ScalarValue::new_list(
                Some(vec![
                    ScalarValue::Float32(Some(-213.1)),
                    ScalarValue::Float32(None),
                    ScalarValue::Float32(Some(5.5)),
                    ScalarValue::Float32(Some(2.0)),
                    ScalarValue::Float32(Some(1.0)),
                ]),
                DataType::Float32,
            ),
            ScalarValue::new_list(
                Some(vec![
                    ScalarValue::new_list(None, DataType::Float32),
                    ScalarValue::new_list(
                        Some(vec![
                            ScalarValue::Float32(Some(-213.1)),
                            ScalarValue::Float32(None),
                            ScalarValue::Float32(Some(5.5)),
                            ScalarValue::Float32(Some(2.0)),
                            ScalarValue::Float32(Some(1.0)),
                        ]),
                        DataType::Float32,
                    ),
                ]),
                DataType::List(new_arc_field("item", DataType::Float32, true)),
            ),
            ScalarValue::Dictionary(
                Box::new(DataType::Int32),
                Box::new(ScalarValue::Utf8(Some("foo".into()))),
            ),
            ScalarValue::Dictionary(
                Box::new(DataType::Int32),
                Box::new(ScalarValue::Utf8(None)),
            ),
            ScalarValue::Binary(Some(b"bar".to_vec())),
            ScalarValue::Binary(None),
            ScalarValue::LargeBinary(Some(b"bar".to_vec())),
            ScalarValue::LargeBinary(None),
            ScalarValue::Struct(
                Some(vec![
                    ScalarValue::Int32(Some(23)),
                    ScalarValue::Boolean(Some(false)),
                ]),
                Fields::from(vec![
                    Field::new("a", DataType::Int32, true),
                    Field::new("b", DataType::Boolean, false),
                ]),
            ),
            ScalarValue::Struct(
                None,
                Fields::from(vec![
                    Field::new("a", DataType::Int32, true),
                    Field::new("a", DataType::Boolean, false),
                ]),
            ),
            ScalarValue::FixedSizeBinary(
                b"bar".to_vec().len() as i32,
                Some(b"bar".to_vec()),
            ),
            ScalarValue::FixedSizeBinary(0, None),
            ScalarValue::FixedSizeBinary(5, None),
        ];

        for test_case in should_pass.into_iter() {
            let proto: super::protobuf::ScalarValue = (&test_case)
                .try_into()
                .expect("failed conversion to protobuf");

            let roundtrip: ScalarValue = (&proto)
                .try_into()
                .expect("failed conversion from protobuf");

            assert_eq!(
                test_case, roundtrip,
                "ScalarValue was not the same after round trip!\n\n\
                        Input: {test_case:?}\n\nRoundtrip: {roundtrip:?}"
            );
        }
    }

    #[test]
    fn round_trip_scalar_types() {
        let should_pass: Vec<DataType> = vec![
            DataType::Boolean,
            DataType::Int8,
            DataType::Int16,
            DataType::Int32,
            DataType::Int64,
            DataType::UInt8,
            DataType::UInt16,
            DataType::UInt32,
            DataType::UInt64,
            DataType::Float32,
            DataType::Float64,
            DataType::Date32,
            DataType::Time64(TimeUnit::Microsecond),
            DataType::Time64(TimeUnit::Nanosecond),
            DataType::Utf8,
            DataType::LargeUtf8,
            // Recursive list tests
            DataType::List(new_arc_field("level1", DataType::Boolean, true)),
            DataType::List(new_arc_field(
                "Level1",
                DataType::List(new_arc_field("level2", DataType::Date32, true)),
                true,
            )),
        ];

        for test_case in should_pass.into_iter() {
            let field = Field::new("item", test_case, true);
            let proto: super::protobuf::Field = (&field).try_into().unwrap();
            let roundtrip: Field = (&proto).try_into().unwrap();
            assert_eq!(format!("{field:?}"), format!("{roundtrip:?}"));
        }
    }

    #[test]
    fn round_trip_datatype() {
        let test_cases: Vec<DataType> = vec![
            DataType::Null,
            DataType::Boolean,
            DataType::Int8,
            DataType::Int16,
            DataType::Int32,
            DataType::Int64,
            DataType::UInt8,
            DataType::UInt16,
            DataType::UInt32,
            DataType::UInt64,
            DataType::Float16,
            DataType::Float32,
            DataType::Float64,
            DataType::Timestamp(TimeUnit::Second, None),
            DataType::Timestamp(TimeUnit::Millisecond, None),
            DataType::Timestamp(TimeUnit::Microsecond, None),
            DataType::Timestamp(TimeUnit::Nanosecond, None),
            DataType::Timestamp(TimeUnit::Nanosecond, Some("UTC".into())),
            DataType::Date32,
            DataType::Date64,
            DataType::Time32(TimeUnit::Second),
            DataType::Time32(TimeUnit::Millisecond),
            DataType::Time32(TimeUnit::Microsecond),
            DataType::Time32(TimeUnit::Nanosecond),
            DataType::Time64(TimeUnit::Second),
            DataType::Time64(TimeUnit::Millisecond),
            DataType::Time64(TimeUnit::Microsecond),
            DataType::Time64(TimeUnit::Nanosecond),
            DataType::Duration(TimeUnit::Second),
            DataType::Duration(TimeUnit::Millisecond),
            DataType::Duration(TimeUnit::Microsecond),
            DataType::Duration(TimeUnit::Nanosecond),
            DataType::Interval(IntervalUnit::YearMonth),
            DataType::Interval(IntervalUnit::DayTime),
            DataType::Binary,
            DataType::FixedSizeBinary(0),
            DataType::FixedSizeBinary(1234),
            DataType::FixedSizeBinary(-432),
            DataType::LargeBinary,
            DataType::Utf8,
            DataType::LargeUtf8,
            DataType::Decimal128(7, 12),
            // Recursive list tests
            DataType::List(new_arc_field("Level1", DataType::Binary, true)),
            DataType::List(new_arc_field(
                "Level1",
                DataType::List(new_arc_field(
                    "Level2",
                    DataType::FixedSizeBinary(53),
                    false,
                )),
                true,
            )),
            // Fixed size lists
            DataType::FixedSizeList(new_arc_field("Level1", DataType::Binary, true), 4),
            DataType::FixedSizeList(
                new_arc_field(
                    "Level1",
                    DataType::List(new_arc_field(
                        "Level2",
                        DataType::FixedSizeBinary(53),
                        false,
                    )),
                    true,
                ),
                41,
            ),
            // Struct Testing
            DataType::Struct(Fields::from(vec![
                Field::new("nullable", DataType::Boolean, false),
                Field::new("name", DataType::Utf8, false),
                Field::new("datatype", DataType::Binary, false),
            ])),
            DataType::Struct(Fields::from(vec![
                Field::new("nullable", DataType::Boolean, false),
                Field::new("name", DataType::Utf8, false),
                Field::new("datatype", DataType::Binary, false),
                Field::new(
                    "nested_struct",
                    DataType::Struct(Fields::from(vec![
                        Field::new("nullable", DataType::Boolean, false),
                        Field::new("name", DataType::Utf8, false),
                        Field::new("datatype", DataType::Binary, false),
                    ])),
                    true,
                ),
            ])),
            DataType::Union(
                UnionFields::new(
                    vec![7, 5, 3],
                    vec![
                        Field::new("nullable", DataType::Boolean, false),
                        Field::new("name", DataType::Utf8, false),
                        Field::new("datatype", DataType::Binary, false),
                    ],
                ),
                UnionMode::Sparse,
            ),
            DataType::Union(
                UnionFields::new(
                    vec![5, 8, 1],
                    vec![
                        Field::new("nullable", DataType::Boolean, false),
                        Field::new("name", DataType::Utf8, false),
                        Field::new("datatype", DataType::Binary, false),
                        Field::new_struct(
                            "nested_struct",
                            vec![
                                Field::new("nullable", DataType::Boolean, false),
                                Field::new("name", DataType::Utf8, false),
                                Field::new("datatype", DataType::Binary, false),
                            ],
                            true,
                        ),
                    ],
                ),
                UnionMode::Dense,
            ),
            DataType::Dictionary(
                Box::new(DataType::Utf8),
                Box::new(DataType::Struct(Fields::from(vec![
                    Field::new("nullable", DataType::Boolean, false),
                    Field::new("name", DataType::Utf8, false),
                    Field::new("datatype", DataType::Binary, false),
                ]))),
            ),
            DataType::Dictionary(
                Box::new(DataType::Decimal128(10, 50)),
                Box::new(DataType::FixedSizeList(
                    new_arc_field("Level1", DataType::Binary, true),
                    4,
                )),
            ),
            DataType::Map(
                new_arc_field(
                    "entries",
                    DataType::Struct(Fields::from(vec![
                        Field::new("keys", DataType::Utf8, false),
                        Field::new("values", DataType::Int32, true),
                    ])),
                    true,
                ),
                false,
            ),
        ];

        for test_case in test_cases.into_iter() {
            let proto: super::protobuf::ArrowType = (&test_case).try_into().unwrap();
            let roundtrip: DataType = (&proto).try_into().unwrap();
            assert_eq!(format!("{test_case:?}"), format!("{roundtrip:?}"));
        }
    }

    #[test]
    fn roundtrip_null_scalar_values() {
        let test_types = vec![
            ScalarValue::Boolean(None),
            ScalarValue::Float32(None),
            ScalarValue::Float64(None),
            ScalarValue::Int8(None),
            ScalarValue::Int16(None),
            ScalarValue::Int32(None),
            ScalarValue::Int64(None),
            ScalarValue::UInt8(None),
            ScalarValue::UInt16(None),
            ScalarValue::UInt32(None),
            ScalarValue::UInt64(None),
            ScalarValue::Utf8(None),
            ScalarValue::LargeUtf8(None),
            ScalarValue::Date32(None),
            ScalarValue::TimestampMicrosecond(None, None),
            ScalarValue::TimestampNanosecond(None, None),
            ScalarValue::List(
                None,
                Arc::new(Field::new("item", DataType::Boolean, false)),
            ),
        ];

        for test_case in test_types.into_iter() {
            let proto_scalar: super::protobuf::ScalarValue =
                (&test_case).try_into().unwrap();
            let returned_scalar: datafusion::scalar::ScalarValue =
                (&proto_scalar).try_into().unwrap();
            assert_eq!(format!("{:?}", &test_case), format!("{returned_scalar:?}"));
        }
    }

    #[test]
    fn roundtrip_field() {
        let field =
            Field::new("f", DataType::Int32, true).with_metadata(HashMap::from([
                (String::from("k1"), String::from("v1")),
                (String::from("k2"), String::from("v2")),
            ]));
        let proto_field: super::protobuf::Field = (&field).try_into().unwrap();
        let returned_field: Field = (&proto_field).try_into().unwrap();
        assert_eq!(field, returned_field);
    }

    #[test]
    fn roundtrip_schema() {
        let schema = Schema::new_with_metadata(
            vec![
                Field::new("a", DataType::Int64, false),
                Field::new("b", DataType::Decimal128(15, 2), true).with_metadata(
                    HashMap::from([(String::from("k1"), String::from("v1"))]),
                ),
            ],
            HashMap::from([
                (String::from("k2"), String::from("v2")),
                (String::from("k3"), String::from("v3")),
            ]),
        );
        let proto_schema: super::protobuf::Schema = (&schema).try_into().unwrap();
        let returned_schema: Schema = (&proto_schema).try_into().unwrap();
        assert_eq!(schema, returned_schema);
    }

    #[test]
    fn roundtrip_dfschema() {
        let dfschema = DFSchema::new_with_metadata(
            vec![
                DFField::new_unqualified("a", DataType::Int64, false),
                DFField::new(Some("t"), "b", DataType::Decimal128(15, 2), true)
                    .with_metadata(HashMap::from([(
                        String::from("k1"),
                        String::from("v1"),
                    )])),
            ],
            HashMap::from([
                (String::from("k2"), String::from("v2")),
                (String::from("k3"), String::from("v3")),
            ]),
        )
        .unwrap();
        let proto_dfschema: super::protobuf::DfSchema = (&dfschema).try_into().unwrap();
        let returned_dfschema: DFSchema = (&proto_dfschema).try_into().unwrap();
        assert_eq!(dfschema, returned_dfschema);

        let arc_dfschema = Arc::new(dfschema.clone());
        let proto_dfschema: super::protobuf::DfSchema =
            (&arc_dfschema).try_into().unwrap();
        let returned_arc_dfschema: DFSchemaRef = proto_dfschema.try_into().unwrap();
        assert_eq!(arc_dfschema, returned_arc_dfschema);
        assert_eq!(dfschema, *returned_arc_dfschema);
    }

    #[test]
    fn roundtrip_not() {
        let test_expr = Expr::Not(Box::new(lit(1.0_f32)));

        let ctx = SessionContext::new();
        roundtrip_expr_test(test_expr, ctx);
    }

    #[test]
    fn roundtrip_is_null() {
        let test_expr = Expr::IsNull(Box::new(col("id")));

        let ctx = SessionContext::new();
        roundtrip_expr_test(test_expr, ctx);
    }

    #[test]
    fn roundtrip_is_not_null() {
        let test_expr = Expr::IsNotNull(Box::new(col("id")));

        let ctx = SessionContext::new();
        roundtrip_expr_test(test_expr, ctx);
    }

    #[test]
    fn roundtrip_between() {
        let test_expr = Expr::Between(Between::new(
            Box::new(lit(1.0_f32)),
            true,
            Box::new(lit(2.0_f32)),
            Box::new(lit(3.0_f32)),
        ));

        let ctx = SessionContext::new();
        roundtrip_expr_test(test_expr, ctx);
    }

    #[test]
    fn roundtrip_binary_op() {
        fn test(op: Operator) {
            let test_expr = Expr::BinaryExpr(BinaryExpr::new(
                Box::new(lit(1.0_f32)),
                op,
                Box::new(lit(2.0_f32)),
            ));
            let ctx = SessionContext::new();
            roundtrip_expr_test(test_expr, ctx);
        }
        test(Operator::ArrowAt);
        test(Operator::AtArrow);
        test(Operator::StringConcat);
        test(Operator::RegexNotIMatch);
        test(Operator::RegexNotMatch);
        test(Operator::RegexIMatch);
        test(Operator::RegexMatch);
        test(Operator::BitwiseShiftRight);
        test(Operator::BitwiseShiftLeft);
        test(Operator::BitwiseAnd);
        test(Operator::BitwiseOr);
        test(Operator::BitwiseXor);
        test(Operator::IsDistinctFrom);
        test(Operator::IsNotDistinctFrom);
        test(Operator::And);
        test(Operator::Or);
        test(Operator::Eq);
        test(Operator::NotEq);
        test(Operator::Lt);
        test(Operator::LtEq);
        test(Operator::Gt);
        test(Operator::GtEq);
    }

    #[test]
    fn roundtrip_case() {
        let test_expr = Expr::Case(Case::new(
            Some(Box::new(lit(1.0_f32))),
            vec![(Box::new(lit(2.0_f32)), Box::new(lit(3.0_f32)))],
            Some(Box::new(lit(4.0_f32))),
        ));

        let ctx = SessionContext::new();
        roundtrip_expr_test(test_expr, ctx);
    }

    #[test]
    fn roundtrip_case_with_null() {
        let test_expr = Expr::Case(Case::new(
            Some(Box::new(lit(1.0_f32))),
            vec![(Box::new(lit(2.0_f32)), Box::new(lit(3.0_f32)))],
            Some(Box::new(Expr::Literal(ScalarValue::Null))),
        ));

        let ctx = SessionContext::new();
        roundtrip_expr_test(test_expr, ctx);
    }

    #[test]
    fn roundtrip_null_literal() {
        let test_expr = Expr::Literal(ScalarValue::Null);

        let ctx = SessionContext::new();
        roundtrip_expr_test(test_expr, ctx);
    }

    #[test]
    fn roundtrip_cast() {
        let test_expr = Expr::Cast(Cast::new(Box::new(lit(1.0_f32)), DataType::Boolean));

        let ctx = SessionContext::new();
        roundtrip_expr_test(test_expr, ctx);
    }

    #[test]
    fn roundtrip_try_cast() {
        let test_expr =
            Expr::TryCast(TryCast::new(Box::new(lit(1.0_f32)), DataType::Boolean));

        let ctx = SessionContext::new();
        roundtrip_expr_test(test_expr, ctx);

        let test_expr =
            Expr::TryCast(TryCast::new(Box::new(lit("not a bool")), DataType::Boolean));

        let ctx = SessionContext::new();
        roundtrip_expr_test(test_expr, ctx);
    }

    #[test]
    fn roundtrip_sort_expr() {
        let test_expr = Expr::Sort(Sort::new(Box::new(lit(1.0_f32)), true, true));

        let ctx = SessionContext::new();
        roundtrip_expr_test(test_expr, ctx);
    }

    #[test]
    fn roundtrip_negative() {
        let test_expr = Expr::Negative(Box::new(lit(1.0_f32)));

        let ctx = SessionContext::new();
        roundtrip_expr_test(test_expr, ctx);
    }

    #[test]
    fn roundtrip_inlist() {
        let test_expr = Expr::InList(InList::new(
            Box::new(lit(1.0_f32)),
            vec![lit(2.0_f32)],
            true,
        ));

        let ctx = SessionContext::new();
        roundtrip_expr_test(test_expr, ctx);
    }

    #[test]
    fn roundtrip_wildcard() {
        let test_expr = Expr::Wildcard;

        let ctx = SessionContext::new();
        roundtrip_expr_test(test_expr, ctx);
    }

    #[test]
    fn roundtrip_sqrt() {
        let test_expr = Expr::ScalarFunction(ScalarFunction::new(Sqrt, vec![col("col")]));
        let ctx = SessionContext::new();
        roundtrip_expr_test(test_expr, ctx);
    }

    #[test]
    fn roundtrip_like() {
        fn like(negated: bool, escape_char: Option<char>) {
            let test_expr = Expr::Like(Like::new(
                negated,
                Box::new(col("col")),
                Box::new(lit("[0-9]+")),
                escape_char,
                false,
            ));
            let ctx = SessionContext::new();
            roundtrip_expr_test(test_expr, ctx);
        }
        like(true, Some('X'));
        like(false, Some('\\'));
        like(true, None);
        like(false, None);
    }

    #[test]
    fn roundtrip_ilike() {
        fn ilike(negated: bool, escape_char: Option<char>) {
            let test_expr = Expr::Like(Like::new(
                negated,
                Box::new(col("col")),
                Box::new(lit("[0-9]+")),
                escape_char,
                true,
            ));
            let ctx = SessionContext::new();
            roundtrip_expr_test(test_expr, ctx);
        }
        ilike(true, Some('X'));
        ilike(false, Some('\\'));
        ilike(true, None);
        ilike(false, None);
    }

    #[test]
    fn roundtrip_similar_to() {
        fn similar_to(negated: bool, escape_char: Option<char>) {
            let test_expr = Expr::SimilarTo(Like::new(
                negated,
                Box::new(col("col")),
                Box::new(lit("[0-9]+")),
                escape_char,
                false,
            ));
            let ctx = SessionContext::new();
            roundtrip_expr_test(test_expr, ctx);
        }
        similar_to(true, Some('X'));
        similar_to(false, Some('\\'));
        similar_to(true, None);
        similar_to(false, None);
    }

    #[test]
    fn roundtrip_count() {
        let test_expr = Expr::AggregateFunction(expr::AggregateFunction::new(
            AggregateFunction::Count,
            vec![col("bananas")],
            false,
            None,
            None,
        ));
        let ctx = SessionContext::new();
        roundtrip_expr_test(test_expr, ctx);
    }

    #[test]
    fn roundtrip_count_distinct() {
        let test_expr = Expr::AggregateFunction(expr::AggregateFunction::new(
            AggregateFunction::Count,
            vec![col("bananas")],
            true,
            None,
            None,
        ));
        let ctx = SessionContext::new();
        roundtrip_expr_test(test_expr, ctx);
    }

    #[test]
    fn roundtrip_approx_percentile_cont() {
        let test_expr = Expr::AggregateFunction(expr::AggregateFunction::new(
            AggregateFunction::ApproxPercentileCont,
            vec![col("bananas"), lit(0.42_f32)],
            false,
            None,
            None,
        ));

        let ctx = SessionContext::new();
        roundtrip_expr_test(test_expr, ctx);
    }

    #[test]
    fn roundtrip_aggregate_udf() {
        #[derive(Debug)]
        struct Dummy {}

        impl Accumulator for Dummy {
            fn state(&self) -> datafusion::error::Result<Vec<ScalarValue>> {
                Ok(vec![])
            }

            fn update_batch(
                &mut self,
                _values: &[ArrayRef],
            ) -> datafusion::error::Result<()> {
                Ok(())
            }

            fn merge_batch(
                &mut self,
                _states: &[ArrayRef],
            ) -> datafusion::error::Result<()> {
                Ok(())
            }

            fn evaluate(&self) -> datafusion::error::Result<ScalarValue> {
                Ok(ScalarValue::Float64(None))
            }

            fn size(&self) -> usize {
                std::mem::size_of_val(self)
            }
        }

        let dummy_agg = create_udaf(
            // the name; used to represent it in plan descriptions and in the registry, to use in SQL.
            "dummy_agg",
            // the input type; DataFusion guarantees that the first entry of `values` in `update` has this type.
            vec![DataType::Float64],
            // the return type; DataFusion expects this to match the type returned by `evaluate`.
            Arc::new(DataType::Float64),
            Volatility::Immutable,
            // This is the accumulator factory; DataFusion uses it to create new accumulators.
            Arc::new(|_| Ok(Box::new(Dummy {}))),
            // This is the description of the state. `state()` must match the types here.
            Arc::new(vec![DataType::Float64, DataType::UInt32]),
        );

        let test_expr = Expr::AggregateUDF(expr::AggregateUDF::new(
            Arc::new(dummy_agg.clone()),
            vec![lit(1.0_f64)],
            Some(Box::new(lit(true))),
            None,
        ));

        let ctx = SessionContext::new();
        ctx.register_udaf(dummy_agg);

        roundtrip_expr_test(test_expr, ctx);
    }

    #[test]
    fn roundtrip_scalar_udf() {
        let fn_impl = |args: &[ArrayRef]| Ok(Arc::new(args[0].clone()) as ArrayRef);

        let scalar_fn = make_scalar_function(fn_impl);

        let udf = create_udf(
            "dummy",
            vec![DataType::Utf8],
            Arc::new(DataType::Utf8),
            Volatility::Immutable,
            scalar_fn,
        );

        let test_expr =
            Expr::ScalarUDF(ScalarUDF::new(Arc::new(udf.clone()), vec![lit("")]));

        let ctx = SessionContext::new();
        ctx.register_udf(udf);

        roundtrip_expr_test(test_expr, ctx);
    }

    #[test]
    fn roundtrip_grouping_sets() {
        let test_expr = Expr::GroupingSet(GroupingSet::GroupingSets(vec![
            vec![col("a")],
            vec![col("b")],
            vec![col("a"), col("b")],
        ]));

        let ctx = SessionContext::new();
        roundtrip_expr_test(test_expr, ctx);
    }

    #[test]
    fn roundtrip_rollup() {
        let test_expr = Expr::GroupingSet(GroupingSet::Rollup(vec![col("a"), col("b")]));

        let ctx = SessionContext::new();
        roundtrip_expr_test(test_expr, ctx);
    }

    #[test]
    fn roundtrip_cube() {
        let test_expr = Expr::GroupingSet(GroupingSet::Cube(vec![col("a"), col("b")]));

        let ctx = SessionContext::new();
        roundtrip_expr_test(test_expr, ctx);
    }

    #[test]
    fn roundtrip_substr() {
        // substr(string, position)
        let test_expr = Expr::ScalarFunction(ScalarFunction::new(
            Substr,
            vec![col("col"), lit(1_i64)],
        ));

        // substr(string, position, count)
        let test_expr_with_count = Expr::ScalarFunction(ScalarFunction::new(
            Substr,
            vec![col("col"), lit(1_i64), lit(1_i64)],
        ));

        let ctx = SessionContext::new();
        roundtrip_expr_test(test_expr, ctx.clone());
        roundtrip_expr_test(test_expr_with_count, ctx);
    }
    #[test]
    fn roundtrip_window() {
        let ctx = SessionContext::new();

        // 1. without window_frame
        let test_expr1 = Expr::WindowFunction(expr::WindowFunction::new(
            WindowFunction::BuiltInWindowFunction(
                datafusion_expr::window_function::BuiltInWindowFunction::Rank,
            ),
            vec![],
            vec![col("col1")],
            vec![col("col2")],
            WindowFrame::new(true),
        ));

        // 2. with default window_frame
        let test_expr2 = Expr::WindowFunction(expr::WindowFunction::new(
            WindowFunction::BuiltInWindowFunction(
                datafusion_expr::window_function::BuiltInWindowFunction::Rank,
            ),
            vec![],
            vec![col("col1")],
            vec![col("col2")],
            WindowFrame::new(true),
        ));

        // 3. with window_frame with row numbers
        let range_number_frame = WindowFrame {
            units: WindowFrameUnits::Range,
            start_bound: WindowFrameBound::Preceding(ScalarValue::UInt64(Some(2))),
            end_bound: WindowFrameBound::Following(ScalarValue::UInt64(Some(2))),
        };

        let test_expr3 = Expr::WindowFunction(expr::WindowFunction::new(
            WindowFunction::BuiltInWindowFunction(
                datafusion_expr::window_function::BuiltInWindowFunction::Rank,
            ),
            vec![],
            vec![col("col1")],
            vec![col("col2")],
            range_number_frame,
        ));

        // 4. test with AggregateFunction
        let row_number_frame = WindowFrame {
            units: WindowFrameUnits::Rows,
            start_bound: WindowFrameBound::Preceding(ScalarValue::UInt64(Some(2))),
            end_bound: WindowFrameBound::Following(ScalarValue::UInt64(Some(2))),
        };

        let test_expr4 = Expr::WindowFunction(expr::WindowFunction::new(
            WindowFunction::AggregateFunction(AggregateFunction::Max),
            vec![col("col1")],
            vec![col("col1")],
            vec![col("col2")],
            row_number_frame.clone(),
        ));

        // 5. test with AggregateUDF
        #[derive(Debug)]
        struct DummyAggr {}

        impl Accumulator for DummyAggr {
            fn state(&self) -> datafusion::error::Result<Vec<ScalarValue>> {
                Ok(vec![])
            }

            fn update_batch(
                &mut self,
                _values: &[ArrayRef],
            ) -> datafusion::error::Result<()> {
                Ok(())
            }

            fn merge_batch(
                &mut self,
                _states: &[ArrayRef],
            ) -> datafusion::error::Result<()> {
                Ok(())
            }

            fn evaluate(&self) -> datafusion::error::Result<ScalarValue> {
                Ok(ScalarValue::Float64(None))
            }

            fn size(&self) -> usize {
                std::mem::size_of_val(self)
            }
        }

        let dummy_agg = create_udaf(
            // the name; used to represent it in plan descriptions and in the registry, to use in SQL.
            "dummy_agg",
            // the input type; DataFusion guarantees that the first entry of `values` in `update` has this type.
            vec![DataType::Float64],
            // the return type; DataFusion expects this to match the type returned by `evaluate`.
            Arc::new(DataType::Float64),
            Volatility::Immutable,
            // This is the accumulator factory; DataFusion uses it to create new accumulators.
            Arc::new(|_| Ok(Box::new(DummyAggr {}))),
            // This is the description of the state. `state()` must match the types here.
            Arc::new(vec![DataType::Float64, DataType::UInt32]),
        );

        let test_expr5 = Expr::WindowFunction(expr::WindowFunction::new(
            WindowFunction::AggregateUDF(Arc::new(dummy_agg.clone())),
            vec![col("col1")],
            vec![col("col1")],
            vec![col("col2")],
            row_number_frame.clone(),
        ));
        ctx.register_udaf(dummy_agg);

        // 6. test with WindowUDF
        #[derive(Clone, Debug)]
        struct DummyWindow {}

        impl PartitionEvaluator for DummyWindow {
            fn uses_window_frame(&self) -> bool {
                true
            }

            fn evaluate(
                &mut self,
                _values: &[ArrayRef],
                _range: &std::ops::Range<usize>,
            ) -> Result<ScalarValue> {
                Ok(ScalarValue::Float64(None))
            }
        }

        fn return_type(arg_types: &[DataType]) -> Result<Arc<DataType>> {
            if arg_types.len() != 1 {
                return plan_err!(
                    "dummy_udwf expects 1 argument, got {}: {:?}",
                    arg_types.len(),
                    arg_types
                );
            }
            Ok(Arc::new(arg_types[0].clone()))
        }

        fn make_partition_evaluator() -> Result<Box<dyn PartitionEvaluator>> {
            Ok(Box::new(DummyWindow {}))
        }

        let dummy_window_udf = WindowUDF {
            name: String::from("dummy_udwf"),
            signature: Signature::exact(vec![DataType::Float64], Volatility::Immutable),
            return_type: Arc::new(return_type),
            partition_evaluator_factory: Arc::new(make_partition_evaluator),
        };

        let test_expr6 = Expr::WindowFunction(expr::WindowFunction::new(
            WindowFunction::WindowUDF(Arc::new(dummy_window_udf.clone())),
            vec![col("col1")],
            vec![col("col1")],
            vec![col("col2")],
            row_number_frame,
        ));

        ctx.register_udwf(dummy_window_udf);

        roundtrip_expr_test(test_expr1, ctx.clone());
        roundtrip_expr_test(test_expr2, ctx.clone());
        roundtrip_expr_test(test_expr3, ctx.clone());
        roundtrip_expr_test(test_expr4, ctx.clone());
        roundtrip_expr_test(test_expr5, ctx.clone());
        roundtrip_expr_test(test_expr6, ctx);
    }
=======
>>>>>>> 91a8025a
}<|MERGE_RESOLUTION|>--- conflicted
+++ resolved
@@ -1431,1543 +1431,4 @@
             )),
         }
     }
-<<<<<<< HEAD
-}
-
-#[cfg(test)]
-mod roundtrip_tests {
-    use super::from_proto::parse_expr;
-    use super::protobuf;
-    use crate::bytes::{
-        logical_plan_from_bytes, logical_plan_from_bytes_with_extension_codec,
-        logical_plan_to_bytes, logical_plan_to_bytes_with_extension_codec,
-    };
-    use crate::logical_plan::LogicalExtensionCodec;
-    use arrow::datatypes::{Fields, Schema, SchemaRef, UnionFields};
-    use arrow::{
-        array::ArrayRef,
-        datatypes::{
-            DataType, Field, IntervalDayTimeType, IntervalMonthDayNanoType, IntervalUnit,
-            TimeUnit, UnionMode,
-        },
-    };
-    use datafusion::datasource::provider::TableProviderFactory;
-    use datafusion::datasource::TableProvider;
-    use datafusion::execution::context::SessionState;
-    use datafusion::execution::runtime_env::{RuntimeConfig, RuntimeEnv};
-    use datafusion::physical_plan::functions::make_scalar_function;
-    use datafusion::prelude::{
-        create_udf, CsvReadOptions, SessionConfig, SessionContext,
-    };
-    use datafusion::test_util::{TestTableFactory, TestTableProvider};
-    use datafusion_common::{
-        internal_err, not_impl_err, plan_err, DFField, DFSchema, DFSchemaRef,
-        DataFusionError, Result, ScalarValue,
-    };
-    use datafusion_expr::expr::{
-        self, Between, BinaryExpr, Case, Cast, GroupingSet, InList, Like, ScalarFunction,
-        ScalarUDF, Sort,
-    };
-    use datafusion_expr::logical_plan::{Extension, UserDefinedLogicalNodeCore};
-    use datafusion_expr::{
-        col, lit, Accumulator, AggregateFunction,
-        BuiltinScalarFunction::{Sqrt, Substr},
-        Expr, LogicalPlan, Operator, TryCast, Volatility,
-    };
-    use datafusion_expr::{
-        create_udaf, PartitionEvaluator, Signature, WindowFrame, WindowFrameBound,
-        WindowFrameUnits, WindowFunction, WindowUDF,
-    };
-    use prost::Message;
-    use std::collections::HashMap;
-    use std::fmt;
-    use std::fmt::Debug;
-    use std::fmt::Formatter;
-    use std::sync::Arc;
-
-    #[cfg(feature = "json")]
-    fn roundtrip_json_test(proto: &protobuf::LogicalExprNode) {
-        let string = serde_json::to_string(proto).unwrap();
-        let back: protobuf::LogicalExprNode = serde_json::from_str(&string).unwrap();
-        assert_eq!(proto, &back);
-    }
-
-    #[cfg(not(feature = "json"))]
-    fn roundtrip_json_test(_proto: &protobuf::LogicalExprNode) {}
-
-    // Given a DataFusion logical Expr, convert it to protobuf and back, using debug formatting to test
-    // equality.
-    fn roundtrip_expr_test<T, E>(initial_struct: T, ctx: SessionContext)
-    where
-        for<'a> &'a T: TryInto<protobuf::LogicalExprNode, Error = E> + Debug,
-        E: Debug,
-    {
-        let proto: protobuf::LogicalExprNode = (&initial_struct).try_into().unwrap();
-        let round_trip: Expr = parse_expr(&proto, &ctx).unwrap();
-
-        assert_eq!(format!("{:?}", &initial_struct), format!("{round_trip:?}"));
-
-        roundtrip_json_test(&proto);
-    }
-
-    fn new_arc_field(name: &str, dt: DataType, nullable: bool) -> Arc<Field> {
-        Arc::new(Field::new(name, dt, nullable))
-    }
-
-    #[tokio::test]
-    async fn roundtrip_logical_plan() -> Result<()> {
-        let ctx = SessionContext::new();
-        ctx.register_csv("t1", "testdata/test.csv", CsvReadOptions::default())
-            .await?;
-        let scan = ctx.table("t1").await?.into_optimized_plan()?;
-        let topk_plan = LogicalPlan::Extension(Extension {
-            node: Arc::new(TopKPlanNode::new(3, scan, col("revenue"))),
-        });
-        let extension_codec = TopKExtensionCodec {};
-        let bytes =
-            logical_plan_to_bytes_with_extension_codec(&topk_plan, &extension_codec)?;
-        let logical_round_trip =
-            logical_plan_from_bytes_with_extension_codec(&bytes, &ctx, &extension_codec)?;
-        assert_eq!(format!("{topk_plan:?}"), format!("{logical_round_trip:?}"));
-        Ok(())
-    }
-
-    #[derive(Clone, PartialEq, Eq, ::prost::Message)]
-    pub struct TestTableProto {
-        /// URL of the table root
-        #[prost(string, tag = "1")]
-        pub url: String,
-    }
-
-    #[derive(Debug)]
-    pub struct TestTableProviderCodec {}
-
-    impl LogicalExtensionCodec for TestTableProviderCodec {
-        fn try_decode(
-            &self,
-            _buf: &[u8],
-            _inputs: &[LogicalPlan],
-            _ctx: &SessionContext,
-        ) -> Result<Extension> {
-            not_impl_err!("No extension codec provided")
-        }
-
-        fn try_encode(&self, _node: &Extension, _buf: &mut Vec<u8>) -> Result<()> {
-            not_impl_err!("No extension codec provided")
-        }
-
-        fn try_decode_table_provider(
-            &self,
-            buf: &[u8],
-            schema: SchemaRef,
-            _ctx: &SessionContext,
-        ) -> Result<Arc<dyn TableProvider>> {
-            let msg = TestTableProto::decode(buf).map_err(|_| {
-                DataFusionError::Internal("Error decoding test table".to_string())
-            })?;
-            let provider = TestTableProvider {
-                url: msg.url,
-                schema,
-            };
-            Ok(Arc::new(provider))
-        }
-
-        fn try_encode_table_provider(
-            &self,
-            node: Arc<dyn TableProvider>,
-            buf: &mut Vec<u8>,
-        ) -> Result<()> {
-            let table = node
-                .as_ref()
-                .as_any()
-                .downcast_ref::<TestTableProvider>()
-                .expect("Can't encode non-test tables");
-            let msg = TestTableProto {
-                url: table.url.clone(),
-            };
-            msg.encode(buf).map_err(|_| {
-                DataFusionError::Internal("Error encoding test table".to_string())
-            })
-        }
-    }
-
-    #[tokio::test]
-    async fn roundtrip_custom_tables() -> Result<()> {
-        let mut table_factories: HashMap<String, Arc<dyn TableProviderFactory>> =
-            HashMap::new();
-        table_factories.insert("TESTTABLE".to_string(), Arc::new(TestTableFactory {}));
-        let cfg = RuntimeConfig::new();
-        let env = RuntimeEnv::new(cfg).unwrap();
-        let ses = SessionConfig::new();
-        let mut state = SessionState::new_with_config_rt(ses, Arc::new(env));
-        // replace factories
-        *state.table_factories_mut() = table_factories;
-        let ctx = SessionContext::new_with_state(state);
-
-        let sql = "CREATE EXTERNAL TABLE t STORED AS testtable LOCATION 's3://bucket/schema/table';";
-        ctx.sql(sql).await.unwrap();
-
-        let codec = TestTableProviderCodec {};
-        let scan = ctx.table("t").await?.into_optimized_plan()?;
-        let bytes = logical_plan_to_bytes_with_extension_codec(&scan, &codec)?;
-        let logical_round_trip =
-            logical_plan_from_bytes_with_extension_codec(&bytes, &ctx, &codec)?;
-        assert_eq!(format!("{scan:?}"), format!("{logical_round_trip:?}"));
-        Ok(())
-    }
-
-    #[tokio::test]
-    async fn roundtrip_logical_plan_aggregation() -> Result<()> {
-        let ctx = SessionContext::new();
-
-        let schema = Schema::new(vec![
-            Field::new("a", DataType::Int64, true),
-            Field::new("b", DataType::Decimal128(15, 2), true),
-        ]);
-
-        ctx.register_csv(
-            "t1",
-            "testdata/test.csv",
-            CsvReadOptions::default().schema(&schema),
-        )
-        .await?;
-
-        let query =
-            "SELECT a, SUM(b + 1) as b_sum FROM t1 GROUP BY a ORDER BY b_sum DESC";
-        let plan = ctx.sql(query).await?.into_optimized_plan()?;
-
-        let bytes = logical_plan_to_bytes(&plan)?;
-        let logical_round_trip = logical_plan_from_bytes(&bytes, &ctx)?;
-        assert_eq!(format!("{plan:?}"), format!("{logical_round_trip:?}"));
-
-        Ok(())
-    }
-
-    #[tokio::test]
-    async fn roundtrip_single_count_distinct() -> Result<()> {
-        let ctx = SessionContext::new();
-
-        let schema = Schema::new(vec![
-            Field::new("a", DataType::Int64, true),
-            Field::new("b", DataType::Decimal128(15, 2), true),
-        ]);
-
-        ctx.register_csv(
-            "t1",
-            "testdata/test.csv",
-            CsvReadOptions::default().schema(&schema),
-        )
-        .await?;
-
-        let query = "SELECT a, COUNT(DISTINCT b) as b_cd FROM t1 GROUP BY a";
-        let plan = ctx.sql(query).await?.into_optimized_plan()?;
-
-        let bytes = logical_plan_to_bytes(&plan)?;
-        let logical_round_trip = logical_plan_from_bytes(&bytes, &ctx)?;
-        assert_eq!(format!("{plan:?}"), format!("{logical_round_trip:?}"));
-
-        Ok(())
-    }
-
-    #[tokio::test]
-    async fn roundtrip_logical_plan_with_extension() -> Result<()> {
-        let ctx = SessionContext::new();
-        ctx.register_csv("t1", "testdata/test.csv", CsvReadOptions::default())
-            .await?;
-        let plan = ctx.table("t1").await?.into_optimized_plan()?;
-        let bytes = logical_plan_to_bytes(&plan)?;
-        let logical_round_trip = logical_plan_from_bytes(&bytes, &ctx)?;
-        assert_eq!(format!("{plan:?}"), format!("{logical_round_trip:?}"));
-        Ok(())
-    }
-
-    #[tokio::test]
-    async fn roundtrip_logical_plan_with_view_scan() -> Result<()> {
-        let ctx = SessionContext::new();
-        ctx.register_csv("t1", "testdata/test.csv", CsvReadOptions::default())
-            .await?;
-        ctx.sql("CREATE VIEW view_t1(a, b) AS SELECT a, b FROM t1")
-            .await?;
-
-        // SELECT
-        let plan = ctx
-            .sql("SELECT * FROM view_t1")
-            .await?
-            .into_optimized_plan()?;
-
-        let bytes = logical_plan_to_bytes(&plan)?;
-        let logical_round_trip = logical_plan_from_bytes(&bytes, &ctx)?;
-        assert_eq!(format!("{plan:?}"), format!("{logical_round_trip:?}"));
-
-        // DROP
-        let plan = ctx.sql("DROP VIEW view_t1").await?.into_optimized_plan()?;
-        let bytes = logical_plan_to_bytes(&plan)?;
-        let logical_round_trip = logical_plan_from_bytes(&bytes, &ctx)?;
-        assert_eq!(format!("{plan:?}"), format!("{logical_round_trip:?}"));
-
-        Ok(())
-    }
-
-    pub mod proto {
-        #[derive(Clone, PartialEq, ::prost::Message)]
-        pub struct TopKPlanProto {
-            #[prost(uint64, tag = "1")]
-            pub k: u64,
-
-            #[prost(message, optional, tag = "2")]
-            pub expr: ::core::option::Option<crate::protobuf::LogicalExprNode>,
-        }
-
-        #[derive(Clone, PartialEq, Eq, ::prost::Message)]
-        pub struct TopKExecProto {
-            #[prost(uint64, tag = "1")]
-            pub k: u64,
-        }
-    }
-
-    #[derive(PartialEq, Eq, Hash)]
-    struct TopKPlanNode {
-        k: usize,
-        input: LogicalPlan,
-        /// The sort expression (this example only supports a single sort
-        /// expr)
-        expr: Expr,
-    }
-
-    impl TopKPlanNode {
-        pub fn new(k: usize, input: LogicalPlan, expr: Expr) -> Self {
-            Self { k, input, expr }
-        }
-    }
-
-    impl Debug for TopKPlanNode {
-        fn fmt(&self, f: &mut Formatter<'_>) -> fmt::Result {
-            self.fmt_for_explain(f)
-        }
-    }
-
-    impl UserDefinedLogicalNodeCore for TopKPlanNode {
-        fn name(&self) -> &str {
-            "TopK"
-        }
-
-        fn inputs(&self) -> Vec<&LogicalPlan> {
-            vec![&self.input]
-        }
-
-        /// Schema for TopK is the same as the input
-        fn schema(&self) -> &DFSchemaRef {
-            self.input.schema()
-        }
-
-        fn expressions(&self) -> Vec<Expr> {
-            vec![self.expr.clone()]
-        }
-
-        /// For example: `TopK: k=10`
-        fn fmt_for_explain(&self, f: &mut fmt::Formatter) -> fmt::Result {
-            write!(f, "TopK: k={}", self.k)
-        }
-
-        fn from_template(&self, exprs: &[Expr], inputs: &[LogicalPlan]) -> Self {
-            assert_eq!(inputs.len(), 1, "input size inconsistent");
-            assert_eq!(exprs.len(), 1, "expression size inconsistent");
-            Self {
-                k: self.k,
-                input: inputs[0].clone(),
-                expr: exprs[0].clone(),
-            }
-        }
-    }
-
-    #[derive(Debug)]
-    pub struct TopKExtensionCodec {}
-
-    impl LogicalExtensionCodec for TopKExtensionCodec {
-        fn try_decode(
-            &self,
-            buf: &[u8],
-            inputs: &[LogicalPlan],
-            ctx: &SessionContext,
-        ) -> Result<Extension> {
-            if let Some((input, _)) = inputs.split_first() {
-                let proto = proto::TopKPlanProto::decode(buf).map_err(|e| {
-                    DataFusionError::Internal(format!(
-                        "failed to decode logical plan: {e:?}"
-                    ))
-                })?;
-
-                if let Some(expr) = proto.expr.as_ref() {
-                    let node = TopKPlanNode::new(
-                        proto.k as usize,
-                        input.clone(),
-                        parse_expr(expr, ctx)?,
-                    );
-
-                    Ok(Extension {
-                        node: Arc::new(node),
-                    })
-                } else {
-                    internal_err!("invalid plan, no expr")
-                }
-            } else {
-                internal_err!("invalid plan, no input")
-            }
-        }
-
-        fn try_encode(&self, node: &Extension, buf: &mut Vec<u8>) -> Result<()> {
-            if let Some(exec) = node.node.as_any().downcast_ref::<TopKPlanNode>() {
-                let proto = proto::TopKPlanProto {
-                    k: exec.k as u64,
-                    expr: Some((&exec.expr).try_into()?),
-                };
-
-                proto.encode(buf).map_err(|e| {
-                    DataFusionError::Internal(format!(
-                        "failed to encode logical plan: {e:?}"
-                    ))
-                })?;
-
-                Ok(())
-            } else {
-                internal_err!("unsupported plan type")
-            }
-        }
-
-        fn try_decode_table_provider(
-            &self,
-            _buf: &[u8],
-            _schema: SchemaRef,
-            _ctx: &SessionContext,
-        ) -> Result<Arc<dyn TableProvider>> {
-            internal_err!("unsupported plan type")
-        }
-
-        fn try_encode_table_provider(
-            &self,
-            _node: Arc<dyn TableProvider>,
-            _buf: &mut Vec<u8>,
-        ) -> Result<()> {
-            internal_err!("unsupported plan type")
-        }
-    }
-
-    #[test]
-    fn scalar_values_error_serialization() {
-        let should_fail_on_seralize: Vec<ScalarValue> = vec![
-            // Should fail due to empty values
-            ScalarValue::Struct(
-                Some(vec![]),
-                vec![Field::new("item", DataType::Int16, true)].into(),
-            ),
-            // Should fail due to inconsistent types in the list
-            ScalarValue::new_list(
-                Some(vec![
-                    ScalarValue::Int16(None),
-                    ScalarValue::Float32(Some(32.0)),
-                ]),
-                DataType::List(new_arc_field("item", DataType::Int16, true)),
-            ),
-            ScalarValue::new_list(
-                Some(vec![
-                    ScalarValue::Float32(None),
-                    ScalarValue::Float32(Some(32.0)),
-                ]),
-                DataType::List(new_arc_field("item", DataType::Int16, true)),
-            ),
-            ScalarValue::new_list(
-                Some(vec![
-                    ScalarValue::Float32(None),
-                    ScalarValue::Float32(Some(32.0)),
-                ]),
-                DataType::Int16,
-            ),
-            ScalarValue::new_list(
-                Some(vec![
-                    ScalarValue::new_list(
-                        None,
-                        DataType::List(new_arc_field("level2", DataType::Float32, true)),
-                    ),
-                    ScalarValue::new_list(
-                        Some(vec![
-                            ScalarValue::Float32(Some(-213.1)),
-                            ScalarValue::Float32(None),
-                            ScalarValue::Float32(Some(5.5)),
-                            ScalarValue::Float32(Some(2.0)),
-                            ScalarValue::Float32(Some(1.0)),
-                        ]),
-                        DataType::List(new_arc_field("level2", DataType::Float32, true)),
-                    ),
-                    ScalarValue::new_list(
-                        None,
-                        DataType::List(new_arc_field(
-                            "lists are typed inconsistently",
-                            DataType::Int16,
-                            true,
-                        )),
-                    ),
-                ]),
-                DataType::List(new_arc_field(
-                    "level1",
-                    DataType::List(new_arc_field("level2", DataType::Float32, true)),
-                    true,
-                )),
-            ),
-        ];
-
-        for test_case in should_fail_on_seralize.into_iter() {
-            let proto: Result<super::protobuf::ScalarValue, super::to_proto::Error> =
-                (&test_case).try_into();
-
-            // Validation is also done on read, so if serialization passed
-            // also try to convert back to ScalarValue
-            if let Ok(proto) = proto {
-                let res: Result<ScalarValue, _> = (&proto).try_into();
-                assert!(
-                    res.is_err(),
-                    "The value {test_case:?} unexpectedly serialized without error:{res:?}"
-                );
-            }
-        }
-    }
-
-    #[test]
-    fn round_trip_scalar_values() {
-        let should_pass: Vec<ScalarValue> = vec![
-            ScalarValue::Boolean(None),
-            ScalarValue::Float32(None),
-            ScalarValue::Float64(None),
-            ScalarValue::Int8(None),
-            ScalarValue::Int16(None),
-            ScalarValue::Int32(None),
-            ScalarValue::Int64(None),
-            ScalarValue::UInt8(None),
-            ScalarValue::UInt16(None),
-            ScalarValue::UInt32(None),
-            ScalarValue::UInt64(None),
-            ScalarValue::Utf8(None),
-            ScalarValue::LargeUtf8(None),
-            ScalarValue::new_list(None, DataType::Boolean),
-            ScalarValue::Date32(None),
-            ScalarValue::Boolean(Some(true)),
-            ScalarValue::Boolean(Some(false)),
-            ScalarValue::Float32(Some(1.0)),
-            ScalarValue::Float32(Some(f32::MAX)),
-            ScalarValue::Float32(Some(f32::MIN)),
-            ScalarValue::Float32(Some(-2000.0)),
-            ScalarValue::Float64(Some(1.0)),
-            ScalarValue::Float64(Some(f64::MAX)),
-            ScalarValue::Float64(Some(f64::MIN)),
-            ScalarValue::Float64(Some(-2000.0)),
-            ScalarValue::Int8(Some(i8::MIN)),
-            ScalarValue::Int8(Some(i8::MAX)),
-            ScalarValue::Int8(Some(0)),
-            ScalarValue::Int8(Some(-15)),
-            ScalarValue::Int16(Some(i16::MIN)),
-            ScalarValue::Int16(Some(i16::MAX)),
-            ScalarValue::Int16(Some(0)),
-            ScalarValue::Int16(Some(-15)),
-            ScalarValue::Int32(Some(i32::MIN)),
-            ScalarValue::Int32(Some(i32::MAX)),
-            ScalarValue::Int32(Some(0)),
-            ScalarValue::Int32(Some(-15)),
-            ScalarValue::Int64(Some(i64::MIN)),
-            ScalarValue::Int64(Some(i64::MAX)),
-            ScalarValue::Int64(Some(0)),
-            ScalarValue::Int64(Some(-15)),
-            ScalarValue::UInt8(Some(u8::MAX)),
-            ScalarValue::UInt8(Some(0)),
-            ScalarValue::UInt16(Some(u16::MAX)),
-            ScalarValue::UInt16(Some(0)),
-            ScalarValue::UInt32(Some(u32::MAX)),
-            ScalarValue::UInt32(Some(0)),
-            ScalarValue::UInt64(Some(u64::MAX)),
-            ScalarValue::UInt64(Some(0)),
-            ScalarValue::Utf8(Some(String::from("Test string   "))),
-            ScalarValue::LargeUtf8(Some(String::from("Test Large utf8"))),
-            ScalarValue::Date32(Some(0)),
-            ScalarValue::Date32(Some(i32::MAX)),
-            ScalarValue::Date32(None),
-            ScalarValue::Date64(Some(0)),
-            ScalarValue::Date64(Some(i64::MAX)),
-            ScalarValue::Date64(None),
-            ScalarValue::Time32Second(Some(0)),
-            ScalarValue::Time32Second(Some(i32::MAX)),
-            ScalarValue::Time32Second(None),
-            ScalarValue::Time32Millisecond(Some(0)),
-            ScalarValue::Time32Millisecond(Some(i32::MAX)),
-            ScalarValue::Time32Millisecond(None),
-            ScalarValue::Time64Microsecond(Some(0)),
-            ScalarValue::Time64Microsecond(Some(i64::MAX)),
-            ScalarValue::Time64Microsecond(None),
-            ScalarValue::Time64Nanosecond(Some(0)),
-            ScalarValue::Time64Nanosecond(Some(i64::MAX)),
-            ScalarValue::Time64Nanosecond(None),
-            ScalarValue::TimestampNanosecond(Some(0), None),
-            ScalarValue::TimestampNanosecond(Some(i64::MAX), None),
-            ScalarValue::TimestampNanosecond(Some(0), Some("UTC".into())),
-            ScalarValue::TimestampNanosecond(None, None),
-            ScalarValue::TimestampMicrosecond(Some(0), None),
-            ScalarValue::TimestampMicrosecond(Some(i64::MAX), None),
-            ScalarValue::TimestampMicrosecond(Some(0), Some("UTC".into())),
-            ScalarValue::TimestampMicrosecond(None, None),
-            ScalarValue::TimestampMillisecond(Some(0), None),
-            ScalarValue::TimestampMillisecond(Some(i64::MAX), None),
-            ScalarValue::TimestampMillisecond(Some(0), Some("UTC".into())),
-            ScalarValue::TimestampMillisecond(None, None),
-            ScalarValue::TimestampSecond(Some(0), None),
-            ScalarValue::TimestampSecond(Some(i64::MAX), None),
-            ScalarValue::TimestampSecond(Some(0), Some("UTC".into())),
-            ScalarValue::TimestampSecond(None, None),
-            ScalarValue::IntervalDayTime(Some(IntervalDayTimeType::make_value(0, 0))),
-            ScalarValue::IntervalDayTime(Some(IntervalDayTimeType::make_value(1, 2))),
-            ScalarValue::IntervalDayTime(Some(IntervalDayTimeType::make_value(
-                i32::MAX,
-                i32::MAX,
-            ))),
-            ScalarValue::IntervalDayTime(None),
-            ScalarValue::IntervalMonthDayNano(Some(
-                IntervalMonthDayNanoType::make_value(0, 0, 0),
-            )),
-            ScalarValue::IntervalMonthDayNano(Some(
-                IntervalMonthDayNanoType::make_value(1, 2, 3),
-            )),
-            ScalarValue::IntervalMonthDayNano(Some(
-                IntervalMonthDayNanoType::make_value(i32::MAX, i32::MAX, i64::MAX),
-            )),
-            ScalarValue::IntervalMonthDayNano(None),
-            ScalarValue::new_list(
-                Some(vec![
-                    ScalarValue::Float32(Some(-213.1)),
-                    ScalarValue::Float32(None),
-                    ScalarValue::Float32(Some(5.5)),
-                    ScalarValue::Float32(Some(2.0)),
-                    ScalarValue::Float32(Some(1.0)),
-                ]),
-                DataType::Float32,
-            ),
-            ScalarValue::new_list(
-                Some(vec![
-                    ScalarValue::new_list(None, DataType::Float32),
-                    ScalarValue::new_list(
-                        Some(vec![
-                            ScalarValue::Float32(Some(-213.1)),
-                            ScalarValue::Float32(None),
-                            ScalarValue::Float32(Some(5.5)),
-                            ScalarValue::Float32(Some(2.0)),
-                            ScalarValue::Float32(Some(1.0)),
-                        ]),
-                        DataType::Float32,
-                    ),
-                ]),
-                DataType::List(new_arc_field("item", DataType::Float32, true)),
-            ),
-            ScalarValue::Dictionary(
-                Box::new(DataType::Int32),
-                Box::new(ScalarValue::Utf8(Some("foo".into()))),
-            ),
-            ScalarValue::Dictionary(
-                Box::new(DataType::Int32),
-                Box::new(ScalarValue::Utf8(None)),
-            ),
-            ScalarValue::Binary(Some(b"bar".to_vec())),
-            ScalarValue::Binary(None),
-            ScalarValue::LargeBinary(Some(b"bar".to_vec())),
-            ScalarValue::LargeBinary(None),
-            ScalarValue::Struct(
-                Some(vec![
-                    ScalarValue::Int32(Some(23)),
-                    ScalarValue::Boolean(Some(false)),
-                ]),
-                Fields::from(vec![
-                    Field::new("a", DataType::Int32, true),
-                    Field::new("b", DataType::Boolean, false),
-                ]),
-            ),
-            ScalarValue::Struct(
-                None,
-                Fields::from(vec![
-                    Field::new("a", DataType::Int32, true),
-                    Field::new("a", DataType::Boolean, false),
-                ]),
-            ),
-            ScalarValue::FixedSizeBinary(
-                b"bar".to_vec().len() as i32,
-                Some(b"bar".to_vec()),
-            ),
-            ScalarValue::FixedSizeBinary(0, None),
-            ScalarValue::FixedSizeBinary(5, None),
-        ];
-
-        for test_case in should_pass.into_iter() {
-            let proto: super::protobuf::ScalarValue = (&test_case)
-                .try_into()
-                .expect("failed conversion to protobuf");
-
-            let roundtrip: ScalarValue = (&proto)
-                .try_into()
-                .expect("failed conversion from protobuf");
-
-            assert_eq!(
-                test_case, roundtrip,
-                "ScalarValue was not the same after round trip!\n\n\
-                        Input: {test_case:?}\n\nRoundtrip: {roundtrip:?}"
-            );
-        }
-    }
-
-    #[test]
-    fn round_trip_scalar_types() {
-        let should_pass: Vec<DataType> = vec![
-            DataType::Boolean,
-            DataType::Int8,
-            DataType::Int16,
-            DataType::Int32,
-            DataType::Int64,
-            DataType::UInt8,
-            DataType::UInt16,
-            DataType::UInt32,
-            DataType::UInt64,
-            DataType::Float32,
-            DataType::Float64,
-            DataType::Date32,
-            DataType::Time64(TimeUnit::Microsecond),
-            DataType::Time64(TimeUnit::Nanosecond),
-            DataType::Utf8,
-            DataType::LargeUtf8,
-            // Recursive list tests
-            DataType::List(new_arc_field("level1", DataType::Boolean, true)),
-            DataType::List(new_arc_field(
-                "Level1",
-                DataType::List(new_arc_field("level2", DataType::Date32, true)),
-                true,
-            )),
-        ];
-
-        for test_case in should_pass.into_iter() {
-            let field = Field::new("item", test_case, true);
-            let proto: super::protobuf::Field = (&field).try_into().unwrap();
-            let roundtrip: Field = (&proto).try_into().unwrap();
-            assert_eq!(format!("{field:?}"), format!("{roundtrip:?}"));
-        }
-    }
-
-    #[test]
-    fn round_trip_datatype() {
-        let test_cases: Vec<DataType> = vec![
-            DataType::Null,
-            DataType::Boolean,
-            DataType::Int8,
-            DataType::Int16,
-            DataType::Int32,
-            DataType::Int64,
-            DataType::UInt8,
-            DataType::UInt16,
-            DataType::UInt32,
-            DataType::UInt64,
-            DataType::Float16,
-            DataType::Float32,
-            DataType::Float64,
-            DataType::Timestamp(TimeUnit::Second, None),
-            DataType::Timestamp(TimeUnit::Millisecond, None),
-            DataType::Timestamp(TimeUnit::Microsecond, None),
-            DataType::Timestamp(TimeUnit::Nanosecond, None),
-            DataType::Timestamp(TimeUnit::Nanosecond, Some("UTC".into())),
-            DataType::Date32,
-            DataType::Date64,
-            DataType::Time32(TimeUnit::Second),
-            DataType::Time32(TimeUnit::Millisecond),
-            DataType::Time32(TimeUnit::Microsecond),
-            DataType::Time32(TimeUnit::Nanosecond),
-            DataType::Time64(TimeUnit::Second),
-            DataType::Time64(TimeUnit::Millisecond),
-            DataType::Time64(TimeUnit::Microsecond),
-            DataType::Time64(TimeUnit::Nanosecond),
-            DataType::Duration(TimeUnit::Second),
-            DataType::Duration(TimeUnit::Millisecond),
-            DataType::Duration(TimeUnit::Microsecond),
-            DataType::Duration(TimeUnit::Nanosecond),
-            DataType::Interval(IntervalUnit::YearMonth),
-            DataType::Interval(IntervalUnit::DayTime),
-            DataType::Binary,
-            DataType::FixedSizeBinary(0),
-            DataType::FixedSizeBinary(1234),
-            DataType::FixedSizeBinary(-432),
-            DataType::LargeBinary,
-            DataType::Utf8,
-            DataType::LargeUtf8,
-            DataType::Decimal128(7, 12),
-            // Recursive list tests
-            DataType::List(new_arc_field("Level1", DataType::Binary, true)),
-            DataType::List(new_arc_field(
-                "Level1",
-                DataType::List(new_arc_field(
-                    "Level2",
-                    DataType::FixedSizeBinary(53),
-                    false,
-                )),
-                true,
-            )),
-            // Fixed size lists
-            DataType::FixedSizeList(new_arc_field("Level1", DataType::Binary, true), 4),
-            DataType::FixedSizeList(
-                new_arc_field(
-                    "Level1",
-                    DataType::List(new_arc_field(
-                        "Level2",
-                        DataType::FixedSizeBinary(53),
-                        false,
-                    )),
-                    true,
-                ),
-                41,
-            ),
-            // Struct Testing
-            DataType::Struct(Fields::from(vec![
-                Field::new("nullable", DataType::Boolean, false),
-                Field::new("name", DataType::Utf8, false),
-                Field::new("datatype", DataType::Binary, false),
-            ])),
-            DataType::Struct(Fields::from(vec![
-                Field::new("nullable", DataType::Boolean, false),
-                Field::new("name", DataType::Utf8, false),
-                Field::new("datatype", DataType::Binary, false),
-                Field::new(
-                    "nested_struct",
-                    DataType::Struct(Fields::from(vec![
-                        Field::new("nullable", DataType::Boolean, false),
-                        Field::new("name", DataType::Utf8, false),
-                        Field::new("datatype", DataType::Binary, false),
-                    ])),
-                    true,
-                ),
-            ])),
-            DataType::Union(
-                UnionFields::new(
-                    vec![7, 5, 3],
-                    vec![
-                        Field::new("nullable", DataType::Boolean, false),
-                        Field::new("name", DataType::Utf8, false),
-                        Field::new("datatype", DataType::Binary, false),
-                    ],
-                ),
-                UnionMode::Sparse,
-            ),
-            DataType::Union(
-                UnionFields::new(
-                    vec![5, 8, 1],
-                    vec![
-                        Field::new("nullable", DataType::Boolean, false),
-                        Field::new("name", DataType::Utf8, false),
-                        Field::new("datatype", DataType::Binary, false),
-                        Field::new_struct(
-                            "nested_struct",
-                            vec![
-                                Field::new("nullable", DataType::Boolean, false),
-                                Field::new("name", DataType::Utf8, false),
-                                Field::new("datatype", DataType::Binary, false),
-                            ],
-                            true,
-                        ),
-                    ],
-                ),
-                UnionMode::Dense,
-            ),
-            DataType::Dictionary(
-                Box::new(DataType::Utf8),
-                Box::new(DataType::Struct(Fields::from(vec![
-                    Field::new("nullable", DataType::Boolean, false),
-                    Field::new("name", DataType::Utf8, false),
-                    Field::new("datatype", DataType::Binary, false),
-                ]))),
-            ),
-            DataType::Dictionary(
-                Box::new(DataType::Decimal128(10, 50)),
-                Box::new(DataType::FixedSizeList(
-                    new_arc_field("Level1", DataType::Binary, true),
-                    4,
-                )),
-            ),
-            DataType::Map(
-                new_arc_field(
-                    "entries",
-                    DataType::Struct(Fields::from(vec![
-                        Field::new("keys", DataType::Utf8, false),
-                        Field::new("values", DataType::Int32, true),
-                    ])),
-                    true,
-                ),
-                false,
-            ),
-        ];
-
-        for test_case in test_cases.into_iter() {
-            let proto: super::protobuf::ArrowType = (&test_case).try_into().unwrap();
-            let roundtrip: DataType = (&proto).try_into().unwrap();
-            assert_eq!(format!("{test_case:?}"), format!("{roundtrip:?}"));
-        }
-    }
-
-    #[test]
-    fn roundtrip_null_scalar_values() {
-        let test_types = vec![
-            ScalarValue::Boolean(None),
-            ScalarValue::Float32(None),
-            ScalarValue::Float64(None),
-            ScalarValue::Int8(None),
-            ScalarValue::Int16(None),
-            ScalarValue::Int32(None),
-            ScalarValue::Int64(None),
-            ScalarValue::UInt8(None),
-            ScalarValue::UInt16(None),
-            ScalarValue::UInt32(None),
-            ScalarValue::UInt64(None),
-            ScalarValue::Utf8(None),
-            ScalarValue::LargeUtf8(None),
-            ScalarValue::Date32(None),
-            ScalarValue::TimestampMicrosecond(None, None),
-            ScalarValue::TimestampNanosecond(None, None),
-            ScalarValue::List(
-                None,
-                Arc::new(Field::new("item", DataType::Boolean, false)),
-            ),
-        ];
-
-        for test_case in test_types.into_iter() {
-            let proto_scalar: super::protobuf::ScalarValue =
-                (&test_case).try_into().unwrap();
-            let returned_scalar: datafusion::scalar::ScalarValue =
-                (&proto_scalar).try_into().unwrap();
-            assert_eq!(format!("{:?}", &test_case), format!("{returned_scalar:?}"));
-        }
-    }
-
-    #[test]
-    fn roundtrip_field() {
-        let field =
-            Field::new("f", DataType::Int32, true).with_metadata(HashMap::from([
-                (String::from("k1"), String::from("v1")),
-                (String::from("k2"), String::from("v2")),
-            ]));
-        let proto_field: super::protobuf::Field = (&field).try_into().unwrap();
-        let returned_field: Field = (&proto_field).try_into().unwrap();
-        assert_eq!(field, returned_field);
-    }
-
-    #[test]
-    fn roundtrip_schema() {
-        let schema = Schema::new_with_metadata(
-            vec![
-                Field::new("a", DataType::Int64, false),
-                Field::new("b", DataType::Decimal128(15, 2), true).with_metadata(
-                    HashMap::from([(String::from("k1"), String::from("v1"))]),
-                ),
-            ],
-            HashMap::from([
-                (String::from("k2"), String::from("v2")),
-                (String::from("k3"), String::from("v3")),
-            ]),
-        );
-        let proto_schema: super::protobuf::Schema = (&schema).try_into().unwrap();
-        let returned_schema: Schema = (&proto_schema).try_into().unwrap();
-        assert_eq!(schema, returned_schema);
-    }
-
-    #[test]
-    fn roundtrip_dfschema() {
-        let dfschema = DFSchema::new_with_metadata(
-            vec![
-                DFField::new_unqualified("a", DataType::Int64, false),
-                DFField::new(Some("t"), "b", DataType::Decimal128(15, 2), true)
-                    .with_metadata(HashMap::from([(
-                        String::from("k1"),
-                        String::from("v1"),
-                    )])),
-            ],
-            HashMap::from([
-                (String::from("k2"), String::from("v2")),
-                (String::from("k3"), String::from("v3")),
-            ]),
-        )
-        .unwrap();
-        let proto_dfschema: super::protobuf::DfSchema = (&dfschema).try_into().unwrap();
-        let returned_dfschema: DFSchema = (&proto_dfschema).try_into().unwrap();
-        assert_eq!(dfschema, returned_dfschema);
-
-        let arc_dfschema = Arc::new(dfschema.clone());
-        let proto_dfschema: super::protobuf::DfSchema =
-            (&arc_dfschema).try_into().unwrap();
-        let returned_arc_dfschema: DFSchemaRef = proto_dfschema.try_into().unwrap();
-        assert_eq!(arc_dfschema, returned_arc_dfschema);
-        assert_eq!(dfschema, *returned_arc_dfschema);
-    }
-
-    #[test]
-    fn roundtrip_not() {
-        let test_expr = Expr::Not(Box::new(lit(1.0_f32)));
-
-        let ctx = SessionContext::new();
-        roundtrip_expr_test(test_expr, ctx);
-    }
-
-    #[test]
-    fn roundtrip_is_null() {
-        let test_expr = Expr::IsNull(Box::new(col("id")));
-
-        let ctx = SessionContext::new();
-        roundtrip_expr_test(test_expr, ctx);
-    }
-
-    #[test]
-    fn roundtrip_is_not_null() {
-        let test_expr = Expr::IsNotNull(Box::new(col("id")));
-
-        let ctx = SessionContext::new();
-        roundtrip_expr_test(test_expr, ctx);
-    }
-
-    #[test]
-    fn roundtrip_between() {
-        let test_expr = Expr::Between(Between::new(
-            Box::new(lit(1.0_f32)),
-            true,
-            Box::new(lit(2.0_f32)),
-            Box::new(lit(3.0_f32)),
-        ));
-
-        let ctx = SessionContext::new();
-        roundtrip_expr_test(test_expr, ctx);
-    }
-
-    #[test]
-    fn roundtrip_binary_op() {
-        fn test(op: Operator) {
-            let test_expr = Expr::BinaryExpr(BinaryExpr::new(
-                Box::new(lit(1.0_f32)),
-                op,
-                Box::new(lit(2.0_f32)),
-            ));
-            let ctx = SessionContext::new();
-            roundtrip_expr_test(test_expr, ctx);
-        }
-        test(Operator::ArrowAt);
-        test(Operator::AtArrow);
-        test(Operator::StringConcat);
-        test(Operator::RegexNotIMatch);
-        test(Operator::RegexNotMatch);
-        test(Operator::RegexIMatch);
-        test(Operator::RegexMatch);
-        test(Operator::BitwiseShiftRight);
-        test(Operator::BitwiseShiftLeft);
-        test(Operator::BitwiseAnd);
-        test(Operator::BitwiseOr);
-        test(Operator::BitwiseXor);
-        test(Operator::IsDistinctFrom);
-        test(Operator::IsNotDistinctFrom);
-        test(Operator::And);
-        test(Operator::Or);
-        test(Operator::Eq);
-        test(Operator::NotEq);
-        test(Operator::Lt);
-        test(Operator::LtEq);
-        test(Operator::Gt);
-        test(Operator::GtEq);
-    }
-
-    #[test]
-    fn roundtrip_case() {
-        let test_expr = Expr::Case(Case::new(
-            Some(Box::new(lit(1.0_f32))),
-            vec![(Box::new(lit(2.0_f32)), Box::new(lit(3.0_f32)))],
-            Some(Box::new(lit(4.0_f32))),
-        ));
-
-        let ctx = SessionContext::new();
-        roundtrip_expr_test(test_expr, ctx);
-    }
-
-    #[test]
-    fn roundtrip_case_with_null() {
-        let test_expr = Expr::Case(Case::new(
-            Some(Box::new(lit(1.0_f32))),
-            vec![(Box::new(lit(2.0_f32)), Box::new(lit(3.0_f32)))],
-            Some(Box::new(Expr::Literal(ScalarValue::Null))),
-        ));
-
-        let ctx = SessionContext::new();
-        roundtrip_expr_test(test_expr, ctx);
-    }
-
-    #[test]
-    fn roundtrip_null_literal() {
-        let test_expr = Expr::Literal(ScalarValue::Null);
-
-        let ctx = SessionContext::new();
-        roundtrip_expr_test(test_expr, ctx);
-    }
-
-    #[test]
-    fn roundtrip_cast() {
-        let test_expr = Expr::Cast(Cast::new(Box::new(lit(1.0_f32)), DataType::Boolean));
-
-        let ctx = SessionContext::new();
-        roundtrip_expr_test(test_expr, ctx);
-    }
-
-    #[test]
-    fn roundtrip_try_cast() {
-        let test_expr =
-            Expr::TryCast(TryCast::new(Box::new(lit(1.0_f32)), DataType::Boolean));
-
-        let ctx = SessionContext::new();
-        roundtrip_expr_test(test_expr, ctx);
-
-        let test_expr =
-            Expr::TryCast(TryCast::new(Box::new(lit("not a bool")), DataType::Boolean));
-
-        let ctx = SessionContext::new();
-        roundtrip_expr_test(test_expr, ctx);
-    }
-
-    #[test]
-    fn roundtrip_sort_expr() {
-        let test_expr = Expr::Sort(Sort::new(Box::new(lit(1.0_f32)), true, true));
-
-        let ctx = SessionContext::new();
-        roundtrip_expr_test(test_expr, ctx);
-    }
-
-    #[test]
-    fn roundtrip_negative() {
-        let test_expr = Expr::Negative(Box::new(lit(1.0_f32)));
-
-        let ctx = SessionContext::new();
-        roundtrip_expr_test(test_expr, ctx);
-    }
-
-    #[test]
-    fn roundtrip_inlist() {
-        let test_expr = Expr::InList(InList::new(
-            Box::new(lit(1.0_f32)),
-            vec![lit(2.0_f32)],
-            true,
-        ));
-
-        let ctx = SessionContext::new();
-        roundtrip_expr_test(test_expr, ctx);
-    }
-
-    #[test]
-    fn roundtrip_wildcard() {
-        let test_expr = Expr::Wildcard;
-
-        let ctx = SessionContext::new();
-        roundtrip_expr_test(test_expr, ctx);
-    }
-
-    #[test]
-    fn roundtrip_sqrt() {
-        let test_expr = Expr::ScalarFunction(ScalarFunction::new(Sqrt, vec![col("col")]));
-        let ctx = SessionContext::new();
-        roundtrip_expr_test(test_expr, ctx);
-    }
-
-    #[test]
-    fn roundtrip_like() {
-        fn like(negated: bool, escape_char: Option<char>) {
-            let test_expr = Expr::Like(Like::new(
-                negated,
-                Box::new(col("col")),
-                Box::new(lit("[0-9]+")),
-                escape_char,
-                false,
-            ));
-            let ctx = SessionContext::new();
-            roundtrip_expr_test(test_expr, ctx);
-        }
-        like(true, Some('X'));
-        like(false, Some('\\'));
-        like(true, None);
-        like(false, None);
-    }
-
-    #[test]
-    fn roundtrip_ilike() {
-        fn ilike(negated: bool, escape_char: Option<char>) {
-            let test_expr = Expr::Like(Like::new(
-                negated,
-                Box::new(col("col")),
-                Box::new(lit("[0-9]+")),
-                escape_char,
-                true,
-            ));
-            let ctx = SessionContext::new();
-            roundtrip_expr_test(test_expr, ctx);
-        }
-        ilike(true, Some('X'));
-        ilike(false, Some('\\'));
-        ilike(true, None);
-        ilike(false, None);
-    }
-
-    #[test]
-    fn roundtrip_similar_to() {
-        fn similar_to(negated: bool, escape_char: Option<char>) {
-            let test_expr = Expr::SimilarTo(Like::new(
-                negated,
-                Box::new(col("col")),
-                Box::new(lit("[0-9]+")),
-                escape_char,
-                false,
-            ));
-            let ctx = SessionContext::new();
-            roundtrip_expr_test(test_expr, ctx);
-        }
-        similar_to(true, Some('X'));
-        similar_to(false, Some('\\'));
-        similar_to(true, None);
-        similar_to(false, None);
-    }
-
-    #[test]
-    fn roundtrip_count() {
-        let test_expr = Expr::AggregateFunction(expr::AggregateFunction::new(
-            AggregateFunction::Count,
-            vec![col("bananas")],
-            false,
-            None,
-            None,
-        ));
-        let ctx = SessionContext::new();
-        roundtrip_expr_test(test_expr, ctx);
-    }
-
-    #[test]
-    fn roundtrip_count_distinct() {
-        let test_expr = Expr::AggregateFunction(expr::AggregateFunction::new(
-            AggregateFunction::Count,
-            vec![col("bananas")],
-            true,
-            None,
-            None,
-        ));
-        let ctx = SessionContext::new();
-        roundtrip_expr_test(test_expr, ctx);
-    }
-
-    #[test]
-    fn roundtrip_approx_percentile_cont() {
-        let test_expr = Expr::AggregateFunction(expr::AggregateFunction::new(
-            AggregateFunction::ApproxPercentileCont,
-            vec![col("bananas"), lit(0.42_f32)],
-            false,
-            None,
-            None,
-        ));
-
-        let ctx = SessionContext::new();
-        roundtrip_expr_test(test_expr, ctx);
-    }
-
-    #[test]
-    fn roundtrip_aggregate_udf() {
-        #[derive(Debug)]
-        struct Dummy {}
-
-        impl Accumulator for Dummy {
-            fn state(&self) -> datafusion::error::Result<Vec<ScalarValue>> {
-                Ok(vec![])
-            }
-
-            fn update_batch(
-                &mut self,
-                _values: &[ArrayRef],
-            ) -> datafusion::error::Result<()> {
-                Ok(())
-            }
-
-            fn merge_batch(
-                &mut self,
-                _states: &[ArrayRef],
-            ) -> datafusion::error::Result<()> {
-                Ok(())
-            }
-
-            fn evaluate(&self) -> datafusion::error::Result<ScalarValue> {
-                Ok(ScalarValue::Float64(None))
-            }
-
-            fn size(&self) -> usize {
-                std::mem::size_of_val(self)
-            }
-        }
-
-        let dummy_agg = create_udaf(
-            // the name; used to represent it in plan descriptions and in the registry, to use in SQL.
-            "dummy_agg",
-            // the input type; DataFusion guarantees that the first entry of `values` in `update` has this type.
-            vec![DataType::Float64],
-            // the return type; DataFusion expects this to match the type returned by `evaluate`.
-            Arc::new(DataType::Float64),
-            Volatility::Immutable,
-            // This is the accumulator factory; DataFusion uses it to create new accumulators.
-            Arc::new(|_| Ok(Box::new(Dummy {}))),
-            // This is the description of the state. `state()` must match the types here.
-            Arc::new(vec![DataType::Float64, DataType::UInt32]),
-        );
-
-        let test_expr = Expr::AggregateUDF(expr::AggregateUDF::new(
-            Arc::new(dummy_agg.clone()),
-            vec![lit(1.0_f64)],
-            Some(Box::new(lit(true))),
-            None,
-        ));
-
-        let ctx = SessionContext::new();
-        ctx.register_udaf(dummy_agg);
-
-        roundtrip_expr_test(test_expr, ctx);
-    }
-
-    #[test]
-    fn roundtrip_scalar_udf() {
-        let fn_impl = |args: &[ArrayRef]| Ok(Arc::new(args[0].clone()) as ArrayRef);
-
-        let scalar_fn = make_scalar_function(fn_impl);
-
-        let udf = create_udf(
-            "dummy",
-            vec![DataType::Utf8],
-            Arc::new(DataType::Utf8),
-            Volatility::Immutable,
-            scalar_fn,
-        );
-
-        let test_expr =
-            Expr::ScalarUDF(ScalarUDF::new(Arc::new(udf.clone()), vec![lit("")]));
-
-        let ctx = SessionContext::new();
-        ctx.register_udf(udf);
-
-        roundtrip_expr_test(test_expr, ctx);
-    }
-
-    #[test]
-    fn roundtrip_grouping_sets() {
-        let test_expr = Expr::GroupingSet(GroupingSet::GroupingSets(vec![
-            vec![col("a")],
-            vec![col("b")],
-            vec![col("a"), col("b")],
-        ]));
-
-        let ctx = SessionContext::new();
-        roundtrip_expr_test(test_expr, ctx);
-    }
-
-    #[test]
-    fn roundtrip_rollup() {
-        let test_expr = Expr::GroupingSet(GroupingSet::Rollup(vec![col("a"), col("b")]));
-
-        let ctx = SessionContext::new();
-        roundtrip_expr_test(test_expr, ctx);
-    }
-
-    #[test]
-    fn roundtrip_cube() {
-        let test_expr = Expr::GroupingSet(GroupingSet::Cube(vec![col("a"), col("b")]));
-
-        let ctx = SessionContext::new();
-        roundtrip_expr_test(test_expr, ctx);
-    }
-
-    #[test]
-    fn roundtrip_substr() {
-        // substr(string, position)
-        let test_expr = Expr::ScalarFunction(ScalarFunction::new(
-            Substr,
-            vec![col("col"), lit(1_i64)],
-        ));
-
-        // substr(string, position, count)
-        let test_expr_with_count = Expr::ScalarFunction(ScalarFunction::new(
-            Substr,
-            vec![col("col"), lit(1_i64), lit(1_i64)],
-        ));
-
-        let ctx = SessionContext::new();
-        roundtrip_expr_test(test_expr, ctx.clone());
-        roundtrip_expr_test(test_expr_with_count, ctx);
-    }
-    #[test]
-    fn roundtrip_window() {
-        let ctx = SessionContext::new();
-
-        // 1. without window_frame
-        let test_expr1 = Expr::WindowFunction(expr::WindowFunction::new(
-            WindowFunction::BuiltInWindowFunction(
-                datafusion_expr::window_function::BuiltInWindowFunction::Rank,
-            ),
-            vec![],
-            vec![col("col1")],
-            vec![col("col2")],
-            WindowFrame::new(true),
-        ));
-
-        // 2. with default window_frame
-        let test_expr2 = Expr::WindowFunction(expr::WindowFunction::new(
-            WindowFunction::BuiltInWindowFunction(
-                datafusion_expr::window_function::BuiltInWindowFunction::Rank,
-            ),
-            vec![],
-            vec![col("col1")],
-            vec![col("col2")],
-            WindowFrame::new(true),
-        ));
-
-        // 3. with window_frame with row numbers
-        let range_number_frame = WindowFrame {
-            units: WindowFrameUnits::Range,
-            start_bound: WindowFrameBound::Preceding(ScalarValue::UInt64(Some(2))),
-            end_bound: WindowFrameBound::Following(ScalarValue::UInt64(Some(2))),
-        };
-
-        let test_expr3 = Expr::WindowFunction(expr::WindowFunction::new(
-            WindowFunction::BuiltInWindowFunction(
-                datafusion_expr::window_function::BuiltInWindowFunction::Rank,
-            ),
-            vec![],
-            vec![col("col1")],
-            vec![col("col2")],
-            range_number_frame,
-        ));
-
-        // 4. test with AggregateFunction
-        let row_number_frame = WindowFrame {
-            units: WindowFrameUnits::Rows,
-            start_bound: WindowFrameBound::Preceding(ScalarValue::UInt64(Some(2))),
-            end_bound: WindowFrameBound::Following(ScalarValue::UInt64(Some(2))),
-        };
-
-        let test_expr4 = Expr::WindowFunction(expr::WindowFunction::new(
-            WindowFunction::AggregateFunction(AggregateFunction::Max),
-            vec![col("col1")],
-            vec![col("col1")],
-            vec![col("col2")],
-            row_number_frame.clone(),
-        ));
-
-        // 5. test with AggregateUDF
-        #[derive(Debug)]
-        struct DummyAggr {}
-
-        impl Accumulator for DummyAggr {
-            fn state(&self) -> datafusion::error::Result<Vec<ScalarValue>> {
-                Ok(vec![])
-            }
-
-            fn update_batch(
-                &mut self,
-                _values: &[ArrayRef],
-            ) -> datafusion::error::Result<()> {
-                Ok(())
-            }
-
-            fn merge_batch(
-                &mut self,
-                _states: &[ArrayRef],
-            ) -> datafusion::error::Result<()> {
-                Ok(())
-            }
-
-            fn evaluate(&self) -> datafusion::error::Result<ScalarValue> {
-                Ok(ScalarValue::Float64(None))
-            }
-
-            fn size(&self) -> usize {
-                std::mem::size_of_val(self)
-            }
-        }
-
-        let dummy_agg = create_udaf(
-            // the name; used to represent it in plan descriptions and in the registry, to use in SQL.
-            "dummy_agg",
-            // the input type; DataFusion guarantees that the first entry of `values` in `update` has this type.
-            vec![DataType::Float64],
-            // the return type; DataFusion expects this to match the type returned by `evaluate`.
-            Arc::new(DataType::Float64),
-            Volatility::Immutable,
-            // This is the accumulator factory; DataFusion uses it to create new accumulators.
-            Arc::new(|_| Ok(Box::new(DummyAggr {}))),
-            // This is the description of the state. `state()` must match the types here.
-            Arc::new(vec![DataType::Float64, DataType::UInt32]),
-        );
-
-        let test_expr5 = Expr::WindowFunction(expr::WindowFunction::new(
-            WindowFunction::AggregateUDF(Arc::new(dummy_agg.clone())),
-            vec![col("col1")],
-            vec![col("col1")],
-            vec![col("col2")],
-            row_number_frame.clone(),
-        ));
-        ctx.register_udaf(dummy_agg);
-
-        // 6. test with WindowUDF
-        #[derive(Clone, Debug)]
-        struct DummyWindow {}
-
-        impl PartitionEvaluator for DummyWindow {
-            fn uses_window_frame(&self) -> bool {
-                true
-            }
-
-            fn evaluate(
-                &mut self,
-                _values: &[ArrayRef],
-                _range: &std::ops::Range<usize>,
-            ) -> Result<ScalarValue> {
-                Ok(ScalarValue::Float64(None))
-            }
-        }
-
-        fn return_type(arg_types: &[DataType]) -> Result<Arc<DataType>> {
-            if arg_types.len() != 1 {
-                return plan_err!(
-                    "dummy_udwf expects 1 argument, got {}: {:?}",
-                    arg_types.len(),
-                    arg_types
-                );
-            }
-            Ok(Arc::new(arg_types[0].clone()))
-        }
-
-        fn make_partition_evaluator() -> Result<Box<dyn PartitionEvaluator>> {
-            Ok(Box::new(DummyWindow {}))
-        }
-
-        let dummy_window_udf = WindowUDF {
-            name: String::from("dummy_udwf"),
-            signature: Signature::exact(vec![DataType::Float64], Volatility::Immutable),
-            return_type: Arc::new(return_type),
-            partition_evaluator_factory: Arc::new(make_partition_evaluator),
-        };
-
-        let test_expr6 = Expr::WindowFunction(expr::WindowFunction::new(
-            WindowFunction::WindowUDF(Arc::new(dummy_window_udf.clone())),
-            vec![col("col1")],
-            vec![col("col1")],
-            vec![col("col2")],
-            row_number_frame,
-        ));
-
-        ctx.register_udwf(dummy_window_udf);
-
-        roundtrip_expr_test(test_expr1, ctx.clone());
-        roundtrip_expr_test(test_expr2, ctx.clone());
-        roundtrip_expr_test(test_expr3, ctx.clone());
-        roundtrip_expr_test(test_expr4, ctx.clone());
-        roundtrip_expr_test(test_expr5, ctx.clone());
-        roundtrip_expr_test(test_expr6, ctx);
-    }
-=======
->>>>>>> 91a8025a
 }