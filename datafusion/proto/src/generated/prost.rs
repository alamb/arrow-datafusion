--- conflicted
+++ resolved
@@ -2989,12 +2989,6 @@
             ScalarFunction::Unknown => "unknown",
             ScalarFunction::Ceil => "Ceil",
             ScalarFunction::Exp => "Exp",
-<<<<<<< HEAD
-            ScalarFunction::Log => "Log",
-=======
-            ScalarFunction::Round => "Round",
-            ScalarFunction::Trunc => "Trunc",
->>>>>>> ad0abe91
             ScalarFunction::Concat => "Concat",
             ScalarFunction::ConcatWithSeparator => "ConcatWithSeparator",
             ScalarFunction::InitCap => "InitCap",
@@ -3011,12 +3005,6 @@
             "unknown" => Some(Self::Unknown),
             "Ceil" => Some(Self::Ceil),
             "Exp" => Some(Self::Exp),
-<<<<<<< HEAD
-            "Log" => Some(Self::Log),
-=======
-            "Round" => Some(Self::Round),
-            "Trunc" => Some(Self::Trunc),
->>>>>>> ad0abe91
             "Concat" => Some(Self::Concat),
             "ConcatWithSeparator" => Some(Self::ConcatWithSeparator),
             "InitCap" => Some(Self::InitCap),
