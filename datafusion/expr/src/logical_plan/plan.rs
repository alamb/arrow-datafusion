// Licensed to the Apache Software Foundation (ASF) under one
// or more contributor license agreements.  See the NOTICE file
// distributed with this work for additional information
// regarding copyright ownership.  The ASF licenses this file
// to you under the Apache License, Version 2.0 (the
// "License"); you may not use this file except in compliance
// with the License.  You may obtain a copy of the License at
//
//   http://www.apache.org/licenses/LICENSE-2.0
//
// Unless required by applicable law or agreed to in writing,
// software distributed under the License is distributed on an
// "AS IS" BASIS, WITHOUT WARRANTIES OR CONDITIONS OF ANY
// KIND, either express or implied.  See the License for the
// specific language governing permissions and limitations
// under the License.

//! Logical plan types

use crate::expr::{Alias, Exists, InSubquery, Placeholder};
use crate::expr_rewriter::create_col_from_scalar_expr;
use crate::expr_vec_fmt;
use crate::logical_plan::display::{GraphvizVisitor, IndentVisitor};
use crate::logical_plan::extension::UserDefinedLogicalNode;
use crate::logical_plan::{DmlStatement, Statement};
use crate::utils::{
    enumerate_grouping_sets, exprlist_to_fields, find_out_reference_exprs, from_plan,
    grouping_set_expr_count, grouping_set_to_exprlist, inspect_expr_pre,
};
use crate::{
    build_join_schema, Expr, ExprSchemable, TableProviderFilterPushDown, TableSource,
};

use super::dml::CopyTo;
use super::DdlStatement;

use arrow::datatypes::{DataType, Field, Schema, SchemaRef};
use datafusion_common::tree_node::{
    Transformed, TreeNode, TreeNodeVisitor, VisitRecursion,
};
use datafusion_common::{
    aggregate_functional_dependencies, internal_err, plan_err, Column, DFField, DFSchema,
    DFSchemaRef, DataFusionError, FunctionalDependencies, OwnedTableReference, Result,
    ScalarValue, UnnestOptions,
};
// backwards compatibility
pub use datafusion_common::display::{PlanType, StringifiedPlan, ToStringifiedPlan};
pub use datafusion_common::{JoinConstraint, JoinType};

use std::collections::{HashMap, HashSet};
use std::fmt::{self, Debug, Display, Formatter};
use std::hash::{Hash, Hasher};
use std::sync::Arc;

/// A LogicalPlan represents the different types of relational
/// operators (such as Projection, Filter, etc) and can be created by
/// the SQL query planner and the DataFrame API.
///
/// A LogicalPlan represents transforming an input relation (table) to
/// an output relation (table) with a (potentially) different
/// schema. A plan represents a dataflow tree where data flows
/// from leaves up to the root to produce the query result.
#[derive(Clone, PartialEq, Eq, Hash)]
pub enum LogicalPlan {
    /// Evaluates an arbitrary list of expressions (essentially a
    /// SELECT with an expression list) on its input.
    Projection(Projection),
    /// Filters rows from its input that do not match an
    /// expression (essentially a WHERE clause with a predicate
    /// expression).
    ///
    /// Semantically, `<predicate>` is evaluated for each row of the input;
    /// If the value of `<predicate>` is true, the input row is passed to
    /// the output. If the value of `<predicate>` is false, the row is
    /// discarded.
    Filter(Filter),
    /// Window its input based on a set of window spec and window function (e.g. SUM or RANK)
    Window(Window),
    /// Aggregates its input based on a set of grouping and aggregate
    /// expressions (e.g. SUM).
    Aggregate(Aggregate),
    /// Sorts its input according to a list of sort expressions.
    Sort(Sort),
    /// Join two logical plans on one or more join columns
    Join(Join),
    /// Apply Cross Join to two logical plans
    CrossJoin(CrossJoin),
    /// Repartition the plan based on a partitioning scheme
    Repartition(Repartition),
    /// Union multiple inputs
    Union(Union),
    /// Produces rows from a table provider by reference or from the context
    TableScan(TableScan),
    /// Produces no rows: An empty relation with an empty schema
    EmptyRelation(EmptyRelation),
    /// Subquery
    Subquery(Subquery),
    /// Aliased relation provides, or changes, the name of a relation.
    SubqueryAlias(SubqueryAlias),
    /// Skip some number of rows, and then fetch some number of rows.
    Limit(Limit),
    /// [`Statement`]
    Statement(Statement),
    /// Values expression. See
    /// [Postgres VALUES](https://www.postgresql.org/docs/current/queries-values.html)
    /// documentation for more details.
    Values(Values),
    /// Produces a relation with string representations of
    /// various parts of the plan
    Explain(Explain),
    /// Runs the actual plan, and then prints the physical plan with
    /// with execution metrics.
    Analyze(Analyze),
    /// Extension operator defined outside of DataFusion
    Extension(Extension),
    /// Remove duplicate rows from the input
    Distinct(Distinct),
    /// Prepare a statement
    Prepare(Prepare),
    /// Insert / Update / Delete
    Dml(DmlStatement),
    /// CREATE / DROP TABLES / VIEWS / SCHEMAs
    Ddl(DdlStatement),
    /// COPY TO
    Copy(CopyTo),
    /// Describe the schema of table
    DescribeTable(DescribeTable),
    /// Unnest a column that contains a nested list type.
    Unnest(Unnest),
}

impl LogicalPlan {
    /// Get a reference to the logical plan's schema
    pub fn schema(&self) -> &DFSchemaRef {
        match self {
            LogicalPlan::EmptyRelation(EmptyRelation { schema, .. }) => schema,
            LogicalPlan::Values(Values { schema, .. }) => schema,
            LogicalPlan::TableScan(TableScan {
                projected_schema, ..
            }) => projected_schema,
            LogicalPlan::Projection(Projection { schema, .. }) => schema,
            LogicalPlan::Filter(Filter { input, .. }) => input.schema(),
            LogicalPlan::Distinct(Distinct { input }) => input.schema(),
            LogicalPlan::Window(Window { schema, .. }) => schema,
            LogicalPlan::Aggregate(Aggregate { schema, .. }) => schema,
            LogicalPlan::Sort(Sort { input, .. }) => input.schema(),
            LogicalPlan::Join(Join { schema, .. }) => schema,
            LogicalPlan::CrossJoin(CrossJoin { schema, .. }) => schema,
            LogicalPlan::Repartition(Repartition { input, .. }) => input.schema(),
            LogicalPlan::Limit(Limit { input, .. }) => input.schema(),
            LogicalPlan::Statement(statement) => statement.schema(),
            LogicalPlan::Subquery(Subquery { subquery, .. }) => subquery.schema(),
            LogicalPlan::SubqueryAlias(SubqueryAlias { schema, .. }) => schema,
            LogicalPlan::Prepare(Prepare { input, .. }) => input.schema(),
            LogicalPlan::Explain(explain) => &explain.schema,
            LogicalPlan::Analyze(analyze) => &analyze.schema,
            LogicalPlan::Extension(extension) => extension.node.schema(),
            LogicalPlan::Union(Union { schema, .. }) => schema,
            LogicalPlan::DescribeTable(DescribeTable { dummy_schema, .. }) => {
                dummy_schema
            }
            LogicalPlan::Dml(DmlStatement { table_schema, .. }) => table_schema,
            LogicalPlan::Copy(CopyTo { input, .. }) => input.schema(),
            LogicalPlan::Ddl(ddl) => ddl.schema(),
            LogicalPlan::Unnest(Unnest { schema, .. }) => schema,
        }
    }

    /// Used for normalizing columns, as the fallback schemas to the main schema
    /// of the plan.
    pub fn fallback_normalize_schemas(&self) -> Vec<&DFSchema> {
        match self {
            LogicalPlan::Window(_)
            | LogicalPlan::Projection(_)
            | LogicalPlan::Aggregate(_)
            | LogicalPlan::Unnest(_)
            | LogicalPlan::Join(_)
            | LogicalPlan::CrossJoin(_) => self
                .inputs()
                .iter()
                .map(|input| input.schema().as_ref())
                .collect(),
            _ => vec![],
        }
    }

    /// Get all meaningful schemas of a plan and its children plan.
    #[deprecated(since = "20.0.0")]
    pub fn all_schemas(&self) -> Vec<&DFSchemaRef> {
        match self {
            // return self and children schemas
            LogicalPlan::Window(_)
            | LogicalPlan::Projection(_)
            | LogicalPlan::Aggregate(_)
            | LogicalPlan::Unnest(_)
            | LogicalPlan::Join(_)
            | LogicalPlan::CrossJoin(_) => {
                let mut schemas = vec![self.schema()];
                self.inputs().iter().for_each(|input| {
                    schemas.push(input.schema());
                });
                schemas
            }
            // just return self.schema()
            LogicalPlan::Explain(_)
            | LogicalPlan::Analyze(_)
            | LogicalPlan::EmptyRelation(_)
            | LogicalPlan::Ddl(_)
            | LogicalPlan::Dml(_)
            | LogicalPlan::Copy(_)
            | LogicalPlan::Values(_)
            | LogicalPlan::SubqueryAlias(_)
            | LogicalPlan::Union(_)
            | LogicalPlan::Extension(_)
            | LogicalPlan::TableScan(_) => {
                vec![self.schema()]
            }
            // return children schemas
            LogicalPlan::Limit(_)
            | LogicalPlan::Subquery(_)
            | LogicalPlan::Repartition(_)
            | LogicalPlan::Sort(_)
            | LogicalPlan::Filter(_)
            | LogicalPlan::Distinct(_)
            | LogicalPlan::Prepare(_) => {
                self.inputs().iter().map(|p| p.schema()).collect()
            }
            // return empty
            LogicalPlan::Statement(_) | LogicalPlan::DescribeTable(_) => vec![],
        }
    }

    /// Returns the (fixed) output schema for explain plans
    pub fn explain_schema() -> SchemaRef {
        SchemaRef::new(Schema::new(vec![
            Field::new("plan_type", DataType::Utf8, false),
            Field::new("plan", DataType::Utf8, false),
        ]))
    }

    /// returns all expressions (non-recursively) in the current
    /// logical plan node. This does not include expressions in any
    /// children
    pub fn expressions(self: &LogicalPlan) -> Vec<Expr> {
        let mut exprs = vec![];
        self.inspect_expressions(|e| {
            exprs.push(e.clone());
            Ok(()) as Result<()>
        })
        // closure always returns OK
        .unwrap();
        exprs
    }

    /// Returns all the out reference(correlated) expressions (recursively) in the current
    /// logical plan nodes and all its descendant nodes.
    pub fn all_out_ref_exprs(self: &LogicalPlan) -> Vec<Expr> {
        let mut exprs = vec![];
        self.inspect_expressions(|e| {
            find_out_reference_exprs(e).into_iter().for_each(|e| {
                if !exprs.contains(&e) {
                    exprs.push(e)
                }
            });
            Ok(()) as Result<(), DataFusionError>
        })
        // closure always returns OK
        .unwrap();
        self.inputs()
            .into_iter()
            .flat_map(|child| child.all_out_ref_exprs())
            .for_each(|e| {
                if !exprs.contains(&e) {
                    exprs.push(e)
                }
            });
        exprs
    }

    /// Calls `f` on all expressions (non-recursively) in the current
    /// logical plan node. This does not include expressions in any
    /// children.
    pub fn inspect_expressions<F, E>(self: &LogicalPlan, mut f: F) -> Result<(), E>
    where
        F: FnMut(&Expr) -> Result<(), E>,
    {
        match self {
            LogicalPlan::Projection(Projection { expr, .. }) => {
                expr.iter().try_for_each(f)
            }
            LogicalPlan::Values(Values { values, .. }) => {
                values.iter().flatten().try_for_each(f)
            }
            LogicalPlan::Filter(Filter { predicate, .. }) => f(predicate),
            LogicalPlan::Repartition(Repartition {
                partitioning_scheme,
                ..
            }) => match partitioning_scheme {
                Partitioning::Hash(expr, _) => expr.iter().try_for_each(f),
                Partitioning::DistributeBy(expr) => expr.iter().try_for_each(f),
                Partitioning::RoundRobinBatch(_) => Ok(()),
            },
            LogicalPlan::Window(Window { window_expr, .. }) => {
                window_expr.iter().try_for_each(f)
            }
            LogicalPlan::Aggregate(Aggregate {
                group_expr,
                aggr_expr,
                ..
            }) => group_expr.iter().chain(aggr_expr.iter()).try_for_each(f),
            // There are two part of expression for join, equijoin(on) and non-equijoin(filter).
            // 1. the first part is `on.len()` equijoin expressions, and the struct of each expr is `left-on = right-on`.
            // 2. the second part is non-equijoin(filter).
            LogicalPlan::Join(Join { on, filter, .. }) => {
                on.iter()
                    // it not ideal to create an expr here to analyze them, but could cache it on the Join itself
                    .map(|(l, r)| Expr::eq(l.clone(), r.clone()))
                    .try_for_each(|e| f(&e))?;

                if let Some(filter) = filter.as_ref() {
                    f(filter)
                } else {
                    Ok(())
                }
            }
            LogicalPlan::Sort(Sort { expr, .. }) => expr.iter().try_for_each(f),
            LogicalPlan::Extension(extension) => {
                // would be nice to avoid this copy -- maybe can
                // update extension to just observer Exprs
                extension.node.expressions().iter().try_for_each(f)
            }
            LogicalPlan::TableScan(TableScan { filters, .. }) => {
                filters.iter().try_for_each(f)
            }
            LogicalPlan::Unnest(Unnest { column, .. }) => {
                f(&Expr::Column(column.clone()))
            }
            // plans without expressions
            LogicalPlan::EmptyRelation(_)
            | LogicalPlan::Subquery(_)
            | LogicalPlan::SubqueryAlias(_)
            | LogicalPlan::Limit(_)
            | LogicalPlan::Statement(_)
            | LogicalPlan::CrossJoin(_)
            | LogicalPlan::Analyze(_)
            | LogicalPlan::Explain(_)
            | LogicalPlan::Union(_)
            | LogicalPlan::Distinct(_)
            | LogicalPlan::Dml(_)
            | LogicalPlan::Ddl(_)
            | LogicalPlan::Copy(_)
            | LogicalPlan::DescribeTable(_)
            | LogicalPlan::Prepare(_) => Ok(()),
        }
    }

    /// returns all inputs of this `LogicalPlan` node. Does not
    /// include inputs to inputs, or subqueries.
    pub fn inputs(&self) -> Vec<&LogicalPlan> {
        match self {
            LogicalPlan::Projection(Projection { input, .. }) => vec![input],
            LogicalPlan::Filter(Filter { input, .. }) => vec![input],
            LogicalPlan::Repartition(Repartition { input, .. }) => vec![input],
            LogicalPlan::Window(Window { input, .. }) => vec![input],
            LogicalPlan::Aggregate(Aggregate { input, .. }) => vec![input],
            LogicalPlan::Sort(Sort { input, .. }) => vec![input],
            LogicalPlan::Join(Join { left, right, .. }) => vec![left, right],
            LogicalPlan::CrossJoin(CrossJoin { left, right, .. }) => vec![left, right],
            LogicalPlan::Limit(Limit { input, .. }) => vec![input],
            LogicalPlan::Subquery(Subquery { subquery, .. }) => vec![subquery],
            LogicalPlan::SubqueryAlias(SubqueryAlias { input, .. }) => vec![input],
            LogicalPlan::Extension(extension) => extension.node.inputs(),
            LogicalPlan::Union(Union { inputs, .. }) => {
                inputs.iter().map(|arc| arc.as_ref()).collect()
            }
            LogicalPlan::Distinct(Distinct { input }) => vec![input],
            LogicalPlan::Explain(explain) => vec![&explain.plan],
            LogicalPlan::Analyze(analyze) => vec![&analyze.input],
            LogicalPlan::Dml(write) => vec![&write.input],
            LogicalPlan::Copy(copy) => vec![&copy.input],
            LogicalPlan::Ddl(ddl) => ddl.inputs(),
            LogicalPlan::Unnest(Unnest { input, .. }) => vec![input],
            LogicalPlan::Prepare(Prepare { input, .. }) => vec![input],
            // plans without inputs
            LogicalPlan::TableScan { .. }
            | LogicalPlan::Statement { .. }
            | LogicalPlan::EmptyRelation { .. }
            | LogicalPlan::Values { .. }
            | LogicalPlan::DescribeTable(_) => vec![],
        }
    }

    /// returns all `Using` join columns in a logical plan
    pub fn using_columns(&self) -> Result<Vec<HashSet<Column>>, DataFusionError> {
        let mut using_columns: Vec<HashSet<Column>> = vec![];

        self.apply(&mut |plan| {
            if let LogicalPlan::Join(Join {
                join_constraint: JoinConstraint::Using,
                on,
                ..
            }) = plan
            {
                // The join keys in using-join must be columns.
                let columns =
                    on.iter().try_fold(HashSet::new(), |mut accumu, (l, r)| {
                        accumu.insert(l.try_into_col()?);
                        accumu.insert(r.try_into_col()?);
                        Result::<_, DataFusionError>::Ok(accumu)
                    })?;
                using_columns.push(columns);
            }
            Ok(VisitRecursion::Continue)
        })?;

        Ok(using_columns)
    }

    /// returns the first output expression of this `LogicalPlan` node.
    pub fn head_output_expr(&self) -> Result<Option<Expr>> {
        match self {
            LogicalPlan::Projection(projection) => {
                Ok(Some(projection.expr.as_slice()[0].clone()))
            }
            LogicalPlan::Aggregate(agg) => {
                if agg.group_expr.is_empty() {
                    Ok(Some(agg.aggr_expr.as_slice()[0].clone()))
                } else {
                    Ok(Some(agg.group_expr.as_slice()[0].clone()))
                }
            }
            LogicalPlan::Filter(Filter { input, .. })
            | LogicalPlan::Distinct(Distinct { input, .. })
            | LogicalPlan::Sort(Sort { input, .. })
            | LogicalPlan::Limit(Limit { input, .. })
            | LogicalPlan::Repartition(Repartition { input, .. })
            | LogicalPlan::Window(Window { input, .. }) => input.head_output_expr(),
            LogicalPlan::Join(Join {
                left,
                right,
                join_type,
                ..
            }) => match join_type {
                JoinType::Inner | JoinType::Left | JoinType::Right | JoinType::Full => {
                    if left.schema().fields().is_empty() {
                        right.head_output_expr()
                    } else {
                        left.head_output_expr()
                    }
                }
                JoinType::LeftSemi | JoinType::LeftAnti => left.head_output_expr(),
                JoinType::RightSemi | JoinType::RightAnti => right.head_output_expr(),
            },
            LogicalPlan::CrossJoin(cross) => {
                if cross.left.schema().fields().is_empty() {
                    cross.right.head_output_expr()
                } else {
                    cross.left.head_output_expr()
                }
            }
            LogicalPlan::Union(union) => Ok(Some(Expr::Column(
                union.schema.fields()[0].qualified_column(),
            ))),
            LogicalPlan::TableScan(table) => Ok(Some(Expr::Column(
                table.projected_schema.fields()[0].qualified_column(),
            ))),
            LogicalPlan::SubqueryAlias(subquery_alias) => {
                let expr_opt = subquery_alias.input.head_output_expr()?;
                expr_opt
                    .map(|expr| {
                        Ok(Expr::Column(create_col_from_scalar_expr(
                            &expr,
                            subquery_alias.alias.to_string(),
                        )?))
                    })
                    .map_or(Ok(None), |v| v.map(Some))
            }
            LogicalPlan::Subquery(_) => Ok(None),
            LogicalPlan::EmptyRelation(_)
            | LogicalPlan::Prepare(_)
            | LogicalPlan::Statement(_)
            | LogicalPlan::Values(_)
            | LogicalPlan::Explain(_)
            | LogicalPlan::Analyze(_)
            | LogicalPlan::Extension(_)
            | LogicalPlan::Dml(_)
            | LogicalPlan::Copy(_)
            | LogicalPlan::Ddl(_)
            | LogicalPlan::DescribeTable(_)
            | LogicalPlan::Unnest(_) => Ok(None),
        }
    }

    pub fn with_new_inputs(&self, inputs: &[LogicalPlan]) -> Result<LogicalPlan> {
        // with_new_inputs use original expression,
        // so we don't need to recompute Schema.
        match &self {
            LogicalPlan::Projection(projection) => {
                Ok(LogicalPlan::Projection(Projection::try_new_with_schema(
                    projection.expr.to_vec(),
                    Arc::new(inputs[0].clone()),
                    projection.schema.clone(),
                )?))
            }
            LogicalPlan::Window(Window {
                window_expr,
                schema,
                ..
            }) => Ok(LogicalPlan::Window(Window {
                input: Arc::new(inputs[0].clone()),
                window_expr: window_expr.to_vec(),
                schema: schema.clone(),
            })),
            LogicalPlan::Aggregate(Aggregate {
                group_expr,
                aggr_expr,
                schema,
                ..
            }) => Ok(LogicalPlan::Aggregate(Aggregate::try_new_with_schema(
                Arc::new(inputs[0].clone()),
                group_expr.to_vec(),
                aggr_expr.to_vec(),
                schema.clone(),
            )?)),
            _ => from_plan(self, &self.expressions(), inputs),
        }
    }

    /// Convert a prepared [`LogicalPlan`] into its inner logical plan
    /// with all params replaced with their corresponding values
    pub fn with_param_values(
        self,
        param_values: Vec<ScalarValue>,
    ) -> Result<LogicalPlan> {
        match self {
            LogicalPlan::Prepare(prepare_lp) => {
                // Verify if the number of params matches the number of values
                if prepare_lp.data_types.len() != param_values.len() {
                    return plan_err!(
                        "Expected {} parameters, got {}",
                        prepare_lp.data_types.len(),
                        param_values.len()
                    );
                }

                // Verify if the types of the params matches the types of the values
                let iter = prepare_lp.data_types.iter().zip(param_values.iter());
                for (i, (param_type, value)) in iter.enumerate() {
                    if *param_type != value.get_datatype() {
                        return plan_err!(
                            "Expected parameter of type {:?}, got {:?} at index {}",
                            param_type,
                            value.get_datatype(),
                            i
                        );
                    }
                }

                let input_plan = prepare_lp.input;
                input_plan.replace_params_with_values(&param_values)
            }
            _ => Ok(self),
        }
    }

    /// Returns the maximum number of rows that this plan can output, if known.
    ///
    /// If `None`, the plan can return any number of rows.
    /// If `Some(n)` then the plan can return at most `n` rows but may return fewer.
    pub fn max_rows(self: &LogicalPlan) -> Option<usize> {
        match self {
            LogicalPlan::Projection(Projection { input, .. }) => input.max_rows(),
            LogicalPlan::Filter(Filter { input, .. }) => input.max_rows(),
            LogicalPlan::Window(Window { input, .. }) => input.max_rows(),
            LogicalPlan::Aggregate(Aggregate {
                input, group_expr, ..
            }) => {
                // Empty group_expr will return Some(1)
                if group_expr
                    .iter()
                    .all(|expr| matches!(expr, Expr::Literal(_)))
                {
                    Some(1)
                } else {
                    input.max_rows()
                }
            }
            LogicalPlan::Sort(Sort { input, fetch, .. }) => {
                match (fetch, input.max_rows()) {
                    (Some(fetch_limit), Some(input_max)) => {
                        Some(input_max.min(*fetch_limit))
                    }
                    (Some(fetch_limit), None) => Some(*fetch_limit),
                    (None, Some(input_max)) => Some(input_max),
                    (None, None) => None,
                }
            }
            LogicalPlan::Join(Join {
                left,
                right,
                join_type,
                ..
            }) => match join_type {
                JoinType::Inner | JoinType::Left | JoinType::Right | JoinType::Full => {
                    match (left.max_rows(), right.max_rows()) {
                        (Some(left_max), Some(right_max)) => {
                            let min_rows = match join_type {
                                JoinType::Left => left_max,
                                JoinType::Right => right_max,
                                JoinType::Full => left_max + right_max,
                                _ => 0,
                            };
                            Some((left_max * right_max).max(min_rows))
                        }
                        _ => None,
                    }
                }
                JoinType::LeftSemi | JoinType::LeftAnti => left.max_rows(),
                JoinType::RightSemi | JoinType::RightAnti => right.max_rows(),
            },
            LogicalPlan::CrossJoin(CrossJoin { left, right, .. }) => {
                match (left.max_rows(), right.max_rows()) {
                    (Some(left_max), Some(right_max)) => Some(left_max * right_max),
                    _ => None,
                }
            }
            LogicalPlan::Repartition(Repartition { input, .. }) => input.max_rows(),
            LogicalPlan::Union(Union { inputs, .. }) => inputs
                .iter()
                .map(|plan| plan.max_rows())
                .try_fold(0usize, |mut acc, input_max| {
                    if let Some(i_max) = input_max {
                        acc += i_max;
                        Some(acc)
                    } else {
                        None
                    }
                }),
            LogicalPlan::TableScan(TableScan { fetch, .. }) => *fetch,
            LogicalPlan::EmptyRelation(_) => Some(0),
            LogicalPlan::Subquery(_) => None,
            LogicalPlan::SubqueryAlias(SubqueryAlias { input, .. }) => input.max_rows(),
            LogicalPlan::Limit(Limit { fetch, .. }) => *fetch,
            LogicalPlan::Distinct(Distinct { input }) => input.max_rows(),
            LogicalPlan::Values(v) => Some(v.values.len()),
            LogicalPlan::Unnest(_) => None,
            LogicalPlan::Ddl(_)
            | LogicalPlan::Explain(_)
            | LogicalPlan::Analyze(_)
            | LogicalPlan::Dml(_)
            | LogicalPlan::Copy(_)
            | LogicalPlan::DescribeTable(_)
            | LogicalPlan::Prepare(_)
            | LogicalPlan::Statement(_)
            | LogicalPlan::Extension(_) => None,
        }
    }
}

impl LogicalPlan {
    /// applies collect to any subqueries in the plan
    pub(crate) fn apply_subqueries<F>(&self, op: &mut F) -> datafusion_common::Result<()>
    where
        F: FnMut(&Self) -> datafusion_common::Result<VisitRecursion>,
    {
        self.inspect_expressions(|expr| {
            // recursively look for subqueries
            inspect_expr_pre(expr, |expr| {
                match expr {
                    Expr::Exists(Exists { subquery, .. })
                    | Expr::InSubquery(InSubquery { subquery, .. })
                    | Expr::ScalarSubquery(subquery) => {
                        // use a synthetic plan so the collector sees a
                        // LogicalPlan::Subquery (even though it is
                        // actually a Subquery alias)
                        let synthetic_plan = LogicalPlan::Subquery(subquery.clone());
                        synthetic_plan.apply(op)?;
                    }
                    _ => {}
                }
                Ok::<(), DataFusionError>(())
            })
        })?;
        Ok(())
    }

    /// applies visitor to any subqueries in the plan
    pub(crate) fn visit_subqueries<V>(&self, v: &mut V) -> datafusion_common::Result<()>
    where
        V: TreeNodeVisitor<N = LogicalPlan>,
    {
        self.inspect_expressions(|expr| {
            // recursively look for subqueries
            inspect_expr_pre(expr, |expr| {
                match expr {
                    Expr::Exists(Exists { subquery, .. })
                    | Expr::InSubquery(InSubquery { subquery, .. })
                    | Expr::ScalarSubquery(subquery) => {
                        // use a synthetic plan so the visitor sees a
                        // LogicalPlan::Subquery (even though it is
                        // actually a Subquery alias)
                        let synthetic_plan = LogicalPlan::Subquery(subquery.clone());
                        synthetic_plan.visit(v)?;
                    }
                    _ => {}
                }
                Ok::<(), DataFusionError>(())
            })
        })?;
        Ok(())
    }

    /// Return a logical plan with all placeholders/params (e.g $1 $2,
    /// ...) replaced with corresponding values provided in the
    /// params_values
    pub fn replace_params_with_values(
        &self,
        param_values: &[ScalarValue],
    ) -> Result<LogicalPlan> {
        let new_exprs = self
            .expressions()
            .into_iter()
            .map(|e| Self::replace_placeholders_with_values(e, param_values))
            .collect::<Result<Vec<_>>>()?;

        let new_inputs_with_values = self
            .inputs()
            .into_iter()
            .map(|inp| inp.replace_params_with_values(param_values))
            .collect::<Result<Vec<_>>>()?;

        from_plan(self, &new_exprs, &new_inputs_with_values)
    }

    /// Walk the logical plan, find any `PlaceHolder` tokens, and return a map of their IDs and DataTypes
    pub fn get_parameter_types(
        &self,
    ) -> Result<HashMap<String, Option<DataType>>, DataFusionError> {
        let mut param_types: HashMap<String, Option<DataType>> = HashMap::new();

        self.apply(&mut |plan| {
            plan.inspect_expressions(|expr| {
                expr.apply(&mut |expr| {
                    if let Expr::Placeholder(Placeholder { id, data_type }) = expr {
                        let prev = param_types.get(id);
                        match (prev, data_type) {
                            (Some(Some(prev)), Some(dt)) => {
                                if prev != dt {
                                    plan_err!("Conflicting types for {id}")?;
                                }
                            }
                            (_, Some(dt)) => {
                                param_types.insert(id.clone(), Some(dt.clone()));
                            }
                            _ => {}
                        }
                    }
                    Ok(VisitRecursion::Continue)
                })?;
                Ok::<(), DataFusionError>(())
            })?;
            Ok(VisitRecursion::Continue)
        })?;

        Ok(param_types)
    }

    /// Return an Expr with all placeholders replaced with their
    /// corresponding values provided in the params_values
    fn replace_placeholders_with_values(
        expr: Expr,
        param_values: &[ScalarValue],
    ) -> Result<Expr> {
        expr.transform(&|expr| {
            match &expr {
                Expr::Placeholder(Placeholder { id, data_type }) => {
                    if id.is_empty() || id == "$0" {
                        return plan_err!("Empty placeholder id");
                    }
                    // convert id (in format $1, $2, ..) to idx (0, 1, ..)
                    let idx = id[1..].parse::<usize>().map_err(|e| {
                        DataFusionError::Internal(format!(
                            "Failed to parse placeholder id: {e}"
                        ))
                    })? - 1;
                    // value at the idx-th position in param_values should be the value for the placeholder
                    let value = param_values.get(idx).ok_or_else(|| {
                        DataFusionError::Internal(format!(
                            "No value found for placeholder with id {id}"
                        ))
                    })?;
                    // check if the data type of the value matches the data type of the placeholder
                    if Some(value.get_datatype()) != *data_type {
                        return internal_err!(
                            "Placeholder value type mismatch: expected {:?}, got {:?}",
                            data_type,
                            value.get_datatype()
                        );
                    }
                    // Replace the placeholder with the value
                    Ok(Transformed::Yes(Expr::Literal(value.clone())))
                }
                Expr::ScalarSubquery(qry) => {
                    let subquery =
                        Arc::new(qry.subquery.replace_params_with_values(param_values)?);
                    Ok(Transformed::Yes(Expr::ScalarSubquery(Subquery {
                        subquery,
                        outer_ref_columns: qry.outer_ref_columns.clone(),
                    })))
                }
                _ => Ok(Transformed::No(expr)),
            }
        })
    }
}

// Various implementations for printing out LogicalPlans
impl LogicalPlan {
    /// Return a `format`able structure that produces a single line
    /// per node. For example:
    ///
    /// ```text
    /// Projection: employee.id
    ///    Filter: employee.state Eq Utf8(\"CO\")\
    ///       CsvScan: employee projection=Some([0, 3])
    /// ```
    ///
    /// ```
    /// use arrow::datatypes::{Field, Schema, DataType};
    /// use datafusion_expr::{lit, col, LogicalPlanBuilder, logical_plan::table_scan};
    /// let schema = Schema::new(vec![
    ///     Field::new("id", DataType::Int32, false),
    /// ]);
    /// let plan = table_scan(Some("t1"), &schema, None).unwrap()
    ///     .filter(col("id").eq(lit(5))).unwrap()
    ///     .build().unwrap();
    ///
    /// // Format using display_indent
    /// let display_string = format!("{}", plan.display_indent());
    ///
    /// assert_eq!("Filter: t1.id = Int32(5)\n  TableScan: t1",
    ///             display_string);
    /// ```
    pub fn display_indent(&self) -> impl Display + '_ {
        // Boilerplate structure to wrap LogicalPlan with something
        // that that can be formatted
        struct Wrapper<'a>(&'a LogicalPlan);
        impl<'a> Display for Wrapper<'a> {
            fn fmt(&self, f: &mut Formatter) -> fmt::Result {
                let with_schema = false;
                let mut visitor = IndentVisitor::new(f, with_schema);
                match self.0.visit(&mut visitor) {
                    Ok(_) => Ok(()),
                    Err(_) => Err(fmt::Error),
                }
            }
        }
        Wrapper(self)
    }

    /// Return a `format`able structure that produces a single line
    /// per node that includes the output schema. For example:
    ///
    /// ```text
    /// Projection: employee.id [id:Int32]\
    ///    Filter: employee.state = Utf8(\"CO\") [id:Int32, state:Utf8]\
    ///      TableScan: employee projection=[0, 3] [id:Int32, state:Utf8]";
    /// ```
    ///
    /// ```
    /// use arrow::datatypes::{Field, Schema, DataType};
    /// use datafusion_expr::{lit, col, LogicalPlanBuilder, logical_plan::table_scan};
    /// let schema = Schema::new(vec![
    ///     Field::new("id", DataType::Int32, false),
    /// ]);
    /// let plan = table_scan(Some("t1"), &schema, None).unwrap()
    ///     .filter(col("id").eq(lit(5))).unwrap()
    ///     .build().unwrap();
    ///
    /// // Format using display_indent_schema
    /// let display_string = format!("{}", plan.display_indent_schema());
    ///
    /// assert_eq!("Filter: t1.id = Int32(5) [id:Int32]\
    ///             \n  TableScan: t1 [id:Int32]",
    ///             display_string);
    /// ```
    pub fn display_indent_schema(&self) -> impl Display + '_ {
        // Boilerplate structure to wrap LogicalPlan with something
        // that that can be formatted
        struct Wrapper<'a>(&'a LogicalPlan);
        impl<'a> Display for Wrapper<'a> {
            fn fmt(&self, f: &mut Formatter) -> fmt::Result {
                let with_schema = true;
                let mut visitor = IndentVisitor::new(f, with_schema);
                match self.0.visit(&mut visitor) {
                    Ok(_) => Ok(()),
                    Err(_) => Err(fmt::Error),
                }
            }
        }
        Wrapper(self)
    }

    /// Return a `format`able structure that produces lines meant for
    /// graphical display using the `DOT` language. This format can be
    /// visualized using software from
    /// [`graphviz`](https://graphviz.org/)
    ///
    /// This currently produces two graphs -- one with the basic
    /// structure, and one with additional details such as schema.
    ///
    /// ```
    /// use arrow::datatypes::{Field, Schema, DataType};
    /// use datafusion_expr::{lit, col, LogicalPlanBuilder, logical_plan::table_scan};
    /// let schema = Schema::new(vec![
    ///     Field::new("id", DataType::Int32, false),
    /// ]);
    /// let plan = table_scan(Some("t1"), &schema, None).unwrap()
    ///     .filter(col("id").eq(lit(5))).unwrap()
    ///     .build().unwrap();
    ///
    /// // Format using display_graphviz
    /// let graphviz_string = format!("{}", plan.display_graphviz());
    /// ```
    ///
    /// If graphviz string is saved to a file such as `/tmp/example.dot`, the following
    /// commands can be used to render it as a pdf:
    ///
    /// ```bash
    ///   dot -Tpdf < /tmp/example.dot  > /tmp/example.pdf
    /// ```
    ///
    pub fn display_graphviz(&self) -> impl Display + '_ {
        // Boilerplate structure to wrap LogicalPlan with something
        // that that can be formatted
        struct Wrapper<'a>(&'a LogicalPlan);
        impl<'a> Display for Wrapper<'a> {
            fn fmt(&self, f: &mut Formatter) -> fmt::Result {
                let mut visitor = GraphvizVisitor::new(f);

                visitor.start_graph()?;

                visitor.pre_visit_plan("LogicalPlan")?;
                self.0.visit(&mut visitor).map_err(|_| fmt::Error)?;
                visitor.post_visit_plan()?;

                visitor.set_with_schema(true);
                visitor.pre_visit_plan("Detailed LogicalPlan")?;
                self.0.visit(&mut visitor).map_err(|_| fmt::Error)?;
                visitor.post_visit_plan()?;

                visitor.end_graph()?;
                Ok(())
            }
        }
        Wrapper(self)
    }

    /// Return a `format`able structure with the a human readable
    /// description of this LogicalPlan node per node, not including
    /// children. For example:
    ///
    /// ```text
    /// Projection: id
    /// ```
    /// ```
    /// use arrow::datatypes::{Field, Schema, DataType};
    /// use datafusion_expr::{lit, col, LogicalPlanBuilder, logical_plan::table_scan};
    /// let schema = Schema::new(vec![
    ///     Field::new("id", DataType::Int32, false),
    /// ]);
    /// let plan = table_scan(Some("t1"), &schema, None).unwrap()
    ///     .build().unwrap();
    ///
    /// // Format using display
    /// let display_string = format!("{}", plan.display());
    ///
    /// assert_eq!("TableScan: t1", display_string);
    /// ```
    pub fn display(&self) -> impl Display + '_ {
        // Boilerplate structure to wrap LogicalPlan with something
        // that that can be formatted
        struct Wrapper<'a>(&'a LogicalPlan);
        impl<'a> Display for Wrapper<'a> {
            fn fmt(&self, f: &mut Formatter) -> fmt::Result {
                match self.0 {
                    LogicalPlan::EmptyRelation(_) => write!(f, "EmptyRelation"),
                    LogicalPlan::Values(Values { ref values, .. }) => {
                        let str_values: Vec<_> = values
                            .iter()
                            // limit to only 5 values to avoid horrible display
                            .take(5)
                            .map(|row| {
                                let item = row
                                    .iter()
                                    .map(|expr| expr.to_string())
                                    .collect::<Vec<_>>()
                                    .join(", ");
                                format!("({item})")
                            })
                            .collect();

                        let elipse = if values.len() > 5 { "..." } else { "" };
                        write!(f, "Values: {}{}", str_values.join(", "), elipse)
                    }

                    LogicalPlan::TableScan(TableScan {
                        ref source,
                        ref table_name,
                        ref projection,
                        ref filters,
                        ref fetch,
                        ..
                    }) => {
                        let projected_fields = match projection {
                            Some(indices) => {
                                let schema = source.schema();
                                let names: Vec<&str> = indices
                                    .iter()
                                    .map(|i| schema.field(*i).name().as_str())
                                    .collect();
                                format!(" projection=[{}]", names.join(", "))
                            }
                            _ => "".to_string(),
                        };

                        write!(f, "TableScan: {table_name}{projected_fields}")?;

                        if !filters.is_empty() {
                            let mut full_filter = vec![];
                            let mut partial_filter = vec![];
                            let mut unsupported_filters = vec![];
                            let filters: Vec<&Expr> = filters.iter().collect();

                            if let Ok(results) =
                                source.supports_filters_pushdown(&filters)
                            {
                                filters.iter().zip(results.iter()).for_each(
                                    |(x, res)| match res {
                                        TableProviderFilterPushDown::Exact => {
                                            full_filter.push(x)
                                        }
                                        TableProviderFilterPushDown::Inexact => {
                                            partial_filter.push(x)
                                        }
                                        TableProviderFilterPushDown::Unsupported => {
                                            unsupported_filters.push(x)
                                        }
                                    },
                                );
                            }

                            if !full_filter.is_empty() {
                                write!(
                                    f,
                                    ", full_filters=[{}]",
                                    expr_vec_fmt!(full_filter)
                                )?;
                            };
                            if !partial_filter.is_empty() {
                                write!(
                                    f,
                                    ", partial_filters=[{}]",
                                    expr_vec_fmt!(partial_filter)
                                )?;
                            }
                            if !unsupported_filters.is_empty() {
                                write!(
                                    f,
                                    ", unsupported_filters=[{}]",
                                    expr_vec_fmt!(unsupported_filters)
                                )?;
                            }
                        }

                        if let Some(n) = fetch {
                            write!(f, ", fetch={n}")?;
                        }

                        Ok(())
                    }
                    LogicalPlan::Projection(Projection { ref expr, .. }) => {
                        write!(f, "Projection: ")?;
                        for (i, expr_item) in expr.iter().enumerate() {
                            if i > 0 {
                                write!(f, ", ")?;
                            }
                            write!(f, "{expr_item}")?;
                        }
                        Ok(())
                    }
                    LogicalPlan::Dml(DmlStatement { table_name, op, .. }) => {
                        write!(f, "Dml: op=[{op}] table=[{table_name}]")
                    }
                    LogicalPlan::Copy(CopyTo {
                        input: _,
                        output_url,
                        file_format,
                        per_thread_output,
                        options,
                    }) => {
<<<<<<< HEAD
                        let mut op_str = String::new();
                        for (key, val) in options {
                            if !op_str.is_empty() {
                                op_str.push_str(", ");
                            }
                            op_str.push_str(&format!("{key} {val}"));
                        }
=======
                        let op_str = options
                            .iter()
                            .map(|(k, v)| format!("{k} {v}"))
                            .collect::<Vec<String>>()
                            .join(", ");

>>>>>>> 6a775b76
                        write!(f, "CopyTo: format={file_format} output_url={output_url} per_thread_output={per_thread_output} options: ({op_str})")
                    }
                    LogicalPlan::Ddl(ddl) => {
                        write!(f, "{}", ddl.display())
                    }
                    LogicalPlan::Filter(Filter {
                        predicate: ref expr,
                        ..
                    }) => write!(f, "Filter: {expr}"),
                    LogicalPlan::Window(Window {
                        ref window_expr, ..
                    }) => {
                        write!(
                            f,
                            "WindowAggr: windowExpr=[[{}]]",
                            expr_vec_fmt!(window_expr)
                        )
                    }
                    LogicalPlan::Aggregate(Aggregate {
                        ref group_expr,
                        ref aggr_expr,
                        ..
                    }) => write!(
                        f,
                        "Aggregate: groupBy=[[{}]], aggr=[[{}]]",
                        expr_vec_fmt!(group_expr),
                        expr_vec_fmt!(aggr_expr)
                    ),
                    LogicalPlan::Sort(Sort { expr, fetch, .. }) => {
                        write!(f, "Sort: ")?;
                        for (i, expr_item) in expr.iter().enumerate() {
                            if i > 0 {
                                write!(f, ", ")?;
                            }
                            write!(f, "{expr_item}")?;
                        }
                        if let Some(a) = fetch {
                            write!(f, ", fetch={a}")?;
                        }

                        Ok(())
                    }
                    LogicalPlan::Join(Join {
                        on: ref keys,
                        filter,
                        join_constraint,
                        join_type,
                        ..
                    }) => {
                        let join_expr: Vec<String> =
                            keys.iter().map(|(l, r)| format!("{l} = {r}")).collect();
                        let filter_expr = filter
                            .as_ref()
                            .map(|expr| format!(" Filter: {expr}"))
                            .unwrap_or_else(|| "".to_string());
                        match join_constraint {
                            JoinConstraint::On => {
                                write!(
                                    f,
                                    "{} Join: {}{}",
                                    join_type,
                                    join_expr.join(", "),
                                    filter_expr
                                )
                            }
                            JoinConstraint::Using => {
                                write!(
                                    f,
                                    "{} Join: Using {}{}",
                                    join_type,
                                    join_expr.join(", "),
                                    filter_expr,
                                )
                            }
                        }
                    }
                    LogicalPlan::CrossJoin(_) => {
                        write!(f, "CrossJoin:")
                    }
                    LogicalPlan::Repartition(Repartition {
                        partitioning_scheme,
                        ..
                    }) => match partitioning_scheme {
                        Partitioning::RoundRobinBatch(n) => {
                            write!(f, "Repartition: RoundRobinBatch partition_count={n}")
                        }
                        Partitioning::Hash(expr, n) => {
                            let hash_expr: Vec<String> =
                                expr.iter().map(|e| format!("{e}")).collect();
                            write!(
                                f,
                                "Repartition: Hash({}) partition_count={}",
                                hash_expr.join(", "),
                                n
                            )
                        }
                        Partitioning::DistributeBy(expr) => {
                            let dist_by_expr: Vec<String> =
                                expr.iter().map(|e| format!("{e}")).collect();
                            write!(
                                f,
                                "Repartition: DistributeBy({})",
                                dist_by_expr.join(", "),
                            )
                        }
                    },
                    LogicalPlan::Limit(Limit {
                        ref skip,
                        ref fetch,
                        ..
                    }) => {
                        write!(
                            f,
                            "Limit: skip={}, fetch={}",
                            skip,
                            fetch.map_or_else(|| "None".to_string(), |x| x.to_string())
                        )
                    }
                    LogicalPlan::Subquery(Subquery { .. }) => {
                        write!(f, "Subquery:")
                    }
                    LogicalPlan::SubqueryAlias(SubqueryAlias { ref alias, .. }) => {
                        write!(f, "SubqueryAlias: {alias}")
                    }
                    LogicalPlan::Statement(statement) => {
                        write!(f, "{}", statement.display())
                    }
                    LogicalPlan::Distinct(Distinct { .. }) => {
                        write!(f, "Distinct:")
                    }
                    LogicalPlan::Explain { .. } => write!(f, "Explain"),
                    LogicalPlan::Analyze { .. } => write!(f, "Analyze"),
                    LogicalPlan::Union(_) => write!(f, "Union"),
                    LogicalPlan::Extension(e) => e.node.fmt_for_explain(f),
                    LogicalPlan::Prepare(Prepare {
                        name, data_types, ..
                    }) => {
                        write!(f, "Prepare: {name:?} {data_types:?} ")
                    }
                    LogicalPlan::DescribeTable(DescribeTable { .. }) => {
                        write!(f, "DescribeTable")
                    }
                    LogicalPlan::Unnest(Unnest { column, .. }) => {
                        write!(f, "Unnest: {column}")
                    }
                }
            }
        }
        Wrapper(self)
    }
}

impl Debug for LogicalPlan {
    fn fmt(&self, f: &mut Formatter) -> fmt::Result {
        self.display_indent().fmt(f)
    }
}

impl ToStringifiedPlan for LogicalPlan {
    fn to_stringified(&self, plan_type: PlanType) -> StringifiedPlan {
        StringifiedPlan::new(plan_type, self.display_indent().to_string())
    }
}

/// Produces no rows: An empty relation with an empty schema
#[derive(Clone, PartialEq, Eq, Hash)]
pub struct EmptyRelation {
    /// Whether to produce a placeholder row
    pub produce_one_row: bool,
    /// The schema description of the output
    pub schema: DFSchemaRef,
}

/// Values expression. See
/// [Postgres VALUES](https://www.postgresql.org/docs/current/queries-values.html)
/// documentation for more details.
#[derive(Clone, PartialEq, Eq, Hash)]
pub struct Values {
    /// The table schema
    pub schema: DFSchemaRef,
    /// Values
    pub values: Vec<Vec<Expr>>,
}

/// Evaluates an arbitrary list of expressions (essentially a
/// SELECT with an expression list) on its input.
#[derive(Clone, PartialEq, Eq, Hash)]
// mark non_exhaustive to encourage use of try_new/new()
#[non_exhaustive]
pub struct Projection {
    /// The list of expressions
    pub expr: Vec<Expr>,
    /// The incoming logical plan
    pub input: Arc<LogicalPlan>,
    /// The schema description of the output
    pub schema: DFSchemaRef,
}

impl Projection {
    /// Create a new Projection
    pub fn try_new(expr: Vec<Expr>, input: Arc<LogicalPlan>) -> Result<Self> {
        let schema = Arc::new(DFSchema::new_with_metadata(
            exprlist_to_fields(&expr, &input)?,
            input.schema().metadata().clone(),
        )?);
        Self::try_new_with_schema(expr, input, schema)
    }

    /// Create a new Projection using the specified output schema
    pub fn try_new_with_schema(
        expr: Vec<Expr>,
        input: Arc<LogicalPlan>,
        schema: DFSchemaRef,
    ) -> Result<Self> {
        if expr.len() != schema.fields().len() {
            return plan_err!("Projection has mismatch between number of expressions ({}) and number of fields in schema ({})", expr.len(), schema.fields().len());
        }
        // Update functional dependencies of `input` according to projection
        // expressions:
        let id_key_groups = calc_func_dependencies_for_project(&expr, &input)?;
        let schema = schema.as_ref().clone();
        let schema = Arc::new(schema.with_functional_dependencies(id_key_groups));
        Ok(Self {
            expr,
            input,
            schema,
        })
    }

    /// Create a new Projection using the specified output schema
    pub fn new_from_schema(input: Arc<LogicalPlan>, schema: DFSchemaRef) -> Self {
        let expr: Vec<Expr> = schema
            .fields()
            .iter()
            .map(|field| field.qualified_column())
            .map(Expr::Column)
            .collect();
        Self {
            expr,
            input,
            schema,
        }
    }
}

/// Aliased subquery
#[derive(Clone, PartialEq, Eq, Hash)]
// mark non_exhaustive to encourage use of try_new/new()
#[non_exhaustive]
pub struct SubqueryAlias {
    /// The incoming logical plan
    pub input: Arc<LogicalPlan>,
    /// The alias for the input relation
    pub alias: OwnedTableReference,
    /// The schema with qualified field names
    pub schema: DFSchemaRef,
}

impl SubqueryAlias {
    pub fn try_new(
        plan: LogicalPlan,
        alias: impl Into<OwnedTableReference>,
    ) -> Result<Self> {
        let alias = alias.into();
        let schema: Schema = plan.schema().as_ref().clone().into();
        // Since schema is the same, other than qualifier, we can use existing
        // functional dependencies:
        let func_dependencies = plan.schema().functional_dependencies().clone();
        let schema = DFSchemaRef::new(
            DFSchema::try_from_qualified_schema(&alias, &schema)?
                .with_functional_dependencies(func_dependencies),
        );
        Ok(SubqueryAlias {
            input: Arc::new(plan),
            alias,
            schema,
        })
    }
}

/// Filters rows from its input that do not match an
/// expression (essentially a WHERE clause with a predicate
/// expression).
///
/// Semantically, `<predicate>` is evaluated for each row of the input;
/// If the value of `<predicate>` is true, the input row is passed to
/// the output. If the value of `<predicate>` is false, the row is
/// discarded.
///
/// Filter should not be created directly but instead use `try_new()`
/// and that these fields are only pub to support pattern matching
#[derive(Clone, PartialEq, Eq, Hash)]
#[non_exhaustive]
pub struct Filter {
    /// The predicate expression, which must have Boolean type.
    pub predicate: Expr,
    /// The incoming logical plan
    pub input: Arc<LogicalPlan>,
}

impl Filter {
    /// Create a new filter operator.
    pub fn try_new(predicate: Expr, input: Arc<LogicalPlan>) -> Result<Self> {
        // Filter predicates must return a boolean value so we try and validate that here.
        // Note that it is not always possible to resolve the predicate expression during plan
        // construction (such as with correlated subqueries) so we make a best effort here and
        // ignore errors resolving the expression against the schema.
        if let Ok(predicate_type) = predicate.get_type(input.schema()) {
            if predicate_type != DataType::Boolean {
                return plan_err!(
                    "Cannot create filter with non-boolean predicate '{predicate}' returning {predicate_type}"
                );
            }
        }

        // filter predicates should not be aliased
        if let Expr::Alias(Alias { expr, name, .. }) = predicate {
            return plan_err!(
                "Attempted to create Filter predicate with \
                expression `{expr}` aliased as '{name}'. Filter predicates should not be \
                aliased."
            );
        }

        Ok(Self { predicate, input })
    }
}

/// Window its input based on a set of window spec and window function (e.g. SUM or RANK)
#[derive(Clone, PartialEq, Eq, Hash)]
pub struct Window {
    /// The incoming logical plan
    pub input: Arc<LogicalPlan>,
    /// The window function expression
    pub window_expr: Vec<Expr>,
    /// The schema description of the window output
    pub schema: DFSchemaRef,
}

impl Window {
    /// Create a new window operator.
    pub fn try_new(window_expr: Vec<Expr>, input: Arc<LogicalPlan>) -> Result<Self> {
        let mut window_fields: Vec<DFField> = input.schema().fields().clone();
        window_fields
            .extend_from_slice(&exprlist_to_fields(window_expr.iter(), input.as_ref())?);
        let metadata = input.schema().metadata().clone();

        // Update functional dependencies for window:
        let mut window_func_dependencies =
            input.schema().functional_dependencies().clone();
        window_func_dependencies.extend_target_indices(window_fields.len());

        Ok(Window {
            input,
            window_expr,
            schema: Arc::new(
                DFSchema::new_with_metadata(window_fields, metadata)?
                    .with_functional_dependencies(window_func_dependencies),
            ),
        })
    }
}

/// Produces rows from a table provider by reference or from the context
#[derive(Clone)]
pub struct TableScan {
    /// The name of the table
    pub table_name: OwnedTableReference,
    /// The source of the table
    pub source: Arc<dyn TableSource>,
    /// Optional column indices to use as a projection
    pub projection: Option<Vec<usize>>,
    /// The schema description of the output
    pub projected_schema: DFSchemaRef,
    /// Optional expressions to be used as filters by the table provider
    pub filters: Vec<Expr>,
    /// Optional number of rows to read
    pub fetch: Option<usize>,
}

impl PartialEq for TableScan {
    fn eq(&self, other: &Self) -> bool {
        self.table_name == other.table_name
            && self.projection == other.projection
            && self.projected_schema == other.projected_schema
            && self.filters == other.filters
            && self.fetch == other.fetch
    }
}

impl Eq for TableScan {}

impl Hash for TableScan {
    fn hash<H: Hasher>(&self, state: &mut H) {
        self.table_name.hash(state);
        self.projection.hash(state);
        self.projected_schema.hash(state);
        self.filters.hash(state);
        self.fetch.hash(state);
    }
}

/// Apply Cross Join to two logical plans
#[derive(Clone, PartialEq, Eq, Hash)]
pub struct CrossJoin {
    /// Left input
    pub left: Arc<LogicalPlan>,
    /// Right input
    pub right: Arc<LogicalPlan>,
    /// The output schema, containing fields from the left and right inputs
    pub schema: DFSchemaRef,
}

/// Repartition the plan based on a partitioning scheme.
#[derive(Clone, PartialEq, Eq, Hash)]
pub struct Repartition {
    /// The incoming logical plan
    pub input: Arc<LogicalPlan>,
    /// The partitioning scheme
    pub partitioning_scheme: Partitioning,
}

/// Union multiple inputs
#[derive(Clone, PartialEq, Eq, Hash)]
pub struct Union {
    /// Inputs to merge
    pub inputs: Vec<Arc<LogicalPlan>>,
    /// Union schema. Should be the same for all inputs.
    pub schema: DFSchemaRef,
}

/// Prepare a statement but do not execute it. Prepare statements can have 0 or more
/// `Expr::Placeholder` expressions that are filled in during execution
#[derive(Clone, PartialEq, Eq, Hash)]
pub struct Prepare {
    /// The name of the statement
    pub name: String,
    /// Data types of the parameters ([`Expr::Placeholder`])
    pub data_types: Vec<DataType>,
    /// The logical plan of the statements
    pub input: Arc<LogicalPlan>,
}

/// Describe the schema of table
#[derive(Clone, PartialEq, Eq, Hash)]
pub struct DescribeTable {
    /// Table schema
    pub schema: Arc<Schema>,
    /// Dummy schema
    pub dummy_schema: DFSchemaRef,
}

/// Produces a relation with string representations of
/// various parts of the plan
#[derive(Clone, PartialEq, Eq, Hash)]
pub struct Explain {
    /// Should extra (detailed, intermediate plans) be included?
    pub verbose: bool,
    /// The logical plan that is being EXPLAIN'd
    pub plan: Arc<LogicalPlan>,
    /// Represent the various stages plans have gone through
    pub stringified_plans: Vec<StringifiedPlan>,
    /// The output schema of the explain (2 columns of text)
    pub schema: DFSchemaRef,
    /// Used by physical planner to check if should proceed with planning
    pub logical_optimization_succeeded: bool,
}

/// Runs the actual plan, and then prints the physical plan with
/// with execution metrics.
#[derive(Clone, PartialEq, Eq, Hash)]
pub struct Analyze {
    /// Should extra detail be included?
    pub verbose: bool,
    /// The logical plan that is being EXPLAIN ANALYZE'd
    pub input: Arc<LogicalPlan>,
    /// The output schema of the explain (2 columns of text)
    pub schema: DFSchemaRef,
}

/// Extension operator defined outside of DataFusion
// TODO(clippy): This clippy `allow` should be removed if
// the manual `PartialEq` is removed in favor of a derive.
// (see `PartialEq` the impl for details.)
#[allow(clippy::derived_hash_with_manual_eq)]
#[derive(Clone, Eq, Hash)]
pub struct Extension {
    /// The runtime extension operator
    pub node: Arc<dyn UserDefinedLogicalNode>,
}

// `PartialEq` cannot be derived for types containing `Arc<dyn Trait>`.
// This manual implementation should be removed if
// https://github.com/rust-lang/rust/issues/39128 is fixed.
impl PartialEq for Extension {
    fn eq(&self, other: &Self) -> bool {
        self.node.eq(&other.node)
    }
}

/// Produces the first `n` tuples from its input and discards the rest.
#[derive(Clone, PartialEq, Eq, Hash)]
pub struct Limit {
    /// Number of rows to skip before fetch
    pub skip: usize,
    /// Maximum number of rows to fetch,
    /// None means fetching all rows
    pub fetch: Option<usize>,
    /// The logical plan
    pub input: Arc<LogicalPlan>,
}

/// Removes duplicate rows from the input
#[derive(Clone, PartialEq, Eq, Hash)]
pub struct Distinct {
    /// The logical plan that is being DISTINCT'd
    pub input: Arc<LogicalPlan>,
}

/// Aggregates its input based on a set of grouping and aggregate
/// expressions (e.g. SUM).
#[derive(Clone, PartialEq, Eq, Hash)]
// mark non_exhaustive to encourage use of try_new/new()
#[non_exhaustive]
pub struct Aggregate {
    /// The incoming logical plan
    pub input: Arc<LogicalPlan>,
    /// Grouping expressions
    pub group_expr: Vec<Expr>,
    /// Aggregate expressions
    pub aggr_expr: Vec<Expr>,
    /// The schema description of the aggregate output
    pub schema: DFSchemaRef,
}

impl Aggregate {
    /// Create a new aggregate operator.
    pub fn try_new(
        input: Arc<LogicalPlan>,
        group_expr: Vec<Expr>,
        aggr_expr: Vec<Expr>,
    ) -> Result<Self> {
        let group_expr = enumerate_grouping_sets(group_expr)?;
        let grouping_expr: Vec<Expr> = grouping_set_to_exprlist(group_expr.as_slice())?;
        let all_expr = grouping_expr.iter().chain(aggr_expr.iter());

        let schema = DFSchema::new_with_metadata(
            exprlist_to_fields(all_expr, &input)?,
            input.schema().metadata().clone(),
        )?;

        Self::try_new_with_schema(input, group_expr, aggr_expr, Arc::new(schema))
    }

    /// Create a new aggregate operator using the provided schema to avoid the overhead of
    /// building the schema again when the schema is already known.
    ///
    /// This method should only be called when you are absolutely sure that the schema being
    /// provided is correct for the aggregate. If in doubt, call [try_new](Self::try_new) instead.
    pub fn try_new_with_schema(
        input: Arc<LogicalPlan>,
        group_expr: Vec<Expr>,
        aggr_expr: Vec<Expr>,
        schema: DFSchemaRef,
    ) -> Result<Self> {
        if group_expr.is_empty() && aggr_expr.is_empty() {
            return plan_err!(
                "Aggregate requires at least one grouping or aggregate expression"
            );
        }
        let group_expr_count = grouping_set_expr_count(&group_expr)?;
        if schema.fields().len() != group_expr_count + aggr_expr.len() {
            return plan_err!(
                "Aggregate schema has wrong number of fields. Expected {} got {}",
                group_expr_count + aggr_expr.len(),
                schema.fields().len()
            );
        }

        let aggregate_func_dependencies =
            calc_func_dependencies_for_aggregate(&group_expr, &input, &schema)?;
        let new_schema = schema.as_ref().clone();
        let schema = Arc::new(
            new_schema.with_functional_dependencies(aggregate_func_dependencies),
        );
        Ok(Self {
            input,
            group_expr,
            aggr_expr,
            schema,
        })
    }
}

/// Checks whether any expression in `group_expr` contains `Expr::GroupingSet`.
fn contains_grouping_set(group_expr: &[Expr]) -> bool {
    group_expr
        .iter()
        .any(|expr| matches!(expr, Expr::GroupingSet(_)))
}

/// Calculates functional dependencies for aggregate expressions.
fn calc_func_dependencies_for_aggregate(
    // Expressions in the GROUP BY clause:
    group_expr: &[Expr],
    // Input plan of the aggregate:
    input: &LogicalPlan,
    // Aggregate schema
    aggr_schema: &DFSchema,
) -> Result<FunctionalDependencies> {
    // We can do a case analysis on how to propagate functional dependencies based on
    // whether the GROUP BY in question contains a grouping set expression:
    // - If so, the functional dependencies will be empty because we cannot guarantee
    //   that GROUP BY expression results will be unique.
    // - Otherwise, it may be possible to propagate functional dependencies.
    if !contains_grouping_set(group_expr) {
        let group_by_expr_names = group_expr
            .iter()
            .map(|item| item.display_name())
            .collect::<Result<Vec<_>>>()?;
        let aggregate_func_dependencies = aggregate_functional_dependencies(
            input.schema(),
            &group_by_expr_names,
            aggr_schema,
        );
        Ok(aggregate_func_dependencies)
    } else {
        Ok(FunctionalDependencies::empty())
    }
}

/// This function projects functional dependencies of the `input` plan according
/// to projection expressions `exprs`.
fn calc_func_dependencies_for_project(
    exprs: &[Expr],
    input: &LogicalPlan,
) -> Result<FunctionalDependencies> {
    let input_fields = input.schema().fields();
    // Calculate expression indices (if present) in the input schema.
    let proj_indices = exprs
        .iter()
        .filter_map(|expr| {
            let expr_name = match expr {
                Expr::Alias(alias) => {
                    format!("{}", alias.expr)
                }
                _ => format!("{}", expr),
            };
            input_fields
                .iter()
                .position(|item| item.qualified_name() == expr_name)
        })
        .collect::<Vec<_>>();
    Ok(input
        .schema()
        .functional_dependencies()
        .project_functional_dependencies(&proj_indices, exprs.len()))
}

/// Sorts its input according to a list of sort expressions.
#[derive(Clone, PartialEq, Eq, Hash)]
pub struct Sort {
    /// The sort expressions
    pub expr: Vec<Expr>,
    /// The incoming logical plan
    pub input: Arc<LogicalPlan>,
    /// Optional fetch limit
    pub fetch: Option<usize>,
}

/// Join two logical plans on one or more join columns
#[derive(Clone, PartialEq, Eq, Hash)]
pub struct Join {
    /// Left input
    pub left: Arc<LogicalPlan>,
    /// Right input
    pub right: Arc<LogicalPlan>,
    /// Equijoin clause expressed as pairs of (left, right) join expressions
    pub on: Vec<(Expr, Expr)>,
    /// Filters applied during join (non-equi conditions)
    pub filter: Option<Expr>,
    /// Join type
    pub join_type: JoinType,
    /// Join constraint
    pub join_constraint: JoinConstraint,
    /// The output schema, containing fields from the left and right inputs
    pub schema: DFSchemaRef,
    /// If null_equals_null is true, null == null else null != null
    pub null_equals_null: bool,
}

impl Join {
    /// Create Join with input which wrapped with projection, this method is used to help create physical join.
    pub fn try_new_with_project_input(
        original: &LogicalPlan,
        left: Arc<LogicalPlan>,
        right: Arc<LogicalPlan>,
        column_on: (Vec<Column>, Vec<Column>),
    ) -> Result<Self> {
        let original_join = match original {
            LogicalPlan::Join(join) => join,
            _ => return plan_err!("Could not create join with project input"),
        };

        let on: Vec<(Expr, Expr)> = column_on
            .0
            .into_iter()
            .zip(column_on.1.into_iter())
            .map(|(l, r)| (Expr::Column(l), Expr::Column(r)))
            .collect();
        let join_schema =
            build_join_schema(left.schema(), right.schema(), &original_join.join_type)?;

        Ok(Join {
            left,
            right,
            on,
            filter: original_join.filter.clone(),
            join_type: original_join.join_type,
            join_constraint: original_join.join_constraint,
            schema: Arc::new(join_schema),
            null_equals_null: original_join.null_equals_null,
        })
    }
}

/// Subquery
#[derive(Clone, PartialEq, Eq, Hash)]
pub struct Subquery {
    /// The subquery
    pub subquery: Arc<LogicalPlan>,
    /// The outer references used in the subquery
    pub outer_ref_columns: Vec<Expr>,
}

impl Subquery {
    pub fn try_from_expr(plan: &Expr) -> Result<&Subquery> {
        match plan {
            Expr::ScalarSubquery(it) => Ok(it),
            Expr::Cast(cast) => Subquery::try_from_expr(cast.expr.as_ref()),
            _ => plan_err!("Could not coerce into ScalarSubquery!"),
        }
    }

    pub fn with_plan(&self, plan: Arc<LogicalPlan>) -> Subquery {
        Subquery {
            subquery: plan,
            outer_ref_columns: self.outer_ref_columns.clone(),
        }
    }
}

impl Debug for Subquery {
    fn fmt(&self, f: &mut Formatter<'_>) -> fmt::Result {
        write!(f, "<subquery>")
    }
}

/// Logical partitioning schemes supported by the repartition operator.
#[derive(Debug, Clone, PartialEq, Eq, Hash)]
pub enum Partitioning {
    /// Allocate batches using a round-robin algorithm and the specified number of partitions
    RoundRobinBatch(usize),
    /// Allocate rows based on a hash of one of more expressions and the specified number
    /// of partitions.
    Hash(Vec<Expr>, usize),
    /// The DISTRIBUTE BY clause is used to repartition the data based on the input expressions
    DistributeBy(Vec<Expr>),
}

/// Unnest a column that contains a nested list type. See
/// [`UnnestOptions`] for more details.
#[derive(Debug, Clone, PartialEq, Eq, Hash)]
pub struct Unnest {
    /// The incoming logical plan
    pub input: Arc<LogicalPlan>,
    /// The column to unnest
    pub column: Column,
    /// The output schema, containing the unnested field column.
    pub schema: DFSchemaRef,
    /// Options
    pub options: UnnestOptions,
}

#[cfg(test)]
mod tests {
    use super::*;
    use crate::logical_plan::table_scan;
    use crate::{col, exists, in_subquery, lit};
    use arrow::datatypes::{DataType, Field, Schema};
    use datafusion_common::tree_node::TreeNodeVisitor;
    use datafusion_common::{DFSchema, TableReference};
    use std::collections::HashMap;

    fn employee_schema() -> Schema {
        Schema::new(vec![
            Field::new("id", DataType::Int32, false),
            Field::new("first_name", DataType::Utf8, false),
            Field::new("last_name", DataType::Utf8, false),
            Field::new("state", DataType::Utf8, false),
            Field::new("salary", DataType::Int32, false),
        ])
    }

    fn display_plan() -> Result<LogicalPlan> {
        let plan1 = table_scan(Some("employee_csv"), &employee_schema(), Some(vec![3]))?
            .build()?;

        table_scan(Some("employee_csv"), &employee_schema(), Some(vec![0, 3]))?
            .filter(in_subquery(col("state"), Arc::new(plan1)))?
            .project(vec![col("id")])?
            .build()
    }

    #[test]
    fn test_display_indent() -> Result<()> {
        let plan = display_plan()?;

        let expected = "Projection: employee_csv.id\
        \n  Filter: employee_csv.state IN (<subquery>)\
        \n    Subquery:\
        \n      TableScan: employee_csv projection=[state]\
        \n    TableScan: employee_csv projection=[id, state]";

        assert_eq!(expected, format!("{}", plan.display_indent()));
        Ok(())
    }

    #[test]
    fn test_display_indent_schema() -> Result<()> {
        let plan = display_plan()?;

        let expected = "Projection: employee_csv.id [id:Int32]\
        \n  Filter: employee_csv.state IN (<subquery>) [id:Int32, state:Utf8]\
        \n    Subquery: [state:Utf8]\
        \n      TableScan: employee_csv projection=[state] [state:Utf8]\
        \n    TableScan: employee_csv projection=[id, state] [id:Int32, state:Utf8]";

        assert_eq!(expected, format!("{}", plan.display_indent_schema()));
        Ok(())
    }

    #[test]
    fn test_display_subquery_alias() -> Result<()> {
        let plan1 = table_scan(Some("employee_csv"), &employee_schema(), Some(vec![3]))?
            .build()?;
        let plan1 = Arc::new(plan1);

        let plan =
            table_scan(Some("employee_csv"), &employee_schema(), Some(vec![0, 3]))?
                .project(vec![col("id"), exists(plan1).alias("exists")])?
                .build();

        let expected = "Projection: employee_csv.id, EXISTS (<subquery>) AS exists\
        \n  Subquery:\
        \n    TableScan: employee_csv projection=[state]\
        \n  TableScan: employee_csv projection=[id, state]";

        assert_eq!(expected, format!("{}", plan?.display_indent()));
        Ok(())
    }

    #[test]
    fn test_display_graphviz() -> Result<()> {
        let plan = display_plan()?;

        let expected_graphviz = r###"
// Begin DataFusion GraphViz Plan,
// display it online here: https://dreampuf.github.io/GraphvizOnline

digraph {
  subgraph cluster_1
  {
    graph[label="LogicalPlan"]
    2[shape=box label="Projection: employee_csv.id"]
    3[shape=box label="Filter: employee_csv.state IN (<subquery>)"]
    2 -> 3 [arrowhead=none, arrowtail=normal, dir=back]
    4[shape=box label="Subquery:"]
    3 -> 4 [arrowhead=none, arrowtail=normal, dir=back]
    5[shape=box label="TableScan: employee_csv projection=[state]"]
    4 -> 5 [arrowhead=none, arrowtail=normal, dir=back]
    6[shape=box label="TableScan: employee_csv projection=[id, state]"]
    3 -> 6 [arrowhead=none, arrowtail=normal, dir=back]
  }
  subgraph cluster_7
  {
    graph[label="Detailed LogicalPlan"]
    8[shape=box label="Projection: employee_csv.id\nSchema: [id:Int32]"]
    9[shape=box label="Filter: employee_csv.state IN (<subquery>)\nSchema: [id:Int32, state:Utf8]"]
    8 -> 9 [arrowhead=none, arrowtail=normal, dir=back]
    10[shape=box label="Subquery:\nSchema: [state:Utf8]"]
    9 -> 10 [arrowhead=none, arrowtail=normal, dir=back]
    11[shape=box label="TableScan: employee_csv projection=[state]\nSchema: [state:Utf8]"]
    10 -> 11 [arrowhead=none, arrowtail=normal, dir=back]
    12[shape=box label="TableScan: employee_csv projection=[id, state]\nSchema: [id:Int32, state:Utf8]"]
    9 -> 12 [arrowhead=none, arrowtail=normal, dir=back]
  }
}
// End DataFusion GraphViz Plan
"###;

        // just test for a few key lines in the output rather than the
        // whole thing to make test mainteance easier.
        let graphviz = format!("{}", plan.display_graphviz());

        assert_eq!(expected_graphviz, graphviz);
        Ok(())
    }

    /// Tests for the Visitor trait and walking logical plan nodes
    #[derive(Debug, Default)]
    struct OkVisitor {
        strings: Vec<String>,
    }

    impl TreeNodeVisitor for OkVisitor {
        type N = LogicalPlan;

        fn pre_visit(&mut self, plan: &LogicalPlan) -> Result<VisitRecursion> {
            let s = match plan {
                LogicalPlan::Projection { .. } => "pre_visit Projection",
                LogicalPlan::Filter { .. } => "pre_visit Filter",
                LogicalPlan::TableScan { .. } => "pre_visit TableScan",
                _ => {
                    return Err(DataFusionError::NotImplemented(
                        "unknown plan type".to_string(),
                    ));
                }
            };

            self.strings.push(s.into());
            Ok(VisitRecursion::Continue)
        }

        fn post_visit(&mut self, plan: &LogicalPlan) -> Result<VisitRecursion> {
            let s = match plan {
                LogicalPlan::Projection { .. } => "post_visit Projection",
                LogicalPlan::Filter { .. } => "post_visit Filter",
                LogicalPlan::TableScan { .. } => "post_visit TableScan",
                _ => {
                    return Err(DataFusionError::NotImplemented(
                        "unknown plan type".to_string(),
                    ));
                }
            };

            self.strings.push(s.into());
            Ok(VisitRecursion::Continue)
        }
    }

    #[test]
    fn visit_order() {
        let mut visitor = OkVisitor::default();
        let plan = test_plan();
        let res = plan.visit(&mut visitor);
        assert!(res.is_ok());

        assert_eq!(
            visitor.strings,
            vec![
                "pre_visit Projection",
                "pre_visit Filter",
                "pre_visit TableScan",
                "post_visit TableScan",
                "post_visit Filter",
                "post_visit Projection",
            ]
        );
    }

    #[derive(Debug, Default)]
    /// Counter than counts to zero and returns true when it gets there
    struct OptionalCounter {
        val: Option<usize>,
    }

    impl OptionalCounter {
        fn new(val: usize) -> Self {
            Self { val: Some(val) }
        }
        // Decrements the counter by 1, if any, returning true if it hits zero
        fn dec(&mut self) -> bool {
            if Some(0) == self.val {
                true
            } else {
                self.val = self.val.take().map(|i| i - 1);
                false
            }
        }
    }

    #[derive(Debug, Default)]
    /// Visitor that returns false after some number of visits
    struct StoppingVisitor {
        inner: OkVisitor,
        /// When Some(0) returns false from pre_visit
        return_false_from_pre_in: OptionalCounter,
        /// When Some(0) returns false from post_visit
        return_false_from_post_in: OptionalCounter,
    }

    impl TreeNodeVisitor for StoppingVisitor {
        type N = LogicalPlan;

        fn pre_visit(&mut self, plan: &LogicalPlan) -> Result<VisitRecursion> {
            if self.return_false_from_pre_in.dec() {
                return Ok(VisitRecursion::Stop);
            }
            self.inner.pre_visit(plan)?;

            Ok(VisitRecursion::Continue)
        }

        fn post_visit(&mut self, plan: &LogicalPlan) -> Result<VisitRecursion> {
            if self.return_false_from_post_in.dec() {
                return Ok(VisitRecursion::Stop);
            }

            self.inner.post_visit(plan)
        }
    }

    /// test early stopping in pre-visit
    #[test]
    fn early_stopping_pre_visit() {
        let mut visitor = StoppingVisitor {
            return_false_from_pre_in: OptionalCounter::new(2),
            ..Default::default()
        };
        let plan = test_plan();
        let res = plan.visit(&mut visitor);
        assert!(res.is_ok());

        assert_eq!(
            visitor.inner.strings,
            vec!["pre_visit Projection", "pre_visit Filter"]
        );
    }

    #[test]
    fn early_stopping_post_visit() {
        let mut visitor = StoppingVisitor {
            return_false_from_post_in: OptionalCounter::new(1),
            ..Default::default()
        };
        let plan = test_plan();
        let res = plan.visit(&mut visitor);
        assert!(res.is_ok());

        assert_eq!(
            visitor.inner.strings,
            vec![
                "pre_visit Projection",
                "pre_visit Filter",
                "pre_visit TableScan",
                "post_visit TableScan",
            ]
        );
    }

    #[derive(Debug, Default)]
    /// Visitor that returns an error after some number of visits
    struct ErrorVisitor {
        inner: OkVisitor,
        /// When Some(0) returns false from pre_visit
        return_error_from_pre_in: OptionalCounter,
        /// When Some(0) returns false from post_visit
        return_error_from_post_in: OptionalCounter,
    }

    impl TreeNodeVisitor for ErrorVisitor {
        type N = LogicalPlan;

        fn pre_visit(&mut self, plan: &LogicalPlan) -> Result<VisitRecursion> {
            if self.return_error_from_pre_in.dec() {
                return Err(DataFusionError::NotImplemented(
                    "Error in pre_visit".to_string(),
                ));
            }

            self.inner.pre_visit(plan)
        }

        fn post_visit(&mut self, plan: &LogicalPlan) -> Result<VisitRecursion> {
            if self.return_error_from_post_in.dec() {
                return Err(DataFusionError::NotImplemented(
                    "Error in post_visit".to_string(),
                ));
            }

            self.inner.post_visit(plan)
        }
    }

    #[test]
    fn error_pre_visit() {
        let mut visitor = ErrorVisitor {
            return_error_from_pre_in: OptionalCounter::new(2),
            ..Default::default()
        };
        let plan = test_plan();
        let res = plan.visit(&mut visitor);

        if let Err(DataFusionError::NotImplemented(e)) = res {
            assert_eq!("Error in pre_visit", e);
        } else {
            panic!("Expected an error");
        }

        assert_eq!(
            visitor.inner.strings,
            vec!["pre_visit Projection", "pre_visit Filter"]
        );
    }

    #[test]
    fn error_post_visit() {
        let mut visitor = ErrorVisitor {
            return_error_from_post_in: OptionalCounter::new(1),
            ..Default::default()
        };
        let plan = test_plan();
        let res = plan.visit(&mut visitor);
        if let Err(DataFusionError::NotImplemented(e)) = res {
            assert_eq!("Error in post_visit", e);
        } else {
            panic!("Expected an error");
        }

        assert_eq!(
            visitor.inner.strings,
            vec![
                "pre_visit Projection",
                "pre_visit Filter",
                "pre_visit TableScan",
                "post_visit TableScan",
            ]
        );
    }

    #[test]
    fn projection_expr_schema_mismatch() -> Result<()> {
        let empty_schema = Arc::new(DFSchema::new_with_metadata(vec![], HashMap::new())?);
        let p = Projection::try_new_with_schema(
            vec![col("a")],
            Arc::new(LogicalPlan::EmptyRelation(EmptyRelation {
                produce_one_row: false,
                schema: empty_schema.clone(),
            })),
            empty_schema,
        );
        assert_eq!("Error during planning: Projection has mismatch between number of expressions (1) and number of fields in schema (0)", format!("{}", p.err().unwrap()));
        Ok(())
    }

    fn test_plan() -> LogicalPlan {
        let schema = Schema::new(vec![
            Field::new("id", DataType::Int32, false),
            Field::new("state", DataType::Utf8, false),
        ]);

        table_scan(TableReference::none(), &schema, Some(vec![0, 1]))
            .unwrap()
            .filter(col("state").eq(lit("CO")))
            .unwrap()
            .project(vec![col("id")])
            .unwrap()
            .build()
            .unwrap()
    }

    /// Extension plan that panic when trying to access its input plan
    #[derive(Debug)]
    struct NoChildExtension {
        empty_schema: DFSchemaRef,
    }

    impl NoChildExtension {
        fn empty() -> Self {
            Self {
                empty_schema: Arc::new(DFSchema::empty()),
            }
        }
    }

    impl UserDefinedLogicalNode for NoChildExtension {
        fn as_any(&self) -> &dyn std::any::Any {
            unimplemented!()
        }

        fn name(&self) -> &str {
            unimplemented!()
        }

        fn inputs(&self) -> Vec<&LogicalPlan> {
            panic!("Should not be called")
        }

        fn schema(&self) -> &DFSchemaRef {
            &self.empty_schema
        }

        fn expressions(&self) -> Vec<Expr> {
            unimplemented!()
        }

        fn fmt_for_explain(&self, _: &mut fmt::Formatter) -> fmt::Result {
            unimplemented!()
        }

        fn from_template(
            &self,
            _: &[Expr],
            _: &[LogicalPlan],
        ) -> Arc<dyn UserDefinedLogicalNode> {
            unimplemented!()
        }

        fn dyn_hash(&self, _: &mut dyn Hasher) {
            unimplemented!()
        }

        fn dyn_eq(&self, _: &dyn UserDefinedLogicalNode) -> bool {
            unimplemented!()
        }
    }

    #[test]
    #[allow(deprecated)]
    fn test_extension_all_schemas() {
        let plan = LogicalPlan::Extension(Extension {
            node: Arc::new(NoChildExtension::empty()),
        });

        let schemas = plan.all_schemas();
        assert_eq!(1, schemas.len());
        assert_eq!(0, schemas[0].fields().len());
    }

    #[test]
    fn test_replace_invalid_placeholder() {
        // test empty placeholder
        let schema = Schema::new(vec![Field::new("id", DataType::Int32, false)]);

        let plan = table_scan(TableReference::none(), &schema, None)
            .unwrap()
            .filter(col("id").eq(Expr::Placeholder(Placeholder::new(
                "".into(),
                Some(DataType::Int32),
            ))))
            .unwrap()
            .build()
            .unwrap();

        plan.replace_params_with_values(&[42i32.into()])
            .expect_err("unexpectedly succeeded to replace an invalid placeholder");

        // test $0 placeholder
        let schema = Schema::new(vec![Field::new("id", DataType::Int32, false)]);

        let plan = table_scan(TableReference::none(), &schema, None)
            .unwrap()
            .filter(col("id").eq(Expr::Placeholder(Placeholder::new(
                "$0".into(),
                Some(DataType::Int32),
            ))))
            .unwrap()
            .build()
            .unwrap();

        plan.replace_params_with_values(&[42i32.into()])
            .expect_err("unexpectedly succeeded to replace an invalid placeholder");
    }
}<|MERGE_RESOLUTION|>--- conflicted
+++ resolved
@@ -1099,22 +1099,12 @@
                         per_thread_output,
                         options,
                     }) => {
-<<<<<<< HEAD
-                        let mut op_str = String::new();
-                        for (key, val) in options {
-                            if !op_str.is_empty() {
-                                op_str.push_str(", ");
-                            }
-                            op_str.push_str(&format!("{key} {val}"));
-                        }
-=======
                         let op_str = options
                             .iter()
                             .map(|(k, v)| format!("{k} {v}"))
                             .collect::<Vec<String>>()
                             .join(", ");
 
->>>>>>> 6a775b76
                         write!(f, "CopyTo: format={file_format} output_url={output_url} per_thread_output={per_thread_output} options: ({op_str})")
                     }
                     LogicalPlan::Ddl(ddl) => {
