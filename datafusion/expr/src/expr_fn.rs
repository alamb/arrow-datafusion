--- conflicted
+++ resolved
@@ -1239,8 +1239,6 @@
             unreachable!();
         }
     }
-<<<<<<< HEAD
-=======
 
     #[test]
     fn encode_function_definitions() {
@@ -1271,5 +1269,4 @@
             unreachable!();
         }
     }
->>>>>>> 2a692446
 }