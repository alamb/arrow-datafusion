// Licensed to the Apache Software Foundation (ASF) under one
// or more contributor license agreements.  See the NOTICE file
// distributed with this work for additional information
// regarding copyright ownership.  The ASF licenses this file
// to you under the Apache License, Version 2.0 (the
// "License"); you may not use this file except in compliance
// with the License.  You may obtain a copy of the License at
//
//   http://www.apache.org/licenses/LICENSE-2.0
//
// Unless required by applicable law or agreed to in writing,
// software distributed under the License is distributed on an
// "AS IS" BASIS, WITHOUT WARRANTIES OR CONDITIONS OF ANY
// KIND, either express or implied.  See the License for the
// specific language governing permissions and limitations
// under the License.

//! EnforceDistribution optimizer rule inspects the physical plan with respect
//! to distribution requirements and adds [`RepartitionExec`]s to satisfy them
//! when necessary. If increasing parallelism is beneficial (and also desirable
//! according to the configuration), this rule increases partition counts in
//! the physical plan.

use std::fmt;
use std::fmt::Formatter;
use std::sync::Arc;

use crate::config::ConfigOptions;
use crate::error::Result;
use crate::physical_optimizer::utils::{
    add_sort_above, get_children_exectrees, get_plan_string, is_coalesce_partitions,
    is_repartition, is_sort_preserving_merge, ExecTree,
};
use crate::physical_optimizer::PhysicalOptimizerRule;
use crate::physical_plan::aggregates::{AggregateExec, AggregateMode, PhysicalGroupBy};
use crate::physical_plan::coalesce_partitions::CoalescePartitionsExec;
use crate::physical_plan::joins::{
    CrossJoinExec, HashJoinExec, PartitionMode, SortMergeJoinExec,
};
use crate::physical_plan::projection::ProjectionExec;
use crate::physical_plan::repartition::RepartitionExec;
use crate::physical_plan::sorts::sort_preserving_merge::SortPreservingMergeExec;
use crate::physical_plan::union::{can_interleave, InterleaveExec, UnionExec};
use crate::physical_plan::windows::WindowAggExec;
use crate::physical_plan::{
    with_new_children_if_necessary, Distribution, ExecutionPlan, Partitioning,
};

use arrow::compute::SortOptions;
use datafusion_common::tree_node::{Transformed, TreeNode, VisitRecursion};
use datafusion_expr::logical_plan::JoinType;
use datafusion_physical_expr::expressions::{Column, NoOp};
use datafusion_physical_expr::utils::map_columns_before_projection;
use datafusion_physical_expr::{
    physical_exprs_equal, EquivalenceProperties, PhysicalExpr,
};
use datafusion_physical_plan::unbounded_output;
use datafusion_physical_plan::windows::{get_best_fitting_window, BoundedWindowAggExec};

use itertools::izip;

/// The `EnforceDistribution` rule ensures that distribution requirements are
/// met. In doing so, this rule will increase the parallelism in the plan by
/// introducing repartitioning operators to the physical plan.
///
/// For example, given an input such as:
///
///
/// ```text
/// ┌─────────────────────────────────┐
/// │                                 │
/// │          ExecutionPlan          │
/// │                                 │
/// └─────────────────────────────────┘
///             ▲         ▲
///             │         │
///       ┌─────┘         └─────┐
///       │                     │
///       │                     │
///       │                     │
/// ┌───────────┐         ┌───────────┐
/// │           │         │           │
/// │ batch A1  │         │ batch B1  │
/// │           │         │           │
/// ├───────────┤         ├───────────┤
/// │           │         │           │
/// │ batch A2  │         │ batch B2  │
/// │           │         │           │
/// ├───────────┤         ├───────────┤
/// │           │         │           │
/// │ batch A3  │         │ batch B3  │
/// │           │         │           │
/// └───────────┘         └───────────┘
///
///      Input                 Input
///        A                     B
/// ```
///
/// This rule will attempt to add a `RepartitionExec` to increase parallelism
/// (to 3, in this case) and create the following arrangement:
///
/// ```text
///     ┌─────────────────────────────────┐
///     │                                 │
///     │          ExecutionPlan          │
///     │                                 │
///     └─────────────────────────────────┘
///               ▲      ▲       ▲            Input now has 3
///               │      │       │             partitions
///       ┌───────┘      │       └───────┐
///       │              │               │
///       │              │               │
/// ┌───────────┐  ┌───────────┐   ┌───────────┐
/// │           │  │           │   │           │
/// │ batch A1  │  │ batch A3  │   │ batch B3  │
/// │           │  │           │   │           │
/// ├───────────┤  ├───────────┤   ├───────────┤
/// │           │  │           │   │           │
/// │ batch B2  │  │ batch B1  │   │ batch A2  │
/// │           │  │           │   │           │
/// └───────────┘  └───────────┘   └───────────┘
///       ▲              ▲               ▲
///       │              │               │
///       └─────────┐    │    ┌──────────┘
///                 │    │    │
///                 │    │    │
///     ┌─────────────────────────────────┐   batches are
///     │       RepartitionExec(3)        │   repartitioned
///     │           RoundRobin            │
///     │                                 │
///     └─────────────────────────────────┘
///                 ▲         ▲
///                 │         │
///           ┌─────┘         └─────┐
///           │                     │
///           │                     │
///           │                     │
///     ┌───────────┐         ┌───────────┐
///     │           │         │           │
///     │ batch A1  │         │ batch B1  │
///     │           │         │           │
///     ├───────────┤         ├───────────┤
///     │           │         │           │
///     │ batch A2  │         │ batch B2  │
///     │           │         │           │
///     ├───────────┤         ├───────────┤
///     │           │         │           │
///     │ batch A3  │         │ batch B3  │
///     │           │         │           │
///     └───────────┘         └───────────┘
///
///
///      Input                 Input
///        A                     B
/// ```
///
/// The `EnforceDistribution` rule
/// - is idempotent; i.e. it can be applied multiple times, each time producing
///   the same result.
/// - always produces a valid plan in terms of distribution requirements. Its
///   input plan can be valid or invalid with respect to distribution requirements,
///   but the output plan will always be valid.
/// - produces a valid plan in terms of ordering requirements, *if* its input is
///   a valid plan in terms of ordering requirements. If the input plan is invalid,
///   this rule does not attempt to fix it as doing so is the responsibility of the
///   `EnforceSorting` rule.
///
/// Note that distribution requirements are met in the strictest way. This may
/// result in more than strictly necessary [`RepartitionExec`]s in the plan, but
/// meeting the requirements in the strictest way may help avoid possible data
/// skew in joins.
///
/// For example for a hash join with keys (a, b, c), the required Distribution(a, b, c)
/// can be satisfied by several alternative partitioning ways: (a, b, c), (a, b),
/// (a, c), (b, c), (a), (b), (c) and ( ).
///
/// This rule only chooses the exact match and satisfies the Distribution(a, b, c)
/// by a HashPartition(a, b, c).
#[derive(Default)]
pub struct EnforceDistribution {}

impl EnforceDistribution {
    #[allow(missing_docs)]
    pub fn new() -> Self {
        Self {}
    }
}

impl PhysicalOptimizerRule for EnforceDistribution {
    fn optimize(
        &self,
        plan: Arc<dyn ExecutionPlan>,
        config: &ConfigOptions,
    ) -> Result<Arc<dyn ExecutionPlan>> {
        let top_down_join_key_reordering = config.optimizer.top_down_join_key_reordering;

        let adjusted = if top_down_join_key_reordering {
            // Run a top-down process to adjust input key ordering recursively
            let plan_requirements = PlanWithKeyRequirements::new(plan);
            let adjusted =
                plan_requirements.transform_down(&adjust_input_keys_ordering)?;
            adjusted.plan
        } else {
            // Run a bottom-up process
            plan.transform_up(&|plan| {
                Ok(Transformed::Yes(reorder_join_keys_to_inputs(plan)?))
            })?
        };

        let distribution_context = DistributionContext::new(adjusted);
        // Distribution enforcement needs to be applied bottom-up.
        let distribution_context =
            distribution_context.transform_up(&|distribution_context| {
                ensure_distribution(distribution_context, config)
            })?;
        Ok(distribution_context.plan)
    }

    fn name(&self) -> &str {
        "EnforceDistribution"
    }

    fn schema_check(&self) -> bool {
        true
    }
}

/// When the physical planner creates the Joins, the ordering of join keys is from the original query.
/// That might not match with the output partitioning of the join node's children
/// A Top-Down process will use this method to adjust children's output partitioning based on the parent key reordering requirements:
///
/// Example:
///     TopJoin on (a, b, c)
///         bottom left join on(b, a, c)
///         bottom right join on(c, b, a)
///
///  Will be adjusted to:
///     TopJoin on (a, b, c)
///         bottom left join on(a, b, c)
///         bottom right join on(a, b, c)
///
/// Example:
///     TopJoin on (a, b, c)
///         Agg1 group by (b, a, c)
///         Agg2 group by (c, b, a)
///
/// Will be adjusted to:
///     TopJoin on (a, b, c)
///          Projection(b, a, c)
///             Agg1 group by (a, b, c)
///          Projection(c, b, a)
///             Agg2 group by (a, b, c)
///
/// Following is the explanation of the reordering process:
///
/// 1) If the current plan is Partitioned HashJoin, SortMergeJoin, check whether the requirements can be satisfied by adjusting join keys ordering:
///    Requirements can not be satisfied, clear the current requirements, generate new requirements(to pushdown) based on the current join keys, return the unchanged plan.
///    Requirements is already satisfied, clear the current requirements, generate new requirements(to pushdown) based on the current join keys, return the unchanged plan.
///    Requirements can be satisfied by adjusting keys ordering, clear the current requiements, generate new requirements(to pushdown) based on the adjusted join keys, return the changed plan.
///
/// 2) If the current plan is Aggregation, check whether the requirements can be satisfied by adjusting group by keys ordering:
///    Requirements can not be satisfied, clear all the requirements, return the unchanged plan.
///    Requirements is already satisfied, clear all the requirements, return the unchanged plan.
///    Requirements can be satisfied by adjusting keys ordering, clear all the requirements, return the changed plan.
///
/// 3) If the current plan is RepartitionExec, CoalescePartitionsExec or WindowAggExec, clear all the requirements, return the unchanged plan
/// 4) If the current plan is Projection, transform the requirements to the columns before the Projection and push down requirements
/// 5) For other types of operators, by default, pushdown the parent requirements to children.
///
fn adjust_input_keys_ordering(
    requirements: PlanWithKeyRequirements,
) -> Result<Transformed<PlanWithKeyRequirements>> {
    let parent_required = requirements.required_key_ordering.clone();
    let plan_any = requirements.plan.as_any();
    let transformed = if let Some(HashJoinExec {
        left,
        right,
        on,
        filter,
        join_type,
        mode,
        null_equals_null,
        ..
    }) = plan_any.downcast_ref::<HashJoinExec>()
    {
        match mode {
            PartitionMode::Partitioned => {
                let join_constructor =
                    |new_conditions: (Vec<(Column, Column)>, Vec<SortOptions>)| {
                        Ok(Arc::new(HashJoinExec::try_new(
                            left.clone(),
                            right.clone(),
                            new_conditions.0,
                            filter.clone(),
                            join_type,
                            PartitionMode::Partitioned,
                            *null_equals_null,
                        )?) as Arc<dyn ExecutionPlan>)
                    };
                Some(reorder_partitioned_join_keys(
                    requirements.plan.clone(),
                    &parent_required,
                    on,
                    vec![],
                    &join_constructor,
                )?)
            }
            PartitionMode::CollectLeft => {
                let new_right_request = match join_type {
                    JoinType::Inner | JoinType::Right => shift_right_required(
                        &parent_required,
                        left.schema().fields().len(),
                    ),
                    JoinType::RightSemi | JoinType::RightAnti => {
                        Some(parent_required.clone())
                    }
                    JoinType::Left
                    | JoinType::LeftSemi
                    | JoinType::LeftAnti
                    | JoinType::Full => None,
                };

                // Push down requirements to the right side
                Some(PlanWithKeyRequirements {
                    plan: requirements.plan.clone(),
                    required_key_ordering: vec![],
                    request_key_ordering: vec![None, new_right_request],
                })
            }
            PartitionMode::Auto => {
                // Can not satisfy, clear the current requirements and generate new empty requirements
                Some(PlanWithKeyRequirements::new(requirements.plan.clone()))
            }
        }
    } else if let Some(CrossJoinExec { left, .. }) =
        plan_any.downcast_ref::<CrossJoinExec>()
    {
        let left_columns_len = left.schema().fields().len();
        // Push down requirements to the right side
        Some(PlanWithKeyRequirements {
            plan: requirements.plan.clone(),
            required_key_ordering: vec![],
            request_key_ordering: vec![
                None,
                shift_right_required(&parent_required, left_columns_len),
            ],
        })
    } else if let Some(SortMergeJoinExec {
        left,
        right,
        on,
        join_type,
        sort_options,
        null_equals_null,
        ..
    }) = plan_any.downcast_ref::<SortMergeJoinExec>()
    {
        let join_constructor =
            |new_conditions: (Vec<(Column, Column)>, Vec<SortOptions>)| {
                Ok(Arc::new(SortMergeJoinExec::try_new(
                    left.clone(),
                    right.clone(),
                    new_conditions.0,
                    *join_type,
                    new_conditions.1,
                    *null_equals_null,
                )?) as Arc<dyn ExecutionPlan>)
            };
        Some(reorder_partitioned_join_keys(
            requirements.plan.clone(),
            &parent_required,
            on,
            sort_options.clone(),
            &join_constructor,
        )?)
    } else if let Some(aggregate_exec) = plan_any.downcast_ref::<AggregateExec>() {
        if !parent_required.is_empty() {
            match aggregate_exec.mode() {
                AggregateMode::FinalPartitioned => Some(reorder_aggregate_keys(
                    requirements.plan.clone(),
                    &parent_required,
                    aggregate_exec,
                )?),
                _ => Some(PlanWithKeyRequirements::new(requirements.plan.clone())),
            }
        } else {
            // Keep everything unchanged
            None
        }
    } else if let Some(proj) = plan_any.downcast_ref::<ProjectionExec>() {
        let expr = proj.expr();
        // For Projection, we need to transform the requirements to the columns before the Projection
        // And then to push down the requirements
        // Construct a mapping from new name to the the orginal Column
        let new_required = map_columns_before_projection(&parent_required, expr);
        if new_required.len() == parent_required.len() {
            Some(PlanWithKeyRequirements {
                plan: requirements.plan.clone(),
                required_key_ordering: vec![],
                request_key_ordering: vec![Some(new_required.clone())],
            })
        } else {
            // Can not satisfy, clear the current requirements and generate new empty requirements
            Some(PlanWithKeyRequirements::new(requirements.plan.clone()))
        }
    } else if plan_any.downcast_ref::<RepartitionExec>().is_some()
        || plan_any.downcast_ref::<CoalescePartitionsExec>().is_some()
        || plan_any.downcast_ref::<WindowAggExec>().is_some()
    {
        Some(PlanWithKeyRequirements::new(requirements.plan.clone()))
    } else {
        // By default, push down the parent requirements to children
        let children_len = requirements.plan.children().len();
        Some(PlanWithKeyRequirements {
            plan: requirements.plan.clone(),
            required_key_ordering: vec![],
            request_key_ordering: vec![Some(parent_required.clone()); children_len],
        })
    };
    Ok(if let Some(transformed) = transformed {
        Transformed::Yes(transformed)
    } else {
        Transformed::No(requirements)
    })
}

fn reorder_partitioned_join_keys<F>(
    join_plan: Arc<dyn ExecutionPlan>,
    parent_required: &[Arc<dyn PhysicalExpr>],
    on: &[(Column, Column)],
    sort_options: Vec<SortOptions>,
    join_constructor: &F,
) -> Result<PlanWithKeyRequirements>
where
    F: Fn((Vec<(Column, Column)>, Vec<SortOptions>)) -> Result<Arc<dyn ExecutionPlan>>,
{
    let join_key_pairs = extract_join_keys(on);
    if let Some((
        JoinKeyPairs {
            left_keys,
            right_keys,
        },
        new_positions,
    )) = try_reorder(
        join_key_pairs.clone(),
        parent_required,
        &join_plan.equivalence_properties(),
    ) {
        if !new_positions.is_empty() {
            let new_join_on = new_join_conditions(&left_keys, &right_keys);
            let mut new_sort_options: Vec<SortOptions> = vec![];
            for idx in 0..sort_options.len() {
                new_sort_options.push(sort_options[new_positions[idx]])
            }

            Ok(PlanWithKeyRequirements {
                plan: join_constructor((new_join_on, new_sort_options))?,
                required_key_ordering: vec![],
                request_key_ordering: vec![Some(left_keys), Some(right_keys)],
            })
        } else {
            Ok(PlanWithKeyRequirements {
                plan: join_plan,
                required_key_ordering: vec![],
                request_key_ordering: vec![Some(left_keys), Some(right_keys)],
            })
        }
    } else {
        Ok(PlanWithKeyRequirements {
            plan: join_plan,
            required_key_ordering: vec![],
            request_key_ordering: vec![
                Some(join_key_pairs.left_keys),
                Some(join_key_pairs.right_keys),
            ],
        })
    }
}

fn reorder_aggregate_keys(
    agg_plan: Arc<dyn ExecutionPlan>,
    parent_required: &[Arc<dyn PhysicalExpr>],
    agg_exec: &AggregateExec,
) -> Result<PlanWithKeyRequirements> {
    let output_columns = agg_exec
        .group_by()
        .expr()
        .iter()
        .enumerate()
        .map(|(index, (_col, name))| Column::new(name, index))
        .collect::<Vec<_>>();

    let output_exprs = output_columns
        .iter()
        .map(|c| Arc::new(c.clone()) as _)
        .collect::<Vec<_>>();

    if parent_required.len() != output_exprs.len()
        || !agg_exec.group_by().null_expr().is_empty()
        || physical_exprs_equal(&output_exprs, parent_required)
    {
        Ok(PlanWithKeyRequirements::new(agg_plan))
    } else {
        let new_positions = expected_expr_positions(&output_exprs, parent_required);
        match new_positions {
            None => Ok(PlanWithKeyRequirements::new(agg_plan)),
            Some(positions) => {
                let new_partial_agg = if let Some(agg_exec) =
                    agg_exec.input().as_any().downcast_ref::<AggregateExec>()
                {
                    if matches!(agg_exec.mode(), &AggregateMode::Partial) {
                        let group_exprs = agg_exec.group_by().expr();
                        let new_group_exprs = positions
                            .into_iter()
                            .map(|idx| group_exprs[idx].clone())
                            .collect();
                        let new_partial_group_by =
                            PhysicalGroupBy::new_single(new_group_exprs);
                        Some(Arc::new(AggregateExec::try_new(
                            AggregateMode::Partial,
                            new_partial_group_by,
                            agg_exec.aggr_expr().to_vec(),
                            agg_exec.filter_expr().to_vec(),
                            agg_exec.order_by_expr().to_vec(),
                            agg_exec.input().clone(),
                            agg_exec.input_schema.clone(),
                        )?))
                    } else {
                        None
                    }
                } else {
                    None
                };
                if let Some(partial_agg) = new_partial_agg {
                    // Build new group expressions that correspond to the output of partial_agg
                    let group_exprs = partial_agg.group_expr().expr();
                    let new_final_group = partial_agg.output_group_expr();
                    let new_group_by = PhysicalGroupBy::new_single(
                        new_final_group
                            .iter()
                            .enumerate()
                            .map(|(idx, expr)| (expr.clone(), group_exprs[idx].1.clone()))
                            .collect(),
                    );

                    let new_final_agg = Arc::new(AggregateExec::try_new(
                        AggregateMode::FinalPartitioned,
                        new_group_by,
                        agg_exec.aggr_expr().to_vec(),
                        agg_exec.filter_expr().to_vec(),
                        agg_exec.order_by_expr().to_vec(),
                        partial_agg,
                        agg_exec.input_schema(),
                    )?);

                    // Need to create a new projection to change the expr ordering back
                    let agg_schema = new_final_agg.schema();
                    let mut proj_exprs = output_columns
                        .iter()
                        .map(|col| {
                            let name = col.name();
                            (
                                Arc::new(Column::new(
                                    name,
                                    agg_schema.index_of(name).unwrap(),
                                )) as _,
                                name.to_owned(),
                            )
                        })
                        .collect::<Vec<_>>();
                    let agg_fields = agg_schema.fields();
                    for (idx, field) in
                        agg_fields.iter().enumerate().skip(output_columns.len())
                    {
                        let name = field.name();
                        proj_exprs
                            .push((Arc::new(Column::new(name, idx)) as _, name.clone()))
                    }
                    // TODO merge adjacent Projections if there are
                    Ok(PlanWithKeyRequirements::new(Arc::new(
                        ProjectionExec::try_new(proj_exprs, new_final_agg)?,
                    )))
                } else {
                    Ok(PlanWithKeyRequirements::new(agg_plan))
                }
            }
        }
    }
}

fn shift_right_required(
    parent_required: &[Arc<dyn PhysicalExpr>],
    left_columns_len: usize,
) -> Option<Vec<Arc<dyn PhysicalExpr>>> {
    let new_right_required = parent_required
        .iter()
        .filter_map(|r| {
            if let Some(col) = r.as_any().downcast_ref::<Column>() {
                let idx = col.index();
                if idx >= left_columns_len {
                    let result = Column::new(col.name(), idx - left_columns_len);
                    Some(Arc::new(result) as _)
                } else {
                    None
                }
            } else {
                None
            }
        })
        .collect::<Vec<_>>();

    // if the parent required are all comming from the right side, the requirements can be pushdown
    (new_right_required.len() == parent_required.len()).then_some(new_right_required)
}

/// When the physical planner creates the Joins, the ordering of join keys is from the original query.
/// That might not match with the output partitioning of the join node's children
/// This method will try to change the ordering of the join keys to match with the
/// partitioning of the join nodes' children. If it can not match with both sides, it will try to
/// match with one, either the left side or the right side.
///
/// Example:
///     TopJoin on (a, b, c)
///         bottom left join on(b, a, c)
///         bottom right join on(c, b, a)
///
///  Will be adjusted to:
///     TopJoin on (b, a, c)
///         bottom left join on(b, a, c)
///         bottom right join on(c, b, a)
///
/// Compared to the Top-Down reordering process, this Bottom-Up approach is much simpler, but might not reach a best result.
/// The Bottom-Up approach will be useful in future if we plan to support storage partition-wised Joins.
/// In that case, the datasources/tables might be pre-partitioned and we can't adjust the key ordering of the datasources
/// and then can't apply the Top-Down reordering process.
pub(crate) fn reorder_join_keys_to_inputs(
    plan: Arc<dyn ExecutionPlan>,
) -> Result<Arc<dyn ExecutionPlan>> {
    let plan_any = plan.as_any();
    if let Some(HashJoinExec {
        left,
        right,
        on,
        filter,
        join_type,
        mode,
        null_equals_null,
        ..
    }) = plan_any.downcast_ref::<HashJoinExec>()
    {
        if matches!(mode, PartitionMode::Partitioned) {
            let join_key_pairs = extract_join_keys(on);
            if let Some((
                JoinKeyPairs {
                    left_keys,
                    right_keys,
                },
                new_positions,
            )) = reorder_current_join_keys(
                join_key_pairs,
                Some(left.output_partitioning()),
                Some(right.output_partitioning()),
                &left.equivalence_properties(),
                &right.equivalence_properties(),
            ) {
                if !new_positions.is_empty() {
                    let new_join_on = new_join_conditions(&left_keys, &right_keys);
                    return Ok(Arc::new(HashJoinExec::try_new(
                        left.clone(),
                        right.clone(),
                        new_join_on,
                        filter.clone(),
                        join_type,
                        PartitionMode::Partitioned,
                        *null_equals_null,
                    )?));
                }
            }
        }
    } else if let Some(SortMergeJoinExec {
        left,
        right,
        on,
        join_type,
        sort_options,
        null_equals_null,
        ..
    }) = plan_any.downcast_ref::<SortMergeJoinExec>()
    {
        let join_key_pairs = extract_join_keys(on);
        if let Some((
            JoinKeyPairs {
                left_keys,
                right_keys,
            },
            new_positions,
        )) = reorder_current_join_keys(
            join_key_pairs,
            Some(left.output_partitioning()),
            Some(right.output_partitioning()),
            &left.equivalence_properties(),
            &right.equivalence_properties(),
        ) {
            if !new_positions.is_empty() {
                let new_join_on = new_join_conditions(&left_keys, &right_keys);
                let new_sort_options = (0..sort_options.len())
                    .map(|idx| sort_options[new_positions[idx]])
                    .collect();
                return Ok(Arc::new(SortMergeJoinExec::try_new(
                    left.clone(),
                    right.clone(),
                    new_join_on,
                    *join_type,
                    new_sort_options,
                    *null_equals_null,
                )?));
            }
        }
    }
    Ok(plan)
}

/// Reorder the current join keys ordering based on either left partition or right partition
fn reorder_current_join_keys(
    join_keys: JoinKeyPairs,
    left_partition: Option<Partitioning>,
    right_partition: Option<Partitioning>,
    left_equivalence_properties: &EquivalenceProperties,
    right_equivalence_properties: &EquivalenceProperties,
) -> Option<(JoinKeyPairs, Vec<usize>)> {
    match (left_partition, right_partition.clone()) {
        (Some(Partitioning::Hash(left_exprs, _)), _) => {
            try_reorder(join_keys.clone(), &left_exprs, left_equivalence_properties)
                .or_else(|| {
                    reorder_current_join_keys(
                        join_keys,
                        None,
                        right_partition,
                        left_equivalence_properties,
                        right_equivalence_properties,
                    )
                })
        }
        (_, Some(Partitioning::Hash(right_exprs, _))) => {
            try_reorder(join_keys, &right_exprs, right_equivalence_properties)
        }
        _ => None,
    }
}

fn try_reorder(
    join_keys: JoinKeyPairs,
    expected: &[Arc<dyn PhysicalExpr>],
    equivalence_properties: &EquivalenceProperties,
) -> Option<(JoinKeyPairs, Vec<usize>)> {
    let eq_groups = equivalence_properties.eq_group();
    let mut normalized_expected = vec![];
    let mut normalized_left_keys = vec![];
    let mut normalized_right_keys = vec![];
    if join_keys.left_keys.len() != expected.len() {
        return None;
    }
    if physical_exprs_equal(expected, &join_keys.left_keys)
        || physical_exprs_equal(expected, &join_keys.right_keys)
    {
        return Some((join_keys, vec![]));
    } else if !equivalence_properties.eq_group().is_empty() {
        normalized_expected = expected
            .iter()
            .map(|e| eq_groups.normalize_expr(e.clone()))
            .collect::<Vec<_>>();
        assert_eq!(normalized_expected.len(), expected.len());

        normalized_left_keys = join_keys
            .left_keys
            .iter()
            .map(|e| eq_groups.normalize_expr(e.clone()))
            .collect::<Vec<_>>();
        assert_eq!(join_keys.left_keys.len(), normalized_left_keys.len());

        normalized_right_keys = join_keys
            .right_keys
            .iter()
            .map(|e| eq_groups.normalize_expr(e.clone()))
            .collect::<Vec<_>>();
        assert_eq!(join_keys.right_keys.len(), normalized_right_keys.len());

        if physical_exprs_equal(&normalized_expected, &normalized_left_keys)
            || physical_exprs_equal(&normalized_expected, &normalized_right_keys)
        {
            return Some((join_keys, vec![]));
        }
    }

    let new_positions = expected_expr_positions(&join_keys.left_keys, expected)
        .or_else(|| expected_expr_positions(&join_keys.right_keys, expected))
        .or_else(|| expected_expr_positions(&normalized_left_keys, &normalized_expected))
        .or_else(|| {
            expected_expr_positions(&normalized_right_keys, &normalized_expected)
        });

    if let Some(positions) = new_positions {
        let mut new_left_keys = vec![];
        let mut new_right_keys = vec![];
        for pos in positions.iter() {
            new_left_keys.push(join_keys.left_keys[*pos].clone());
            new_right_keys.push(join_keys.right_keys[*pos].clone());
        }
        Some((
            JoinKeyPairs {
                left_keys: new_left_keys,
                right_keys: new_right_keys,
            },
            positions,
        ))
    } else {
        None
    }
}

/// Return the expected expressions positions.
/// For example, the current expressions are ['c', 'a', 'a', b'], the expected expressions are ['b', 'c', 'a', 'a'],
///
/// This method will return a Vec [3, 0, 1, 2]
fn expected_expr_positions(
    current: &[Arc<dyn PhysicalExpr>],
    expected: &[Arc<dyn PhysicalExpr>],
) -> Option<Vec<usize>> {
    if current.is_empty() || expected.is_empty() {
        return None;
    }
    let mut indexes: Vec<usize> = vec![];
    let mut current = current.to_vec();
    for expr in expected.iter() {
        // Find the position of the expected expr in the current expressions
        if let Some(expected_position) = current.iter().position(|e| e.eq(expr)) {
            current[expected_position] = Arc::new(NoOp::new());
            indexes.push(expected_position);
        } else {
            return None;
        }
    }
    Some(indexes)
}

fn extract_join_keys(on: &[(Column, Column)]) -> JoinKeyPairs {
    let (left_keys, right_keys) = on
        .iter()
        .map(|(l, r)| (Arc::new(l.clone()) as _, Arc::new(r.clone()) as _))
        .unzip();
    JoinKeyPairs {
        left_keys,
        right_keys,
    }
}

fn new_join_conditions(
    new_left_keys: &[Arc<dyn PhysicalExpr>],
    new_right_keys: &[Arc<dyn PhysicalExpr>],
) -> Vec<(Column, Column)> {
    new_left_keys
        .iter()
        .zip(new_right_keys.iter())
        .map(|(l_key, r_key)| {
            (
                l_key.as_any().downcast_ref::<Column>().unwrap().clone(),
                r_key.as_any().downcast_ref::<Column>().unwrap().clone(),
            )
        })
        .collect()
}

/// Updates `dist_onward` such that, to keep track of
/// `input` in the `exec_tree`.
///
/// # Arguments
///
/// * `input`: Current execution plan
/// * `dist_onward`: It keeps track of executors starting from a distribution
///    changing operator (e.g Repartition, SortPreservingMergeExec, etc.)
///    until child of `input` (`input` should have single child).
/// * `input_idx`: index of the `input`, for its parent.
///
fn update_distribution_onward(
    input: Arc<dyn ExecutionPlan>,
    dist_onward: &mut Option<ExecTree>,
    input_idx: usize,
) {
    // Update the onward tree if there is an active branch
    if let Some(exec_tree) = dist_onward {
        // When we add a new operator to change distribution
        // we add RepartitionExec, SortPreservingMergeExec, CoalescePartitionsExec
        // in this case, we need to update exec tree idx such that exec tree is now child of these
        // operators (change the 0, since all of the operators have single child).
        exec_tree.idx = 0;
        *exec_tree = ExecTree::new(input, input_idx, vec![exec_tree.clone()]);
    } else {
        *dist_onward = Some(ExecTree::new(input, input_idx, vec![]));
    }
}

/// Adds RoundRobin repartition operator to the plan increase parallelism.
///
/// # Arguments
///
/// * `input`: Current execution plan
/// * `n_target`: desired target partition number, if partition number of the
///    current executor is less than this value. Partition number will be increased.
/// * `dist_onward`: It keeps track of executors starting from a distribution
///    changing operator (e.g Repartition, SortPreservingMergeExec, etc.)
///    until `input` plan.
/// * `input_idx`: index of the `input`, for its parent.
///
/// # Returns
///
/// A [Result] object that contains new execution plan, where desired partition number
/// is achieved by adding RoundRobin Repartition.
fn add_roundrobin_on_top(
    input: Arc<dyn ExecutionPlan>,
    n_target: usize,
    dist_onward: &mut Option<ExecTree>,
    input_idx: usize,
) -> Result<Arc<dyn ExecutionPlan>> {
    // Adding repartition is helpful
    if input.output_partitioning().partition_count() < n_target {
        // When there is an existing ordering, we preserve ordering
        // during repartition. This will be un-done in the future
        // If any of the following conditions is true
        // - Preserving ordering is not helpful in terms of satisfying ordering requirements
        // - Usage of order preserving variants is not desirable
        // (determined by flag `config.optimizer.bounded_order_preserving_variants`)
        let should_preserve_ordering = input.output_ordering().is_some();

        let partitioning = Partitioning::RoundRobinBatch(n_target);
        let repartition = RepartitionExec::try_new(input, partitioning)?;
        let new_plan = Arc::new(repartition.with_preserve_order(should_preserve_ordering))
            as Arc<dyn ExecutionPlan>;

        // update distribution onward with new operator
        update_distribution_onward(new_plan.clone(), dist_onward, input_idx);
        Ok(new_plan)
    } else {
        // Partition is not helpful, we already have desired number of partitions.
        Ok(input)
    }
}

/// Adds a hash repartition operator:
/// - to increase parallelism, and/or
/// - to satisfy requirements of the subsequent operators.
/// Repartition(Hash) is added on top of operator `input`.
///
/// # Arguments
///
/// * `input`: Current execution plan
/// * `hash_exprs`: Stores Physical Exprs that are used during hashing.
/// * `n_target`: desired target partition number, if partition number of the
///    current executor is less than this value. Partition number will be increased.
/// * `dist_onward`: It keeps track of executors starting from a distribution
///    changing operator (e.g Repartition, SortPreservingMergeExec, etc.)
///    until `input` plan.
/// * `input_idx`: index of the `input`, for its parent.
///
/// # Returns
///
/// A [`Result`] object that contains new execution plan, where desired distribution is
/// satisfied by adding Hash Repartition.
fn add_hash_on_top(
    input: Arc<dyn ExecutionPlan>,
    hash_exprs: Vec<Arc<dyn PhysicalExpr>>,
    // Repartition(Hash) will have `n_target` partitions at the output.
    n_target: usize,
    // Stores executors starting from Repartition(RoundRobin) until
    // current executor. When Repartition(Hash) is added, `dist_onward`
    // is updated such that it stores connection from Repartition(RoundRobin)
    // until Repartition(Hash).
    dist_onward: &mut Option<ExecTree>,
    input_idx: usize,
    repartition_beneficial_stats: bool,
) -> Result<Arc<dyn ExecutionPlan>> {
    if n_target == input.output_partitioning().partition_count() && n_target == 1 {
        // In this case adding a hash repartition is unnecessary as the hash
        // requirement is implicitly satisfied.
        return Ok(input);
    }
    let satisfied = input
        .output_partitioning()
        .satisfy(Distribution::HashPartitioned(hash_exprs.clone()), || {
            input.equivalence_properties()
        });
    // Add hash repartitioning when:
    // - The hash distribution requirement is not satisfied, or
    // - We can increase parallelism by adding hash partitioning.
    if !satisfied || n_target > input.output_partitioning().partition_count() {
        // When there is an existing ordering, we preserve ordering during
        // repartition. This will be rolled back in the future if any of the
        // following conditions is true:
        // - Preserving ordering is not helpful in terms of satisfying ordering
        //   requirements.
        // - Usage of order preserving variants is not desirable (per the flag
        //   `config.optimizer.bounded_order_preserving_variants`).
        let should_preserve_ordering = input.output_ordering().is_some();
        let mut new_plan = if repartition_beneficial_stats {
            // Since hashing benefits from partitioning, add a round-robin repartition
            // before it:
            add_roundrobin_on_top(input, n_target, dist_onward, 0)?
        } else {
            input
        };
        let partitioning = Partitioning::Hash(hash_exprs, n_target);
        let repartition = RepartitionExec::try_new(new_plan, partitioning)?;
        new_plan =
            Arc::new(repartition.with_preserve_order(should_preserve_ordering)) as _;

        // update distribution onward with new operator
        update_distribution_onward(new_plan.clone(), dist_onward, input_idx);
        Ok(new_plan)
    } else {
        Ok(input)
    }
}

/// Adds a `SortPreservingMergeExec` operator on top of input executor:
/// - to satisfy single distribution requirement.
///
/// # Arguments
///
/// * `input`: Current execution plan
/// * `dist_onward`: It keeps track of executors starting from a distribution
///    changing operator (e.g Repartition, SortPreservingMergeExec, etc.)
///    until `input` plan.
/// * `input_idx`: index of the `input`, for its parent.
///
/// # Returns
///
/// New execution plan, where desired single
/// distribution is satisfied by adding `SortPreservingMergeExec`.
fn add_spm_on_top(
    input: Arc<dyn ExecutionPlan>,
    dist_onward: &mut Option<ExecTree>,
    input_idx: usize,
) -> Arc<dyn ExecutionPlan> {
    // Add SortPreservingMerge only when partition count is larger than 1.
    if input.output_partitioning().partition_count() > 1 {
        // When there is an existing ordering, we preserve ordering
        // during decreasıng partıtıons. This will be un-done in the future
        // If any of the following conditions is true
        // - Preserving ordering is not helpful in terms of satisfying ordering requirements
        // - Usage of order preserving variants is not desirable
        // (determined by flag `config.optimizer.bounded_order_preserving_variants`)
        let should_preserve_ordering = input.output_ordering().is_some();
        let new_plan: Arc<dyn ExecutionPlan> = if should_preserve_ordering {
            let existing_ordering = input.output_ordering().unwrap_or(&[]);
            Arc::new(SortPreservingMergeExec::new(
                existing_ordering.to_vec(),
                input,
            )) as _
        } else {
            Arc::new(CoalescePartitionsExec::new(input)) as _
        };

        // update repartition onward with new operator
        update_distribution_onward(new_plan.clone(), dist_onward, input_idx);
        new_plan
    } else {
        input
    }
}

/// Updates the physical plan inside `distribution_context` so that distribution
/// changing operators are removed from the top. If they are necessary, they will
/// be added in subsequent stages.
///
/// Assume that following plan is given:
/// ```text
/// "RepartitionExec: partitioning=RoundRobinBatch(10), input_partitions=10",
/// "  RepartitionExec: partitioning=RoundRobinBatch(10), input_partitions=2",
/// "    ParquetExec: file_groups={2 groups: \[\[x], \[y]]}, projection=\[a, b, c, d, e], output_ordering=\[a@0 ASC]",
/// ```
///
/// Since `RepartitionExec`s change the distribution, this function removes
/// them and returns following plan:
///
/// ```text
/// "ParquetExec: file_groups={2 groups: \[\[x], \[y]]}, projection=\[a, b, c, d, e], output_ordering=\[a@0 ASC]",
/// ```
fn remove_dist_changing_operators(
    distribution_context: DistributionContext,
) -> Result<DistributionContext> {
    let DistributionContext {
        mut plan,
        mut distribution_onwards,
    } = distribution_context;

    // Remove any distribution changing operators at the beginning:
    // Note that they will be re-inserted later on if necessary or helpful.
    while is_repartition(&plan)
        || is_coalesce_partitions(&plan)
        || is_sort_preserving_merge(&plan)
    {
        // All of above operators have a single child. When we remove the top
        // operator, we take the first child.
        plan = plan.children().swap_remove(0);
        distribution_onwards =
            get_children_exectrees(plan.children().len(), &distribution_onwards[0]);
    }

    // Create a plan with the updated children:
    Ok(DistributionContext {
        plan,
        distribution_onwards,
    })
}

/// Updates the physical plan `input` by using `dist_onward` replace order preserving operator variants
/// with their corresponding operators that do not preserve order. It is a wrapper for `replace_order_preserving_variants_helper`
fn replace_order_preserving_variants(
    input: &mut Arc<dyn ExecutionPlan>,
    dist_onward: &mut Option<ExecTree>,
) -> Result<()> {
    if let Some(dist_onward) = dist_onward {
        *input = replace_order_preserving_variants_helper(dist_onward)?;
    }
    *dist_onward = None;
    Ok(())
}

/// Updates the physical plan inside `ExecTree` if preserving ordering while changing partitioning
/// is not helpful or desirable.
///
/// Assume that following plan is given:
/// ```text
/// "SortPreservingMergeExec: \[a@0 ASC]"
/// "  SortPreservingRepartitionExec: partitioning=RoundRobinBatch(10), input_partitions=10",
/// "    SortPreservingRepartitionExec: partitioning=RoundRobinBatch(10), input_partitions=2",
/// "      ParquetExec: file_groups={2 groups: \[\[x], \[y]]}, projection=\[a, b, c, d, e], output_ordering=\[a@0 ASC]",
/// ```
///
/// This function converts plan above (inside `ExecTree`) to the following:
///
/// ```text
/// "CoalescePartitionsExec"
/// "  RepartitionExec: partitioning=RoundRobinBatch(10), input_partitions=10",
/// "    RepartitionExec: partitioning=RoundRobinBatch(10), input_partitions=2",
/// "      ParquetExec: file_groups={2 groups: \[\[x], \[y]]}, projection=\[a, b, c, d, e], output_ordering=\[a@0 ASC]",
/// ```
fn replace_order_preserving_variants_helper(
    exec_tree: &ExecTree,
) -> Result<Arc<dyn ExecutionPlan>> {
    let mut updated_children = exec_tree.plan.children();
    for child in &exec_tree.children {
        updated_children[child.idx] = replace_order_preserving_variants_helper(child)?;
    }
    if is_sort_preserving_merge(&exec_tree.plan) {
        return Ok(Arc::new(CoalescePartitionsExec::new(
            updated_children.swap_remove(0),
        )));
    }
    if let Some(repartition) = exec_tree.plan.as_any().downcast_ref::<RepartitionExec>() {
        if repartition.preserve_order() {
            return Ok(Arc::new(
                RepartitionExec::try_new(
                    updated_children.swap_remove(0),
                    repartition.partitioning().clone(),
                )?
                .with_preserve_order(false),
            ));
        }
    }
    exec_tree.plan.clone().with_new_children(updated_children)
}

/// This function checks whether we need to add additional data exchange
/// operators to satisfy distribution requirements. Since this function
/// takes care of such requirements, we should avoid manually adding data
/// exchange operators in other places.
fn ensure_distribution(
    dist_context: DistributionContext,
    config: &ConfigOptions,
) -> Result<Transformed<DistributionContext>> {
    let target_partitions = config.execution.target_partitions;
    // When `false`, round robin repartition will not be added to increase parallelism
    let enable_round_robin = config.optimizer.enable_round_robin_repartition;
    let repartition_file_scans = config.optimizer.repartition_file_scans;
    let batch_size = config.execution.batch_size;
    let is_unbounded = unbounded_output(&dist_context.plan);
    // Use order preserving variants either of the conditions true
    // - it is desired according to config
    // - when plan is unbounded
    let order_preserving_variants_desirable =
        is_unbounded || config.optimizer.prefer_existing_sort;

    if dist_context.plan.children().is_empty() {
        return Ok(Transformed::No(dist_context));
    }

    // Remove unnecessary repartition from the physical plan if any
    let DistributionContext {
        mut plan,
        mut distribution_onwards,
    } = remove_dist_changing_operators(dist_context)?;

    if let Some(exec) = plan.as_any().downcast_ref::<WindowAggExec>() {
        if let Some(updated_window) = get_best_fitting_window(
            exec.window_expr(),
            exec.input(),
            &exec.partition_keys,
        )? {
            plan = updated_window;
        }
    } else if let Some(exec) = plan.as_any().downcast_ref::<BoundedWindowAggExec>() {
        if let Some(updated_window) = get_best_fitting_window(
            exec.window_expr(),
            exec.input(),
            &exec.partition_keys,
        )? {
            plan = updated_window;
        }
    };
    let n_children = plan.children().len();
    // This loop iterates over all the children to:
    // - Increase parallelism for every child if it is beneficial.
    // - Satisfy the distribution requirements of every child, if it is not
    //   already satisfied.
    // We store the updated children in `new_children`.
    let new_children = izip!(
        plan.children().into_iter(),
        plan.required_input_distribution().iter(),
        plan.required_input_ordering().iter(),
        distribution_onwards.iter_mut(),
        plan.benefits_from_input_partitioning(),
        plan.maintains_input_order(),
        0..n_children
    )
    .map(
        |(
            mut child,
            requirement,
            required_input_ordering,
            dist_onward,
            would_benefit,
            maintains,
            child_idx,
        )| {
            // Don't need to apply when the returned row count is not greater than 1:
            let num_rows = child.statistics()?.num_rows;
            let repartition_beneficial_stats = if num_rows.is_exact().unwrap_or(false) {
                num_rows
                    .get_value()
                    .map(|value| value > &batch_size)
                    .unwrap_or(true)
            } else {
                true
            };
            if enable_round_robin
                // Operator benefits from partitioning (e.g. filter):
                && (would_benefit && repartition_beneficial_stats)
                // Unless partitioning doesn't increase the partition count, it is not beneficial:
                && child.output_partitioning().partition_count() < target_partitions
            {
                // When `repartition_file_scans` is set, attempt to increase
                // parallelism at the source.
                if repartition_file_scans {
                    if let Some(new_child) =
                        child.repartitioned(target_partitions, config)?
                    {
                        child = new_child;
                    }
                }
                // Increase parallelism by adding round-robin repartitioning
                // on top of the operator. Note that we only do this if the
                // partition count is not already equal to the desired partition
                // count.
                child = add_roundrobin_on_top(
                    child,
                    target_partitions,
                    dist_onward,
                    child_idx,
                )?;
            }

            // Satisfy the distribution requirement if it is unmet.
            match requirement {
                Distribution::SinglePartition => {
                    child = add_spm_on_top(child, dist_onward, child_idx);
                }
                Distribution::HashPartitioned(exprs) => {
                    child = add_hash_on_top(
                        child,
                        exprs.to_vec(),
                        target_partitions,
                        dist_onward,
                        child_idx,
                        repartition_beneficial_stats,
                    )?;
                }
                Distribution::UnspecifiedDistribution => {}
            };

            // There is an ordering requirement of the operator:
            if let Some(required_input_ordering) = required_input_ordering {
                // Either:
                // - Ordering requirement cannot be satisfied by preserving ordering through repartitions, or
                // - using order preserving variant is not desirable.
                let ordering_satisfied = child
                    .equivalence_properties()
                    .ordering_satisfy_requirement(required_input_ordering);
                if !ordering_satisfied || !order_preserving_variants_desirable {
                    replace_order_preserving_variants(&mut child, dist_onward)?;
                    // If ordering requirements were satisfied before repartitioning,
                    // make sure ordering requirements are still satisfied after.
                    if ordering_satisfied {
                        // Make sure to satisfy ordering requirement:
                        add_sort_above(&mut child, required_input_ordering, None);
                    }
                }
                // Stop tracking distribution changing operators
                *dist_onward = None;
            } else {
                // no ordering requirement
                match requirement {
                    // Operator requires specific distribution.
                    Distribution::SinglePartition | Distribution::HashPartitioned(_) => {
                        // Since there is no ordering requirement, preserving ordering is pointless
                        replace_order_preserving_variants(&mut child, dist_onward)?;
                    }
                    Distribution::UnspecifiedDistribution => {
                        // Since ordering is lost, trying to preserve ordering is pointless
                        if !maintains {
                            replace_order_preserving_variants(&mut child, dist_onward)?;
                        }
                    }
                }
            }
            Ok(child)
        },
    )
    .collect::<Result<Vec<_>>>()?;

    let new_distribution_context = DistributionContext {
        plan: if plan.as_any().is::<UnionExec>() && can_interleave(&new_children) {
            // Add a special case for [`UnionExec`] since we want to "bubble up"
            // hash-partitioned data. So instead of
            //
            // Agg:
            //   Repartition (hash):
            //     Union:
            //       - Agg:
            //           Repartition (hash):
            //             Data
            //       - Agg:
            //           Repartition (hash):
            //             Data
            //
            // we can use:
            //
            // Agg:
            //   Interleave:
            //     - Agg:
            //         Repartition (hash):
            //           Data
            //     - Agg:
            //         Repartition (hash):
            //           Data
            Arc::new(InterleaveExec::try_new(new_children)?)
        } else {
            plan.with_new_children(new_children)?
        },
        distribution_onwards,
    };
    Ok(Transformed::Yes(new_distribution_context))
}

/// A struct to keep track of distribution changing executors
/// (`RepartitionExec`, `SortPreservingMergeExec`, `CoalescePartitionsExec`),
/// and their associated parents inside `plan`. Using this information,
/// we can optimize distribution of the plan if/when necessary.
#[derive(Debug, Clone)]
struct DistributionContext {
    plan: Arc<dyn ExecutionPlan>,
    /// Keep track of associations for each child of the plan. If `None`,
    /// there is no distribution changing operator in its descendants.
    distribution_onwards: Vec<Option<ExecTree>>,
}

impl DistributionContext {
    /// Creates an empty context.
    fn new(plan: Arc<dyn ExecutionPlan>) -> Self {
        let length = plan.children().len();
        DistributionContext {
            plan,
            distribution_onwards: vec![None; length],
        }
    }

    /// Constructs a new context from children contexts.
    fn new_from_children_nodes(
        children_nodes: Vec<DistributionContext>,
        parent_plan: Arc<dyn ExecutionPlan>,
    ) -> Result<Self> {
        let children_plans = children_nodes
            .iter()
            .map(|item| item.plan.clone())
            .collect();
        let distribution_onwards = children_nodes
            .into_iter()
            .enumerate()
            .map(|(idx, context)| {
                let DistributionContext {
                    plan,
                    // The `distribution_onwards` tree keeps track of operators
                    // that change distribution, or preserves the existing
                    // distribution (starting from an operator that change distribution).
                    distribution_onwards,
                } = context;
                if plan.children().is_empty() {
                    // Plan has no children, there is nothing to propagate.
                    None
                } else if distribution_onwards[0].is_none() {
                    if let Some(repartition) =
                        plan.as_any().downcast_ref::<RepartitionExec>()
                    {
                        match repartition.partitioning() {
                            Partitioning::RoundRobinBatch(_)
                            | Partitioning::Hash(_, _) => {
                                // Start tracking operators starting from this repartition (either roundrobin or hash):
                                return Some(ExecTree::new(plan, idx, vec![]));
                            }
                            _ => {}
                        }
                    } else if plan.as_any().is::<SortPreservingMergeExec>()
                        || plan.as_any().is::<CoalescePartitionsExec>()
                    {
                        // Start tracking operators starting from this sort preserving merge:
                        return Some(ExecTree::new(plan, idx, vec![]));
                    }
                    None
                } else {
                    // Propagate children distribution tracking to the above
                    let new_distribution_onwards = izip!(
                        plan.required_input_distribution().iter(),
                        distribution_onwards.into_iter()
                    )
                    .flat_map(|(required_dist, distribution_onwards)| {
                        if let Some(distribution_onwards) = distribution_onwards {
                            // Operator can safely propagate the distribution above.
                            // This is similar to maintaining order in the EnforceSorting rule.
                            if let Distribution::UnspecifiedDistribution = required_dist {
                                return Some(distribution_onwards);
                            }
                        }
                        None
                    })
                    .collect::<Vec<_>>();
                    // Either:
                    // - None of the children has a connection to an operator that modifies distribution, or
                    // - The current operator requires distribution at its input so doesn't propagate it above.
                    if new_distribution_onwards.is_empty() {
                        None
                    } else {
                        Some(ExecTree::new(plan, idx, new_distribution_onwards))
                    }
                }
            })
            .collect();
        Ok(DistributionContext {
            plan: with_new_children_if_necessary(parent_plan, children_plans)?.into(),
            distribution_onwards,
        })
    }

    /// Computes distribution tracking contexts for every child of the plan.
    fn children(&self) -> Vec<DistributionContext> {
        self.plan
            .children()
            .into_iter()
            .map(DistributionContext::new)
            .collect()
    }
}

impl TreeNode for DistributionContext {
    fn apply_children<F>(&self, op: &mut F) -> Result<VisitRecursion>
    where
        F: FnMut(&Self) -> Result<VisitRecursion>,
    {
        for child in self.children() {
            match op(&child)? {
                VisitRecursion::Continue => {}
                VisitRecursion::Skip => return Ok(VisitRecursion::Continue),
                VisitRecursion::Stop => return Ok(VisitRecursion::Stop),
            }
        }
        Ok(VisitRecursion::Continue)
    }

    fn map_children<F>(self, transform: F) -> Result<Self>
    where
        F: FnMut(Self) -> Result<Self>,
    {
        let children = self.children();
        if children.is_empty() {
            Ok(self)
        } else {
            let children_nodes = children
                .into_iter()
                .map(transform)
                .collect::<Result<Vec<_>>>()?;
            DistributionContext::new_from_children_nodes(children_nodes, self.plan)
        }
    }
}

/// implement Display method for `DistributionContext` struct.
impl fmt::Display for DistributionContext {
    fn fmt(&self, f: &mut Formatter<'_>) -> fmt::Result {
        let plan_string = get_plan_string(&self.plan);
        write!(f, "plan: {:?}", plan_string)?;
        for (idx, child) in self.distribution_onwards.iter().enumerate() {
            if let Some(child) = child {
                write!(f, "idx:{:?}, exec_tree:{}", idx, child)?;
            }
        }
        write!(f, "")
    }
}

#[derive(Debug, Clone)]
struct JoinKeyPairs {
    left_keys: Vec<Arc<dyn PhysicalExpr>>,
    right_keys: Vec<Arc<dyn PhysicalExpr>>,
}

#[derive(Debug, Clone)]
struct PlanWithKeyRequirements {
    plan: Arc<dyn ExecutionPlan>,
    /// Parent required key ordering
    required_key_ordering: Vec<Arc<dyn PhysicalExpr>>,
    /// The request key ordering to children
    request_key_ordering: Vec<Option<Vec<Arc<dyn PhysicalExpr>>>>,
}

impl PlanWithKeyRequirements {
    fn new(plan: Arc<dyn ExecutionPlan>) -> Self {
        let children_len = plan.children().len();
        PlanWithKeyRequirements {
            plan,
            required_key_ordering: vec![],
            request_key_ordering: vec![None; children_len],
        }
    }

    fn children(&self) -> Vec<PlanWithKeyRequirements> {
        let plan_children = self.plan.children();
        assert_eq!(plan_children.len(), self.request_key_ordering.len());
        plan_children
            .into_iter()
            .zip(self.request_key_ordering.clone())
            .map(|(child, required)| {
                let from_parent = required.unwrap_or_default();
                let length = child.children().len();
                PlanWithKeyRequirements {
                    plan: child,
                    required_key_ordering: from_parent,
                    request_key_ordering: vec![None; length],
                }
            })
            .collect()
    }
}

impl TreeNode for PlanWithKeyRequirements {
    fn apply_children<F>(&self, op: &mut F) -> Result<VisitRecursion>
    where
        F: FnMut(&Self) -> Result<VisitRecursion>,
    {
        let children = self.children();
        for child in children {
            match op(&child)? {
                VisitRecursion::Continue => {}
                VisitRecursion::Skip => return Ok(VisitRecursion::Continue),
                VisitRecursion::Stop => return Ok(VisitRecursion::Stop),
            }
        }

        Ok(VisitRecursion::Continue)
    }

    fn map_children<F>(self, transform: F) -> Result<Self>
    where
        F: FnMut(Self) -> Result<Self>,
    {
        let children = self.children();
        if !children.is_empty() {
            let new_children: Result<Vec<_>> =
                children.into_iter().map(transform).collect();

            let children_plans = new_children?
                .into_iter()
                .map(|child| child.plan)
                .collect::<Vec<_>>();
            let new_plan = with_new_children_if_necessary(self.plan, children_plans)?;
            Ok(PlanWithKeyRequirements {
                plan: new_plan.into(),
                required_key_ordering: self.required_key_ordering,
                request_key_ordering: self.request_key_ordering,
            })
        } else {
            Ok(self)
        }
    }
}

/// Since almost all of these tests explicitly use `ParquetExec` they only run with the parquet  feature flag on
#[cfg(feature = "parquet")]
#[cfg(test)]
mod tests {
    use std::ops::Deref;

    use super::*;
    use crate::datasource::file_format::file_compression_type::FileCompressionType;
    use crate::datasource::listing::PartitionedFile;
    use crate::datasource::object_store::ObjectStoreUrl;
    use crate::datasource::physical_plan::ParquetExec;
    use crate::datasource::physical_plan::{CsvExec, FileScanConfig};
    use crate::physical_optimizer::enforce_sorting::EnforceSorting;
    use crate::physical_optimizer::output_requirements::OutputRequirements;
    use crate::physical_plan::aggregates::{
        AggregateExec, AggregateMode, PhysicalGroupBy,
    };
    use crate::physical_plan::coalesce_batches::CoalesceBatchesExec;
    use crate::physical_plan::expressions::col;
    use crate::physical_plan::filter::FilterExec;
    use crate::physical_plan::joins::{
        utils::JoinOn, HashJoinExec, PartitionMode, SortMergeJoinExec,
    };
    use crate::physical_plan::projection::ProjectionExec;
    use crate::physical_plan::sorts::sort_preserving_merge::SortPreservingMergeExec;
    use crate::physical_plan::{displayable, DisplayAs, DisplayFormatType, Statistics};

    use crate::physical_optimizer::test_utils::{
        coalesce_partitions_exec, repartition_exec,
    };
    use crate::physical_plan::limit::{GlobalLimitExec, LocalLimitExec};
    use crate::physical_plan::sorts::sort::SortExec;

    use arrow::compute::SortOptions;
    use arrow::datatypes::{DataType, Field, Schema, SchemaRef};
    use datafusion_common::ScalarValue;
    use datafusion_expr::logical_plan::JoinType;
    use datafusion_expr::Operator;
    use datafusion_physical_expr::expressions::{BinaryExpr, Literal};
    use datafusion_physical_expr::{
        expressions, expressions::binary, expressions::lit, expressions::Column,
        LexOrdering, PhysicalExpr, PhysicalSortExpr, PhysicalSortRequirement,
    };

    /// Models operators like BoundedWindowExec that require an input
    /// ordering but is easy to construct
    #[derive(Debug)]
    struct SortRequiredExec {
        input: Arc<dyn ExecutionPlan>,
        expr: LexOrdering,
    }

    impl SortRequiredExec {
        fn new(input: Arc<dyn ExecutionPlan>) -> Self {
            let expr = input.output_ordering().unwrap_or(&[]).to_vec();
            Self { input, expr }
        }

        fn new_with_requirement(
            input: Arc<dyn ExecutionPlan>,
            requirement: Vec<PhysicalSortExpr>,
        ) -> Self {
            Self {
                input,
                expr: requirement,
            }
        }
    }

    impl DisplayAs for SortRequiredExec {
        fn fmt_as(
            &self,
            _t: DisplayFormatType,
            f: &mut std::fmt::Formatter,
        ) -> std::fmt::Result {
            write!(
                f,
                "SortRequiredExec: [{}]",
                PhysicalSortExpr::format_list(&self.expr)
            )
        }
    }

    impl ExecutionPlan for SortRequiredExec {
        fn as_any(&self) -> &dyn std::any::Any {
            self
        }

        fn schema(&self) -> SchemaRef {
            self.input.schema()
        }

        fn output_partitioning(&self) -> crate::physical_plan::Partitioning {
            self.input.output_partitioning()
        }

        fn benefits_from_input_partitioning(&self) -> Vec<bool> {
            vec![false]
        }

        fn output_ordering(&self) -> Option<&[PhysicalSortExpr]> {
            self.input.output_ordering()
        }

        fn children(&self) -> Vec<Arc<dyn ExecutionPlan>> {
            vec![self.input.clone()]
        }

        // model that it requires the output ordering of its input
        fn required_input_ordering(&self) -> Vec<Option<Vec<PhysicalSortRequirement>>> {
            vec![self
                .output_ordering()
                .map(PhysicalSortRequirement::from_sort_exprs)]
        }

        fn with_new_children(
            self: Arc<Self>,
            mut children: Vec<Arc<dyn ExecutionPlan>>,
        ) -> Result<Arc<dyn ExecutionPlan>> {
            assert_eq!(children.len(), 1);
            let child = children.pop().unwrap();
            Ok(Arc::new(Self::new_with_requirement(
                child,
                self.expr.clone(),
            )))
        }

        fn execute(
            &self,
            _partition: usize,
            _context: Arc<crate::execution::context::TaskContext>,
        ) -> Result<crate::physical_plan::SendableRecordBatchStream> {
            unreachable!();
        }

        fn statistics(&self) -> Result<Statistics> {
            self.input.statistics()
        }
    }

    fn schema() -> SchemaRef {
        Arc::new(Schema::new(vec![
            Field::new("a", DataType::Int64, true),
            Field::new("b", DataType::Int64, true),
            Field::new("c", DataType::Int64, true),
            Field::new("d", DataType::Int32, true),
            Field::new("e", DataType::Boolean, true),
        ]))
    }

    fn parquet_exec() -> Arc<ParquetExec> {
        parquet_exec_with_sort(vec![])
    }

    fn parquet_exec_with_sort(
        output_ordering: Vec<Vec<PhysicalSortExpr>>,
    ) -> Arc<ParquetExec> {
        Arc::new(ParquetExec::new(
            FileScanConfig {
                object_store_url: ObjectStoreUrl::parse("test:///").unwrap(),
                file_schema: schema(),
                file_groups: vec![vec![PartitionedFile::new("x".to_string(), 100)]],
                statistics: Statistics::new_unknown(&schema()),
                projection: None,
                limit: None,
                table_partition_cols: vec![],
                output_ordering,
                infinite_source: false,
            },
            None,
            None,
        ))
    }

    fn parquet_exec_multiple() -> Arc<ParquetExec> {
        parquet_exec_multiple_sorted(vec![])
    }

    // Created a sorted parquet exec with multiple files
    fn parquet_exec_multiple_sorted(
        output_ordering: Vec<Vec<PhysicalSortExpr>>,
    ) -> Arc<ParquetExec> {
        Arc::new(ParquetExec::new(
            FileScanConfig {
                object_store_url: ObjectStoreUrl::parse("test:///").unwrap(),
                file_schema: schema(),
                file_groups: vec![
                    vec![PartitionedFile::new("x".to_string(), 100)],
                    vec![PartitionedFile::new("y".to_string(), 100)],
                ],
                statistics: Statistics::new_unknown(&schema()),
                projection: None,
                limit: None,
                table_partition_cols: vec![],
                output_ordering,
                infinite_source: false,
            },
            None,
            None,
        ))
    }

    fn csv_exec() -> Arc<CsvExec> {
        csv_exec_with_sort(vec![])
    }

    fn csv_exec_with_sort(output_ordering: Vec<Vec<PhysicalSortExpr>>) -> Arc<CsvExec> {
        Arc::new(CsvExec::new(
            FileScanConfig {
                object_store_url: ObjectStoreUrl::parse("test:///").unwrap(),
                file_schema: schema(),
                file_groups: vec![vec![PartitionedFile::new("x".to_string(), 100)]],
                statistics: Statistics::new_unknown(&schema()),
                projection: None,
                limit: None,
                table_partition_cols: vec![],
                output_ordering,
                infinite_source: false,
            },
            false,
            b',',
            b'"',
            None,
            FileCompressionType::UNCOMPRESSED,
        ))
    }

    fn csv_exec_multiple() -> Arc<CsvExec> {
        csv_exec_multiple_sorted(vec![])
    }

    // Created a sorted parquet exec with multiple files
    fn csv_exec_multiple_sorted(
        output_ordering: Vec<Vec<PhysicalSortExpr>>,
    ) -> Arc<CsvExec> {
        Arc::new(CsvExec::new(
            FileScanConfig {
                object_store_url: ObjectStoreUrl::parse("test:///").unwrap(),
                file_schema: schema(),
                file_groups: vec![
                    vec![PartitionedFile::new("x".to_string(), 100)],
                    vec![PartitionedFile::new("y".to_string(), 100)],
                ],
                statistics: Statistics::new_unknown(&schema()),
                projection: None,
                limit: None,
                table_partition_cols: vec![],
                output_ordering,
                infinite_source: false,
            },
            false,
            b',',
            b'"',
            None,
            FileCompressionType::UNCOMPRESSED,
        ))
    }

    fn projection_exec_with_alias(
        input: Arc<dyn ExecutionPlan>,
        alias_pairs: Vec<(String, String)>,
    ) -> Arc<dyn ExecutionPlan> {
        let mut exprs = vec![];
        for (column, alias) in alias_pairs.iter() {
            exprs.push((col(column, &input.schema()).unwrap(), alias.to_string()));
        }
        Arc::new(ProjectionExec::try_new(exprs, input).unwrap())
    }

    fn aggregate_exec_with_alias(
        input: Arc<dyn ExecutionPlan>,
        alias_pairs: Vec<(String, String)>,
    ) -> Arc<dyn ExecutionPlan> {
        let schema = schema();
        let mut group_by_expr: Vec<(Arc<dyn PhysicalExpr>, String)> = vec![];
        for (column, alias) in alias_pairs.iter() {
            group_by_expr
                .push((col(column, &input.schema()).unwrap(), alias.to_string()));
        }
        let group_by = PhysicalGroupBy::new_single(group_by_expr.clone());

        let final_group_by_expr = group_by_expr
            .iter()
            .enumerate()
            .map(|(index, (_col, name))| {
                (
                    Arc::new(expressions::Column::new(name, index))
                        as Arc<dyn PhysicalExpr>,
                    name.clone(),
                )
            })
            .collect::<Vec<_>>();
        let final_grouping = PhysicalGroupBy::new_single(final_group_by_expr);

        Arc::new(
            AggregateExec::try_new(
                AggregateMode::FinalPartitioned,
                final_grouping,
                vec![],
                vec![],
                vec![],
                Arc::new(
                    AggregateExec::try_new(
                        AggregateMode::Partial,
                        group_by,
                        vec![],
                        vec![],
                        vec![],
                        input,
                        schema.clone(),
                    )
                    .unwrap(),
                ),
                schema,
            )
            .unwrap(),
        )
    }

    fn hash_join_exec(
        left: Arc<dyn ExecutionPlan>,
        right: Arc<dyn ExecutionPlan>,
        join_on: &JoinOn,
        join_type: &JoinType,
    ) -> Arc<dyn ExecutionPlan> {
        Arc::new(
            HashJoinExec::try_new(
                left,
                right,
                join_on.clone(),
                None,
                join_type,
                PartitionMode::Partitioned,
                false,
            )
            .unwrap(),
        )
    }

    fn sort_merge_join_exec(
        left: Arc<dyn ExecutionPlan>,
        right: Arc<dyn ExecutionPlan>,
        join_on: &JoinOn,
        join_type: &JoinType,
    ) -> Arc<dyn ExecutionPlan> {
        Arc::new(
            SortMergeJoinExec::try_new(
                left,
                right,
                join_on.clone(),
                *join_type,
                vec![SortOptions::default(); join_on.len()],
                false,
            )
            .unwrap(),
        )
    }

    fn filter_exec(input: Arc<dyn ExecutionPlan>) -> Arc<dyn ExecutionPlan> {
        let predicate = Arc::new(BinaryExpr::new(
            col("c", &schema()).unwrap(),
            Operator::Eq,
            Arc::new(Literal::new(ScalarValue::Int64(Some(0)))),
        ));
        Arc::new(FilterExec::try_new(predicate, input).unwrap())
    }

    fn sort_exec(
        sort_exprs: Vec<PhysicalSortExpr>,
        input: Arc<dyn ExecutionPlan>,
        preserve_partitioning: bool,
    ) -> Arc<dyn ExecutionPlan> {
        let new_sort = SortExec::new(sort_exprs, input)
            .with_preserve_partitioning(preserve_partitioning);
        Arc::new(new_sort)
    }

    fn sort_preserving_merge_exec(
        sort_exprs: Vec<PhysicalSortExpr>,
        input: Arc<dyn ExecutionPlan>,
    ) -> Arc<dyn ExecutionPlan> {
        Arc::new(SortPreservingMergeExec::new(sort_exprs, input))
    }

    fn limit_exec(input: Arc<dyn ExecutionPlan>) -> Arc<dyn ExecutionPlan> {
        Arc::new(GlobalLimitExec::new(
            Arc::new(LocalLimitExec::new(input, 100)),
            0,
            Some(100),
        ))
    }

    fn union_exec(input: Vec<Arc<dyn ExecutionPlan>>) -> Arc<dyn ExecutionPlan> {
        Arc::new(UnionExec::new(input))
    }

    fn sort_required_exec(input: Arc<dyn ExecutionPlan>) -> Arc<dyn ExecutionPlan> {
        Arc::new(SortRequiredExec::new(input))
    }

    fn sort_required_exec_with_req(
        input: Arc<dyn ExecutionPlan>,
        sort_exprs: LexOrdering,
    ) -> Arc<dyn ExecutionPlan> {
        Arc::new(SortRequiredExec::new_with_requirement(input, sort_exprs))
    }

    fn trim_plan_display(plan: &str) -> Vec<&str> {
        plan.split('\n')
            .map(|s| s.trim())
            .filter(|s| !s.is_empty())
            .collect()
    }

    fn ensure_distribution_helper(
        plan: Arc<dyn ExecutionPlan>,
        target_partitions: usize,
        bounded_order_preserving_variants: bool,
    ) -> Result<Arc<dyn ExecutionPlan>> {
        let distribution_context = DistributionContext::new(plan);
        let mut config = ConfigOptions::new();
        config.execution.target_partitions = target_partitions;
        config.optimizer.enable_round_robin_repartition = false;
        config.optimizer.repartition_file_scans = false;
        config.optimizer.repartition_file_min_size = 1024;
        config.optimizer.prefer_existing_sort = bounded_order_preserving_variants;
        ensure_distribution(distribution_context, &config).map(|item| item.into().plan)
    }

    /// Test whether plan matches with expected plan
    macro_rules! plans_matches_expected {
        ($EXPECTED_LINES: expr, $PLAN: expr) => {
            let physical_plan = $PLAN;
            let formatted = displayable(physical_plan.as_ref()).indent(true).to_string();
            let actual: Vec<&str> = formatted.trim().lines().collect();

            let expected_plan_lines: Vec<&str> = $EXPECTED_LINES
                .iter().map(|s| *s).collect();

            assert_eq!(
                expected_plan_lines, actual,
                "\n**Original Plan Mismatch\n\nexpected:\n\n{expected_plan_lines:#?}\nactual:\n\n{actual:#?}\n\n"
            );
        }
    }

    /// Runs the repartition optimizer and asserts the plan against the expected
    macro_rules! assert_optimized {
        ($EXPECTED_LINES: expr, $PLAN: expr, $FIRST_ENFORCE_DIST: expr) => {
            assert_optimized!($EXPECTED_LINES, $PLAN, $FIRST_ENFORCE_DIST, false, 10, false, 1024);
        };

        ($EXPECTED_LINES: expr, $PLAN: expr, $FIRST_ENFORCE_DIST: expr, $BOUNDED_ORDER_PRESERVING_VARIANTS: expr) => {
            assert_optimized!($EXPECTED_LINES, $PLAN, $FIRST_ENFORCE_DIST, $BOUNDED_ORDER_PRESERVING_VARIANTS, 10, false, 1024);
        };

        ($EXPECTED_LINES: expr, $PLAN: expr, $FIRST_ENFORCE_DIST: expr, $BOUNDED_ORDER_PRESERVING_VARIANTS: expr, $TARGET_PARTITIONS: expr, $REPARTITION_FILE_SCANS: expr, $REPARTITION_FILE_MIN_SIZE: expr) => {
            let expected_lines: Vec<&str> = $EXPECTED_LINES.iter().map(|s| *s).collect();

            let mut config = ConfigOptions::new();
            config.execution.target_partitions = $TARGET_PARTITIONS;
            config.optimizer.repartition_file_scans = $REPARTITION_FILE_SCANS;
            config.optimizer.repartition_file_min_size = $REPARTITION_FILE_MIN_SIZE;
            config.optimizer.prefer_existing_sort = $BOUNDED_ORDER_PRESERVING_VARIANTS;

            // NOTE: These tests verify the joint `EnforceDistribution` + `EnforceSorting` cascade
            //       because they were written prior to the separation of `BasicEnforcement` into
            //       `EnforceSorting` and `EnforceDistribution`.
            // TODO: Orthogonalize the tests here just to verify `EnforceDistribution` and create
            //       new tests for the cascade.

            // Add the ancillary output requirements operator at the start:
            let optimizer = OutputRequirements::new_add_mode();
            let optimized = optimizer.optimize($PLAN.clone(), &config)?;

            let optimized = if $FIRST_ENFORCE_DIST {
                // Run enforce distribution rule first:
                let optimizer = EnforceDistribution::new();
                let optimized = optimizer.optimize(optimized, &config)?;
                // The rule should be idempotent.
                // Re-running this rule shouldn't introduce unnecessary operators.
                let optimizer = EnforceDistribution::new();
                let optimized = optimizer.optimize(optimized, &config)?;
                // Run the enforce sorting rule:
                let optimizer = EnforceSorting::new();
                let optimized = optimizer.optimize(optimized, &config)?;
                optimized
            } else {
                // Run the enforce sorting rule first:
                let optimizer = EnforceSorting::new();
                let optimized = optimizer.optimize(optimized, &config)?;
                // Run enforce distribution rule:
                let optimizer = EnforceDistribution::new();
                let optimized = optimizer.optimize(optimized, &config)?;
                // The rule should be idempotent.
                // Re-running this rule shouldn't introduce unnecessary operators.
                let optimizer = EnforceDistribution::new();
                let optimized = optimizer.optimize(optimized, &config)?;
                optimized
            };

            // Remove the ancillary output requirements operator when done:
            let optimizer = OutputRequirements::new_remove_mode();
            let optimized = optimizer.optimize(optimized, &config)?;

            // Now format correctly
            let plan = displayable(optimized.as_ref()).indent(true).to_string();
            let actual_lines = trim_plan_display(&plan);

            assert_eq!(
                &expected_lines, &actual_lines,
                "\n\nexpected:\n\n{:#?}\nactual:\n\n{:#?}\n\n",
                expected_lines, actual_lines
            );
        };
    }

    macro_rules! assert_plan_txt {
        ($EXPECTED_LINES: expr, $PLAN: expr) => {
            let expected_lines: Vec<&str> = $EXPECTED_LINES.iter().map(|s| *s).collect();
            // Now format correctly
            let plan = displayable($PLAN.as_ref()).indent(true).to_string();
            let actual_lines = trim_plan_display(&plan);

            assert_eq!(
                &expected_lines, &actual_lines,
                "\n\nexpected:\n\n{:#?}\nactual:\n\n{:#?}\n\n",
                expected_lines, actual_lines
            );
        };
    }

    #[test]
    fn multi_hash_joins() -> Result<()> {
        let left = parquet_exec();
        let alias_pairs: Vec<(String, String)> = vec![
            ("a".to_string(), "a1".to_string()),
            ("b".to_string(), "b1".to_string()),
            ("c".to_string(), "c1".to_string()),
            ("d".to_string(), "d1".to_string()),
            ("e".to_string(), "e1".to_string()),
        ];
        let right = projection_exec_with_alias(parquet_exec(), alias_pairs);
        let join_types = vec![
            JoinType::Inner,
            JoinType::Left,
            JoinType::Right,
            JoinType::Full,
            JoinType::LeftSemi,
            JoinType::LeftAnti,
            JoinType::RightSemi,
            JoinType::RightAnti,
        ];

        // Join on (a == b1)
        let join_on = vec![(
            Column::new_with_schema("a", &schema()).unwrap(),
            Column::new_with_schema("b1", &right.schema()).unwrap(),
        )];

        for join_type in join_types {
            let join = hash_join_exec(left.clone(), right.clone(), &join_on, &join_type);
            let join_plan = format!(
                "HashJoinExec: mode=Partitioned, join_type={join_type}, on=[(a@0, b1@1)]"
            );

            match join_type {
                JoinType::Inner
                | JoinType::Left
                | JoinType::Right
                | JoinType::Full
                | JoinType::LeftSemi
                | JoinType::LeftAnti => {
                    // Join on (a == c)
                    let top_join_on = vec![(
                        Column::new_with_schema("a", &join.schema()).unwrap(),
                        Column::new_with_schema("c", &schema()).unwrap(),
                    )];
                    let top_join = hash_join_exec(
                        join.clone(),
                        parquet_exec(),
                        &top_join_on,
                        &join_type,
                    );
                    let top_join_plan =
                        format!("HashJoinExec: mode=Partitioned, join_type={join_type}, on=[(a@0, c@2)]");

                    let expected = match join_type {
                        // Should include 3 RepartitionExecs
                        JoinType::Inner | JoinType::Left | JoinType::LeftSemi | JoinType::LeftAnti => vec![
                            top_join_plan.as_str(),
                            join_plan.as_str(),
                            "RepartitionExec: partitioning=Hash([a@0], 10), input_partitions=10",
                            "RepartitionExec: partitioning=RoundRobinBatch(10), input_partitions=1",
                            "ParquetExec: file_groups={1 group: [[x]]}, projection=[a, b, c, d, e]",
                            "RepartitionExec: partitioning=Hash([b1@1], 10), input_partitions=10",
                            "RepartitionExec: partitioning=RoundRobinBatch(10), input_partitions=1",
                            "ProjectionExec: expr=[a@0 as a1, b@1 as b1, c@2 as c1, d@3 as d1, e@4 as e1]",
                            "ParquetExec: file_groups={1 group: [[x]]}, projection=[a, b, c, d, e]",
                            "RepartitionExec: partitioning=Hash([c@2], 10), input_partitions=10",
                            "RepartitionExec: partitioning=RoundRobinBatch(10), input_partitions=1",
                            "ParquetExec: file_groups={1 group: [[x]]}, projection=[a, b, c, d, e]",
                        ],
                        // Should include 4 RepartitionExecs
                        _ => vec![
                            top_join_plan.as_str(),
                            "RepartitionExec: partitioning=Hash([a@0], 10), input_partitions=10",
                            join_plan.as_str(),
                            "RepartitionExec: partitioning=Hash([a@0], 10), input_partitions=10",
                            "RepartitionExec: partitioning=RoundRobinBatch(10), input_partitions=1",
                            "ParquetExec: file_groups={1 group: [[x]]}, projection=[a, b, c, d, e]",
                            "RepartitionExec: partitioning=Hash([b1@1], 10), input_partitions=10",
                            "RepartitionExec: partitioning=RoundRobinBatch(10), input_partitions=1",
                            "ProjectionExec: expr=[a@0 as a1, b@1 as b1, c@2 as c1, d@3 as d1, e@4 as e1]",
                            "ParquetExec: file_groups={1 group: [[x]]}, projection=[a, b, c, d, e]",
                            "RepartitionExec: partitioning=Hash([c@2], 10), input_partitions=10",
                            "RepartitionExec: partitioning=RoundRobinBatch(10), input_partitions=1",
                            "ParquetExec: file_groups={1 group: [[x]]}, projection=[a, b, c, d, e]",
                        ],
                    };
                    assert_optimized!(expected, top_join.clone(), true);
                    assert_optimized!(expected, top_join, false);
                }
                JoinType::RightSemi | JoinType::RightAnti => {}
            }

            match join_type {
                JoinType::Inner
                | JoinType::Left
                | JoinType::Right
                | JoinType::Full
                | JoinType::RightSemi
                | JoinType::RightAnti => {
                    // This time we use (b1 == c) for top join
                    // Join on (b1 == c)
                    let top_join_on = vec![(
                        Column::new_with_schema("b1", &join.schema()).unwrap(),
                        Column::new_with_schema("c", &schema()).unwrap(),
                    )];

                    let top_join =
                        hash_join_exec(join, parquet_exec(), &top_join_on, &join_type);
                    let top_join_plan = match join_type {
                        JoinType::RightSemi | JoinType::RightAnti =>
                            format!("HashJoinExec: mode=Partitioned, join_type={join_type}, on=[(b1@1, c@2)]"),
                        _ =>
                            format!("HashJoinExec: mode=Partitioned, join_type={join_type}, on=[(b1@6, c@2)]"),
                    };

                    let expected = match join_type {
                        // Should include 3 RepartitionExecs
                        JoinType::Inner | JoinType::Right | JoinType::RightSemi | JoinType::RightAnti =>
                            vec![
                                top_join_plan.as_str(),
                                join_plan.as_str(),
                                "RepartitionExec: partitioning=Hash([a@0], 10), input_partitions=10",
                                "RepartitionExec: partitioning=RoundRobinBatch(10), input_partitions=1",
                                "ParquetExec: file_groups={1 group: [[x]]}, projection=[a, b, c, d, e]",
                                "RepartitionExec: partitioning=Hash([b1@1], 10), input_partitions=10",
                                "RepartitionExec: partitioning=RoundRobinBatch(10), input_partitions=1",
                                "ProjectionExec: expr=[a@0 as a1, b@1 as b1, c@2 as c1, d@3 as d1, e@4 as e1]",
                                "ParquetExec: file_groups={1 group: [[x]]}, projection=[a, b, c, d, e]",
                                "RepartitionExec: partitioning=Hash([c@2], 10), input_partitions=10",
                                "RepartitionExec: partitioning=RoundRobinBatch(10), input_partitions=1",
                                "ParquetExec: file_groups={1 group: [[x]]}, projection=[a, b, c, d, e]",
                            ],
                        // Should include 4 RepartitionExecs
                        _ =>
                            vec![
                                top_join_plan.as_str(),
                                "RepartitionExec: partitioning=Hash([b1@6], 10), input_partitions=10",
                                join_plan.as_str(),
                                "RepartitionExec: partitioning=Hash([a@0], 10), input_partitions=10",
                                "RepartitionExec: partitioning=RoundRobinBatch(10), input_partitions=1",
                                "ParquetExec: file_groups={1 group: [[x]]}, projection=[a, b, c, d, e]",
                                "RepartitionExec: partitioning=Hash([b1@1], 10), input_partitions=10",
                                "RepartitionExec: partitioning=RoundRobinBatch(10), input_partitions=1",
                                "ProjectionExec: expr=[a@0 as a1, b@1 as b1, c@2 as c1, d@3 as d1, e@4 as e1]",
                                "ParquetExec: file_groups={1 group: [[x]]}, projection=[a, b, c, d, e]",
                                "RepartitionExec: partitioning=Hash([c@2], 10), input_partitions=10",
                                "RepartitionExec: partitioning=RoundRobinBatch(10), input_partitions=1",
                                "ParquetExec: file_groups={1 group: [[x]]}, projection=[a, b, c, d, e]",
                            ],
                    };
                    assert_optimized!(expected, top_join.clone(), true);
                    assert_optimized!(expected, top_join, false);
                }
                JoinType::LeftSemi | JoinType::LeftAnti => {}
            }
        }

        Ok(())
    }

    #[test]
    fn multi_joins_after_alias() -> Result<()> {
        let left = parquet_exec();
        let right = parquet_exec();

        // Join on (a == b)
        let join_on = vec![(
            Column::new_with_schema("a", &schema()).unwrap(),
            Column::new_with_schema("b", &schema()).unwrap(),
        )];
        let join = hash_join_exec(left, right.clone(), &join_on, &JoinType::Inner);

        // Projection(a as a1, a as a2)
        let alias_pairs: Vec<(String, String)> = vec![
            ("a".to_string(), "a1".to_string()),
            ("a".to_string(), "a2".to_string()),
        ];
        let projection = projection_exec_with_alias(join, alias_pairs);

        // Join on (a1 == c)
        let top_join_on = vec![(
            Column::new_with_schema("a1", &projection.schema()).unwrap(),
            Column::new_with_schema("c", &schema()).unwrap(),
        )];

        let top_join = hash_join_exec(
            projection.clone(),
            right.clone(),
            &top_join_on,
            &JoinType::Inner,
        );

        // Output partition need to respect the Alias and should not introduce additional RepartitionExec
        let expected = &[
            "HashJoinExec: mode=Partitioned, join_type=Inner, on=[(a1@0, c@2)]",
            "ProjectionExec: expr=[a@0 as a1, a@0 as a2]",
            "HashJoinExec: mode=Partitioned, join_type=Inner, on=[(a@0, b@1)]",
            "RepartitionExec: partitioning=Hash([a@0], 10), input_partitions=10",
            "RepartitionExec: partitioning=RoundRobinBatch(10), input_partitions=1",
            "ParquetExec: file_groups={1 group: [[x]]}, projection=[a, b, c, d, e]",
            "RepartitionExec: partitioning=Hash([b@1], 10), input_partitions=10",
            "RepartitionExec: partitioning=RoundRobinBatch(10), input_partitions=1",
            "ParquetExec: file_groups={1 group: [[x]]}, projection=[a, b, c, d, e]",
            "RepartitionExec: partitioning=Hash([c@2], 10), input_partitions=10",
            "RepartitionExec: partitioning=RoundRobinBatch(10), input_partitions=1",
            "ParquetExec: file_groups={1 group: [[x]]}, projection=[a, b, c, d, e]",
        ];
        assert_optimized!(expected, top_join.clone(), true);
        assert_optimized!(expected, top_join, false);

        // Join on (a2 == c)
        let top_join_on = vec![(
            Column::new_with_schema("a2", &projection.schema()).unwrap(),
            Column::new_with_schema("c", &schema()).unwrap(),
        )];

        let top_join = hash_join_exec(projection, right, &top_join_on, &JoinType::Inner);

        // Output partition need to respect the Alias and should not introduce additional RepartitionExec
        let expected = &[
            "HashJoinExec: mode=Partitioned, join_type=Inner, on=[(a2@1, c@2)]",
            "ProjectionExec: expr=[a@0 as a1, a@0 as a2]",
            "HashJoinExec: mode=Partitioned, join_type=Inner, on=[(a@0, b@1)]",
            "RepartitionExec: partitioning=Hash([a@0], 10), input_partitions=10",
            "RepartitionExec: partitioning=RoundRobinBatch(10), input_partitions=1",
            "ParquetExec: file_groups={1 group: [[x]]}, projection=[a, b, c, d, e]",
            "RepartitionExec: partitioning=Hash([b@1], 10), input_partitions=10",
            "RepartitionExec: partitioning=RoundRobinBatch(10), input_partitions=1",
            "ParquetExec: file_groups={1 group: [[x]]}, projection=[a, b, c, d, e]",
            "RepartitionExec: partitioning=Hash([c@2], 10), input_partitions=10",
            "RepartitionExec: partitioning=RoundRobinBatch(10), input_partitions=1",
            "ParquetExec: file_groups={1 group: [[x]]}, projection=[a, b, c, d, e]",
        ];

        assert_optimized!(expected, top_join.clone(), true);
        assert_optimized!(expected, top_join, false);
        Ok(())
    }

    #[test]
    fn multi_joins_after_multi_alias() -> Result<()> {
        let left = parquet_exec();
        let right = parquet_exec();

        // Join on (a == b)
        let join_on = vec![(
            Column::new_with_schema("a", &schema()).unwrap(),
            Column::new_with_schema("b", &schema()).unwrap(),
        )];

        let join = hash_join_exec(left, right.clone(), &join_on, &JoinType::Inner);

        // Projection(c as c1)
        let alias_pairs: Vec<(String, String)> =
            vec![("c".to_string(), "c1".to_string())];
        let projection = projection_exec_with_alias(join, alias_pairs);

        // Projection(c1 as a)
        let alias_pairs: Vec<(String, String)> =
            vec![("c1".to_string(), "a".to_string())];
        let projection2 = projection_exec_with_alias(projection, alias_pairs);

        // Join on (a == c)
        let top_join_on = vec![(
            Column::new_with_schema("a", &projection2.schema()).unwrap(),
            Column::new_with_schema("c", &schema()).unwrap(),
        )];

        let top_join = hash_join_exec(projection2, right, &top_join_on, &JoinType::Inner);

        // The Column 'a' has different meaning now after the two Projections
        // The original Output partition can not satisfy the Join requirements and need to add an additional RepartitionExec
        let expected = &[
            "HashJoinExec: mode=Partitioned, join_type=Inner, on=[(a@0, c@2)]",
            "RepartitionExec: partitioning=Hash([a@0], 10), input_partitions=10",
            "ProjectionExec: expr=[c1@0 as a]",
            "ProjectionExec: expr=[c@2 as c1]",
            "HashJoinExec: mode=Partitioned, join_type=Inner, on=[(a@0, b@1)]",
            "RepartitionExec: partitioning=Hash([a@0], 10), input_partitions=10",
            "RepartitionExec: partitioning=RoundRobinBatch(10), input_partitions=1",
            "ParquetExec: file_groups={1 group: [[x]]}, projection=[a, b, c, d, e]",
            "RepartitionExec: partitioning=Hash([b@1], 10), input_partitions=10",
            "RepartitionExec: partitioning=RoundRobinBatch(10), input_partitions=1",
            "ParquetExec: file_groups={1 group: [[x]]}, projection=[a, b, c, d, e]",
            "RepartitionExec: partitioning=Hash([c@2], 10), input_partitions=10",
            "RepartitionExec: partitioning=RoundRobinBatch(10), input_partitions=1",
            "ParquetExec: file_groups={1 group: [[x]]}, projection=[a, b, c, d, e]",
        ];

        assert_optimized!(expected, top_join.clone(), true);
        assert_optimized!(expected, top_join, false);
        Ok(())
    }

    #[test]
    fn join_after_agg_alias() -> Result<()> {
        // group by (a as a1)
        let left = aggregate_exec_with_alias(
            parquet_exec(),
            vec![("a".to_string(), "a1".to_string())],
        );
        // group by (a as a2)
        let right = aggregate_exec_with_alias(
            parquet_exec(),
            vec![("a".to_string(), "a2".to_string())],
        );

        // Join on (a1 == a2)
        let join_on = vec![(
            Column::new_with_schema("a1", &left.schema()).unwrap(),
            Column::new_with_schema("a2", &right.schema()).unwrap(),
        )];
        let join = hash_join_exec(left, right.clone(), &join_on, &JoinType::Inner);

        // Only two RepartitionExecs added
        let expected = &[
            "HashJoinExec: mode=Partitioned, join_type=Inner, on=[(a1@0, a2@0)]",
            "AggregateExec: mode=FinalPartitioned, gby=[a1@0 as a1], aggr=[]",
            "RepartitionExec: partitioning=Hash([a1@0], 10), input_partitions=10",
            "AggregateExec: mode=Partial, gby=[a@0 as a1], aggr=[]",
            "RepartitionExec: partitioning=RoundRobinBatch(10), input_partitions=1",
            "ParquetExec: file_groups={1 group: [[x]]}, projection=[a, b, c, d, e]",
            "AggregateExec: mode=FinalPartitioned, gby=[a2@0 as a2], aggr=[]",
            "RepartitionExec: partitioning=Hash([a2@0], 10), input_partitions=10",
            "AggregateExec: mode=Partial, gby=[a@0 as a2], aggr=[]",
            "RepartitionExec: partitioning=RoundRobinBatch(10), input_partitions=1",
            "ParquetExec: file_groups={1 group: [[x]]}, projection=[a, b, c, d, e]",
        ];
        assert_optimized!(expected, join.clone(), true);
        assert_optimized!(expected, join, false);
        Ok(())
    }

    #[test]
    fn hash_join_key_ordering() -> Result<()> {
        // group by (a as a1, b as b1)
        let left = aggregate_exec_with_alias(
            parquet_exec(),
            vec![
                ("a".to_string(), "a1".to_string()),
                ("b".to_string(), "b1".to_string()),
            ],
        );
        // group by (b, a)
        let right = aggregate_exec_with_alias(
            parquet_exec(),
            vec![
                ("b".to_string(), "b".to_string()),
                ("a".to_string(), "a".to_string()),
            ],
        );

        // Join on (b1 == b && a1 == a)
        let join_on = vec![
            (
                Column::new_with_schema("b1", &left.schema()).unwrap(),
                Column::new_with_schema("b", &right.schema()).unwrap(),
            ),
            (
                Column::new_with_schema("a1", &left.schema()).unwrap(),
                Column::new_with_schema("a", &right.schema()).unwrap(),
            ),
        ];
        let join = hash_join_exec(left, right.clone(), &join_on, &JoinType::Inner);

        // Only two RepartitionExecs added
        let expected = &[
            "HashJoinExec: mode=Partitioned, join_type=Inner, on=[(b1@1, b@0), (a1@0, a@1)]",
            "ProjectionExec: expr=[a1@1 as a1, b1@0 as b1]",
            "AggregateExec: mode=FinalPartitioned, gby=[b1@0 as b1, a1@1 as a1], aggr=[]",
            "RepartitionExec: partitioning=Hash([b1@0, a1@1], 10), input_partitions=10",
            "AggregateExec: mode=Partial, gby=[b@1 as b1, a@0 as a1], aggr=[]",
            "RepartitionExec: partitioning=RoundRobinBatch(10), input_partitions=1",
            "ParquetExec: file_groups={1 group: [[x]]}, projection=[a, b, c, d, e]",
            "AggregateExec: mode=FinalPartitioned, gby=[b@0 as b, a@1 as a], aggr=[]",
            "RepartitionExec: partitioning=Hash([b@0, a@1], 10), input_partitions=10",
            "AggregateExec: mode=Partial, gby=[b@1 as b, a@0 as a], aggr=[]",
            "RepartitionExec: partitioning=RoundRobinBatch(10), input_partitions=1",
            "ParquetExec: file_groups={1 group: [[x]]}, projection=[a, b, c, d, e]",
        ];
        assert_optimized!(expected, join.clone(), true);
        assert_optimized!(expected, join, false);
        Ok(())
    }

    #[test]
    fn multi_hash_join_key_ordering() -> Result<()> {
        let left = parquet_exec();
        let alias_pairs: Vec<(String, String)> = vec![
            ("a".to_string(), "a1".to_string()),
            ("b".to_string(), "b1".to_string()),
            ("c".to_string(), "c1".to_string()),
        ];
        let right = projection_exec_with_alias(parquet_exec(), alias_pairs);

        // Join on (a == a1 and b == b1 and c == c1)
        let join_on = vec![
            (
                Column::new_with_schema("a", &schema()).unwrap(),
                Column::new_with_schema("a1", &right.schema()).unwrap(),
            ),
            (
                Column::new_with_schema("b", &schema()).unwrap(),
                Column::new_with_schema("b1", &right.schema()).unwrap(),
            ),
            (
                Column::new_with_schema("c", &schema()).unwrap(),
                Column::new_with_schema("c1", &right.schema()).unwrap(),
            ),
        ];
        let bottom_left_join =
            hash_join_exec(left.clone(), right.clone(), &join_on, &JoinType::Inner);

        // Projection(a as A, a as AA, b as B, c as C)
        let alias_pairs: Vec<(String, String)> = vec![
            ("a".to_string(), "A".to_string()),
            ("a".to_string(), "AA".to_string()),
            ("b".to_string(), "B".to_string()),
            ("c".to_string(), "C".to_string()),
        ];
        let bottom_left_projection =
            projection_exec_with_alias(bottom_left_join, alias_pairs);

        // Join on (c == c1 and b == b1 and a == a1)
        let join_on = vec![
            (
                Column::new_with_schema("c", &schema()).unwrap(),
                Column::new_with_schema("c1", &right.schema()).unwrap(),
            ),
            (
                Column::new_with_schema("b", &schema()).unwrap(),
                Column::new_with_schema("b1", &right.schema()).unwrap(),
            ),
            (
                Column::new_with_schema("a", &schema()).unwrap(),
                Column::new_with_schema("a1", &right.schema()).unwrap(),
            ),
        ];
        let bottom_right_join =
            hash_join_exec(left, right.clone(), &join_on, &JoinType::Inner);

        // Join on (B == b1 and C == c and AA = a1)
        let top_join_on = vec![
            (
                Column::new_with_schema("B", &bottom_left_projection.schema()).unwrap(),
                Column::new_with_schema("b1", &bottom_right_join.schema()).unwrap(),
            ),
            (
                Column::new_with_schema("C", &bottom_left_projection.schema()).unwrap(),
                Column::new_with_schema("c", &bottom_right_join.schema()).unwrap(),
            ),
            (
                Column::new_with_schema("AA", &bottom_left_projection.schema()).unwrap(),
                Column::new_with_schema("a1", &bottom_right_join.schema()).unwrap(),
            ),
        ];

        let top_join = hash_join_exec(
            bottom_left_projection.clone(),
            bottom_right_join,
            &top_join_on,
            &JoinType::Inner,
        );

        let predicate: Arc<dyn PhysicalExpr> = binary(
            col("c", top_join.schema().deref())?,
            Operator::Gt,
            lit(1i64),
            top_join.schema().deref(),
        )?;

        let filter_top_join: Arc<dyn ExecutionPlan> =
            Arc::new(FilterExec::try_new(predicate, top_join)?);

        // The bottom joins' join key ordering is adjusted based on the top join. And the top join should not introduce additional RepartitionExec
        let expected = &[
            "FilterExec: c@6 > 1",
            "HashJoinExec: mode=Partitioned, join_type=Inner, on=[(B@2, b1@6), (C@3, c@2), (AA@1, a1@5)]",
            "ProjectionExec: expr=[a@0 as A, a@0 as AA, b@1 as B, c@2 as C]",
            "HashJoinExec: mode=Partitioned, join_type=Inner, on=[(b@1, b1@1), (c@2, c1@2), (a@0, a1@0)]",
            "RepartitionExec: partitioning=Hash([b@1, c@2, a@0], 10), input_partitions=10",
            "RepartitionExec: partitioning=RoundRobinBatch(10), input_partitions=1",
            "ParquetExec: file_groups={1 group: [[x]]}, projection=[a, b, c, d, e]",
            "RepartitionExec: partitioning=Hash([b1@1, c1@2, a1@0], 10), input_partitions=10",
            "RepartitionExec: partitioning=RoundRobinBatch(10), input_partitions=1",
            "ProjectionExec: expr=[a@0 as a1, b@1 as b1, c@2 as c1]",
            "ParquetExec: file_groups={1 group: [[x]]}, projection=[a, b, c, d, e]",
            "HashJoinExec: mode=Partitioned, join_type=Inner, on=[(b@1, b1@1), (c@2, c1@2), (a@0, a1@0)]",
            "RepartitionExec: partitioning=Hash([b@1, c@2, a@0], 10), input_partitions=10",
            "RepartitionExec: partitioning=RoundRobinBatch(10), input_partitions=1",
            "ParquetExec: file_groups={1 group: [[x]]}, projection=[a, b, c, d, e]",
            "RepartitionExec: partitioning=Hash([b1@1, c1@2, a1@0], 10), input_partitions=10",
            "RepartitionExec: partitioning=RoundRobinBatch(10), input_partitions=1",
            "ProjectionExec: expr=[a@0 as a1, b@1 as b1, c@2 as c1]",
            "ParquetExec: file_groups={1 group: [[x]]}, projection=[a, b, c, d, e]",
        ];
        assert_optimized!(expected, filter_top_join.clone(), true);
        assert_optimized!(expected, filter_top_join, false);
        Ok(())
    }

    #[test]
    fn reorder_join_keys_to_left_input() -> Result<()> {
        let left = parquet_exec();
        let alias_pairs: Vec<(String, String)> = vec![
            ("a".to_string(), "a1".to_string()),
            ("b".to_string(), "b1".to_string()),
            ("c".to_string(), "c1".to_string()),
        ];
        let right = projection_exec_with_alias(parquet_exec(), alias_pairs);

        // Join on (a == a1 and b == b1 and c == c1)
        let join_on = vec![
            (
                Column::new_with_schema("a", &schema()).unwrap(),
                Column::new_with_schema("a1", &right.schema()).unwrap(),
            ),
            (
                Column::new_with_schema("b", &schema()).unwrap(),
                Column::new_with_schema("b1", &right.schema()).unwrap(),
            ),
            (
                Column::new_with_schema("c", &schema()).unwrap(),
                Column::new_with_schema("c1", &right.schema()).unwrap(),
            ),
        ];

        let bottom_left_join = ensure_distribution_helper(
            hash_join_exec(left.clone(), right.clone(), &join_on, &JoinType::Inner),
            10,
            true,
        )?;

        // Projection(a as A, a as AA, b as B, c as C)
        let alias_pairs: Vec<(String, String)> = vec![
            ("a".to_string(), "A".to_string()),
            ("a".to_string(), "AA".to_string()),
            ("b".to_string(), "B".to_string()),
            ("c".to_string(), "C".to_string()),
        ];
        let bottom_left_projection =
            projection_exec_with_alias(bottom_left_join, alias_pairs);

        // Join on (c == c1 and b == b1 and a == a1)
        let join_on = vec![
            (
                Column::new_with_schema("c", &schema()).unwrap(),
                Column::new_with_schema("c1", &right.schema()).unwrap(),
            ),
            (
                Column::new_with_schema("b", &schema()).unwrap(),
                Column::new_with_schema("b1", &right.schema()).unwrap(),
            ),
            (
                Column::new_with_schema("a", &schema()).unwrap(),
                Column::new_with_schema("a1", &right.schema()).unwrap(),
            ),
        ];
        let bottom_right_join = ensure_distribution_helper(
            hash_join_exec(left, right.clone(), &join_on, &JoinType::Inner),
            10,
            true,
        )?;

        // Join on (B == b1 and C == c and AA = a1)
        let top_join_on = vec![
            (
                Column::new_with_schema("B", &bottom_left_projection.schema()).unwrap(),
                Column::new_with_schema("b1", &bottom_right_join.schema()).unwrap(),
            ),
            (
                Column::new_with_schema("C", &bottom_left_projection.schema()).unwrap(),
                Column::new_with_schema("c", &bottom_right_join.schema()).unwrap(),
            ),
            (
                Column::new_with_schema("AA", &bottom_left_projection.schema()).unwrap(),
                Column::new_with_schema("a1", &bottom_right_join.schema()).unwrap(),
            ),
        ];

        let join_types = vec![
            JoinType::Inner,
            JoinType::Left,
            JoinType::Right,
            JoinType::Full,
            JoinType::LeftSemi,
            JoinType::LeftAnti,
            JoinType::RightSemi,
            JoinType::RightAnti,
        ];

        for join_type in join_types {
            let top_join = hash_join_exec(
                bottom_left_projection.clone(),
                bottom_right_join.clone(),
                &top_join_on,
                &join_type,
            );
            let top_join_plan =
                format!("HashJoinExec: mode=Partitioned, join_type={:?}, on=[(AA@1, a1@5), (B@2, b1@6), (C@3, c@2)]", &join_type);

            let reordered = reorder_join_keys_to_inputs(top_join)?;

            // The top joins' join key ordering is adjusted based on the children inputs.
            let expected = &[
                top_join_plan.as_str(),
                "ProjectionExec: expr=[a@0 as A, a@0 as AA, b@1 as B, c@2 as C]",
                "HashJoinExec: mode=Partitioned, join_type=Inner, on=[(a@0, a1@0), (b@1, b1@1), (c@2, c1@2)]",
                "RepartitionExec: partitioning=Hash([a@0, b@1, c@2], 10), input_partitions=10",
                "RepartitionExec: partitioning=RoundRobinBatch(10), input_partitions=1",
                "ParquetExec: file_groups={1 group: [[x]]}, projection=[a, b, c, d, e]",
                "RepartitionExec: partitioning=Hash([a1@0, b1@1, c1@2], 10), input_partitions=10",
                "RepartitionExec: partitioning=RoundRobinBatch(10), input_partitions=1",
                "ProjectionExec: expr=[a@0 as a1, b@1 as b1, c@2 as c1]",
                "ParquetExec: file_groups={1 group: [[x]]}, projection=[a, b, c, d, e]",
                "HashJoinExec: mode=Partitioned, join_type=Inner, on=[(c@2, c1@2), (b@1, b1@1), (a@0, a1@0)]",
                "RepartitionExec: partitioning=Hash([c@2, b@1, a@0], 10), input_partitions=10",
                "RepartitionExec: partitioning=RoundRobinBatch(10), input_partitions=1",
                "ParquetExec: file_groups={1 group: [[x]]}, projection=[a, b, c, d, e]",
                "RepartitionExec: partitioning=Hash([c1@2, b1@1, a1@0], 10), input_partitions=10",
                "RepartitionExec: partitioning=RoundRobinBatch(10), input_partitions=1",
                "ProjectionExec: expr=[a@0 as a1, b@1 as b1, c@2 as c1]",
                "ParquetExec: file_groups={1 group: [[x]]}, projection=[a, b, c, d, e]",
            ];

            assert_plan_txt!(expected, reordered);
        }

        Ok(())
    }

    #[test]
    fn reorder_join_keys_to_right_input() -> Result<()> {
        let left = parquet_exec();
        let alias_pairs: Vec<(String, String)> = vec![
            ("a".to_string(), "a1".to_string()),
            ("b".to_string(), "b1".to_string()),
            ("c".to_string(), "c1".to_string()),
        ];
        let right = projection_exec_with_alias(parquet_exec(), alias_pairs);

        // Join on (a == a1 and b == b1)
        let join_on = vec![
            (
                Column::new_with_schema("a", &schema()).unwrap(),
                Column::new_with_schema("a1", &right.schema()).unwrap(),
            ),
            (
                Column::new_with_schema("b", &schema()).unwrap(),
                Column::new_with_schema("b1", &right.schema()).unwrap(),
            ),
        ];
        let bottom_left_join = ensure_distribution_helper(
            hash_join_exec(left.clone(), right.clone(), &join_on, &JoinType::Inner),
            10,
            true,
        )?;

        // Projection(a as A, a as AA, b as B, c as C)
        let alias_pairs: Vec<(String, String)> = vec![
            ("a".to_string(), "A".to_string()),
            ("a".to_string(), "AA".to_string()),
            ("b".to_string(), "B".to_string()),
            ("c".to_string(), "C".to_string()),
        ];
        let bottom_left_projection =
            projection_exec_with_alias(bottom_left_join, alias_pairs);

        // Join on (c == c1 and b == b1 and a == a1)
        let join_on = vec![
            (
                Column::new_with_schema("c", &schema()).unwrap(),
                Column::new_with_schema("c1", &right.schema()).unwrap(),
            ),
            (
                Column::new_with_schema("b", &schema()).unwrap(),
                Column::new_with_schema("b1", &right.schema()).unwrap(),
            ),
            (
                Column::new_with_schema("a", &schema()).unwrap(),
                Column::new_with_schema("a1", &right.schema()).unwrap(),
            ),
        ];
        let bottom_right_join = ensure_distribution_helper(
            hash_join_exec(left, right.clone(), &join_on, &JoinType::Inner),
            10,
            true,
        )?;

        // Join on (B == b1 and C == c and AA = a1)
        let top_join_on = vec![
            (
                Column::new_with_schema("B", &bottom_left_projection.schema()).unwrap(),
                Column::new_with_schema("b1", &bottom_right_join.schema()).unwrap(),
            ),
            (
                Column::new_with_schema("C", &bottom_left_projection.schema()).unwrap(),
                Column::new_with_schema("c", &bottom_right_join.schema()).unwrap(),
            ),
            (
                Column::new_with_schema("AA", &bottom_left_projection.schema()).unwrap(),
                Column::new_with_schema("a1", &bottom_right_join.schema()).unwrap(),
            ),
        ];

        let join_types = vec![
            JoinType::Inner,
            JoinType::Left,
            JoinType::Right,
            JoinType::Full,
            JoinType::LeftSemi,
            JoinType::LeftAnti,
            JoinType::RightSemi,
            JoinType::RightAnti,
        ];

        for join_type in join_types {
            let top_join = hash_join_exec(
                bottom_left_projection.clone(),
                bottom_right_join.clone(),
                &top_join_on,
                &join_type,
            );
            let top_join_plan =
                format!("HashJoinExec: mode=Partitioned, join_type={:?}, on=[(C@3, c@2), (B@2, b1@6), (AA@1, a1@5)]", &join_type);

            let reordered = reorder_join_keys_to_inputs(top_join)?;

            // The top joins' join key ordering is adjusted based on the children inputs.
            let expected = &[
                top_join_plan.as_str(),
                "ProjectionExec: expr=[a@0 as A, a@0 as AA, b@1 as B, c@2 as C]",
                "HashJoinExec: mode=Partitioned, join_type=Inner, on=[(a@0, a1@0), (b@1, b1@1)]",
                "RepartitionExec: partitioning=Hash([a@0, b@1], 10), input_partitions=10",
                "RepartitionExec: partitioning=RoundRobinBatch(10), input_partitions=1",
                "ParquetExec: file_groups={1 group: [[x]]}, projection=[a, b, c, d, e]",
                "RepartitionExec: partitioning=Hash([a1@0, b1@1], 10), input_partitions=10",
                "RepartitionExec: partitioning=RoundRobinBatch(10), input_partitions=1",
                "ProjectionExec: expr=[a@0 as a1, b@1 as b1, c@2 as c1]",
                "ParquetExec: file_groups={1 group: [[x]]}, projection=[a, b, c, d, e]",
                "HashJoinExec: mode=Partitioned, join_type=Inner, on=[(c@2, c1@2), (b@1, b1@1), (a@0, a1@0)]",
                "RepartitionExec: partitioning=Hash([c@2, b@1, a@0], 10), input_partitions=10",
                "RepartitionExec: partitioning=RoundRobinBatch(10), input_partitions=1",
                "ParquetExec: file_groups={1 group: [[x]]}, projection=[a, b, c, d, e]",
                "RepartitionExec: partitioning=Hash([c1@2, b1@1, a1@0], 10), input_partitions=10",
                "RepartitionExec: partitioning=RoundRobinBatch(10), input_partitions=1",
                "ProjectionExec: expr=[a@0 as a1, b@1 as b1, c@2 as c1]",
                "ParquetExec: file_groups={1 group: [[x]]}, projection=[a, b, c, d, e]",
            ];

            assert_plan_txt!(expected, reordered);
        }

        Ok(())
    }

    #[test]
    fn multi_smj_joins() -> Result<()> {
        let left = parquet_exec();
        let alias_pairs: Vec<(String, String)> = vec![
            ("a".to_string(), "a1".to_string()),
            ("b".to_string(), "b1".to_string()),
            ("c".to_string(), "c1".to_string()),
            ("d".to_string(), "d1".to_string()),
            ("e".to_string(), "e1".to_string()),
        ];
        let right = projection_exec_with_alias(parquet_exec(), alias_pairs);

        // SortMergeJoin does not support RightSemi and RightAnti join now
        let join_types = vec![
            JoinType::Inner,
            JoinType::Left,
            JoinType::Right,
            JoinType::Full,
            JoinType::LeftSemi,
            JoinType::LeftAnti,
        ];

        // Join on (a == b1)
        let join_on = vec![(
            Column::new_with_schema("a", &schema()).unwrap(),
            Column::new_with_schema("b1", &right.schema()).unwrap(),
        )];

        for join_type in join_types {
            let join =
                sort_merge_join_exec(left.clone(), right.clone(), &join_on, &join_type);
            let join_plan =
                format!("SortMergeJoin: join_type={join_type}, on=[(a@0, b1@1)]");

            // Top join on (a == c)
            let top_join_on = vec![(
                Column::new_with_schema("a", &join.schema()).unwrap(),
                Column::new_with_schema("c", &schema()).unwrap(),
            )];
            let top_join = sort_merge_join_exec(
                join.clone(),
                parquet_exec(),
                &top_join_on,
                &join_type,
            );
            let top_join_plan =
                format!("SortMergeJoin: join_type={join_type}, on=[(a@0, c@2)]");

            let expected = match join_type {
                // Should include 6 RepartitionExecs (3 hash, 3 round-robin), 3 SortExecs
                JoinType::Inner | JoinType::Left | JoinType::LeftSemi | JoinType::LeftAnti =>
                    vec![
                        top_join_plan.as_str(),
                        join_plan.as_str(),
                        "SortExec: expr=[a@0 ASC]",
                        "RepartitionExec: partitioning=Hash([a@0], 10), input_partitions=10",
                        "RepartitionExec: partitioning=RoundRobinBatch(10), input_partitions=1",
                        "ParquetExec: file_groups={1 group: [[x]]}, projection=[a, b, c, d, e]",
                        "SortExec: expr=[b1@1 ASC]",
                        "RepartitionExec: partitioning=Hash([b1@1], 10), input_partitions=10",
                        "RepartitionExec: partitioning=RoundRobinBatch(10), input_partitions=1",
                        "ProjectionExec: expr=[a@0 as a1, b@1 as b1, c@2 as c1, d@3 as d1, e@4 as e1]",
                        "ParquetExec: file_groups={1 group: [[x]]}, projection=[a, b, c, d, e]",
                        "SortExec: expr=[c@2 ASC]",
                        "RepartitionExec: partitioning=Hash([c@2], 10), input_partitions=10",
                        "RepartitionExec: partitioning=RoundRobinBatch(10), input_partitions=1",
                        "ParquetExec: file_groups={1 group: [[x]]}, projection=[a, b, c, d, e]",
                    ],
                // Should include 7 RepartitionExecs (4 hash, 3 round-robin), 4 SortExecs
                // Since ordering of the left child is not preserved after SortMergeJoin
                // when mode is Right, RgihtSemi, RightAnti, Full
                // - We need to add one additional SortExec after SortMergeJoin in contrast the test cases
                //   when mode is Inner, Left, LeftSemi, LeftAnti
                // Similarly, since partitioning of the left side is not preserved
                // when mode is Right, RgihtSemi, RightAnti, Full
                // - We need to add one additional Hash Repartition after SortMergeJoin in contrast the test
                //   cases when mode is Inner, Left, LeftSemi, LeftAnti
                _ => vec![
                        top_join_plan.as_str(),
                        // Below 2 operators are differences introduced, when join mode is changed
                        "SortExec: expr=[a@0 ASC]",
                        "RepartitionExec: partitioning=Hash([a@0], 10), input_partitions=10",
                        join_plan.as_str(),
                        "SortExec: expr=[a@0 ASC]",
                        "RepartitionExec: partitioning=Hash([a@0], 10), input_partitions=10",
                        "RepartitionExec: partitioning=RoundRobinBatch(10), input_partitions=1",
                        "ParquetExec: file_groups={1 group: [[x]]}, projection=[a, b, c, d, e]",
                        "SortExec: expr=[b1@1 ASC]",
                        "RepartitionExec: partitioning=Hash([b1@1], 10), input_partitions=10",
                        "RepartitionExec: partitioning=RoundRobinBatch(10), input_partitions=1",
                        "ProjectionExec: expr=[a@0 as a1, b@1 as b1, c@2 as c1, d@3 as d1, e@4 as e1]",
                        "ParquetExec: file_groups={1 group: [[x]]}, projection=[a, b, c, d, e]",
                        "SortExec: expr=[c@2 ASC]",
                        "RepartitionExec: partitioning=Hash([c@2], 10), input_partitions=10",
                        "RepartitionExec: partitioning=RoundRobinBatch(10), input_partitions=1",
                        "ParquetExec: file_groups={1 group: [[x]]}, projection=[a, b, c, d, e]",
                ],
            };
            assert_optimized!(expected, top_join.clone(), true, true);

            let expected_first_sort_enforcement = match join_type {
                // Should include 6 RepartitionExecs (3 hash, 3 round-robin), 3 SortExecs
                JoinType::Inner | JoinType::Left | JoinType::LeftSemi | JoinType::LeftAnti =>
                    vec![
                        top_join_plan.as_str(),
                        join_plan.as_str(),
                        "SortPreservingRepartitionExec: partitioning=Hash([a@0], 10), input_partitions=10, sort_exprs=a@0 ASC",
                        "RepartitionExec: partitioning=RoundRobinBatch(10), input_partitions=1",
                        "SortExec: expr=[a@0 ASC]",
                        "ParquetExec: file_groups={1 group: [[x]]}, projection=[a, b, c, d, e]",
                        "SortPreservingRepartitionExec: partitioning=Hash([b1@1], 10), input_partitions=10, sort_exprs=b1@1 ASC",
                        "RepartitionExec: partitioning=RoundRobinBatch(10), input_partitions=1",
                        "SortExec: expr=[b1@1 ASC]",
                        "ProjectionExec: expr=[a@0 as a1, b@1 as b1, c@2 as c1, d@3 as d1, e@4 as e1]",
                        "ParquetExec: file_groups={1 group: [[x]]}, projection=[a, b, c, d, e]",
                        "SortPreservingRepartitionExec: partitioning=Hash([c@2], 10), input_partitions=10, sort_exprs=c@2 ASC",
                        "RepartitionExec: partitioning=RoundRobinBatch(10), input_partitions=1",
                        "SortExec: expr=[c@2 ASC]",
                        "ParquetExec: file_groups={1 group: [[x]]}, projection=[a, b, c, d, e]",
                    ],
                // Should include 8 RepartitionExecs (4 hash, 8 round-robin), 4 SortExecs
                // Since ordering of the left child is not preserved after SortMergeJoin
                // when mode is Right, RgihtSemi, RightAnti, Full
                // - We need to add one additional SortExec after SortMergeJoin in contrast the test cases
                //   when mode is Inner, Left, LeftSemi, LeftAnti
                // Similarly, since partitioning of the left side is not preserved
                // when mode is Right, RgihtSemi, RightAnti, Full
                // - We need to add one additional Hash Repartition and Roundrobin repartition after
                //   SortMergeJoin in contrast the test cases when mode is Inner, Left, LeftSemi, LeftAnti
                _ => vec![
                    top_join_plan.as_str(),
                    // Below 4 operators are differences introduced, when join mode is changed
                    "SortPreservingRepartitionExec: partitioning=Hash([a@0], 10), input_partitions=10, sort_exprs=a@0 ASC",
                    "RepartitionExec: partitioning=RoundRobinBatch(10), input_partitions=1",
                    "SortExec: expr=[a@0 ASC]",
                    "CoalescePartitionsExec",
                    join_plan.as_str(),
                    "SortPreservingRepartitionExec: partitioning=Hash([a@0], 10), input_partitions=10, sort_exprs=a@0 ASC",
                    "RepartitionExec: partitioning=RoundRobinBatch(10), input_partitions=1",
                    "SortExec: expr=[a@0 ASC]",
                    "ParquetExec: file_groups={1 group: [[x]]}, projection=[a, b, c, d, e]",
                    "SortPreservingRepartitionExec: partitioning=Hash([b1@1], 10), input_partitions=10, sort_exprs=b1@1 ASC",
                    "RepartitionExec: partitioning=RoundRobinBatch(10), input_partitions=1",
                    "SortExec: expr=[b1@1 ASC]",
                    "ProjectionExec: expr=[a@0 as a1, b@1 as b1, c@2 as c1, d@3 as d1, e@4 as e1]",
                    "ParquetExec: file_groups={1 group: [[x]]}, projection=[a, b, c, d, e]",
                    "SortPreservingRepartitionExec: partitioning=Hash([c@2], 10), input_partitions=10, sort_exprs=c@2 ASC",
                    "RepartitionExec: partitioning=RoundRobinBatch(10), input_partitions=1",
                    "SortExec: expr=[c@2 ASC]",
                    "ParquetExec: file_groups={1 group: [[x]]}, projection=[a, b, c, d, e]",
                ],
            };
            assert_optimized!(expected_first_sort_enforcement, top_join, false, true);

            match join_type {
                JoinType::Inner | JoinType::Left | JoinType::Right | JoinType::Full => {
                    // This time we use (b1 == c) for top join
                    // Join on (b1 == c)
                    let top_join_on = vec![(
                        Column::new_with_schema("b1", &join.schema()).unwrap(),
                        Column::new_with_schema("c", &schema()).unwrap(),
                    )];
                    let top_join = sort_merge_join_exec(
                        join,
                        parquet_exec(),
                        &top_join_on,
                        &join_type,
                    );
                    let top_join_plan =
                        format!("SortMergeJoin: join_type={join_type}, on=[(b1@6, c@2)]");

                    let expected = match join_type {
                        // Should include 6 RepartitionExecs(3 hash, 3 round-robin) and 3 SortExecs
                        JoinType::Inner | JoinType::Right => vec![
                            top_join_plan.as_str(),
                            join_plan.as_str(),
                            "SortExec: expr=[a@0 ASC]",
                            "RepartitionExec: partitioning=Hash([a@0], 10), input_partitions=10",
                            "RepartitionExec: partitioning=RoundRobinBatch(10), input_partitions=1",
                            "ParquetExec: file_groups={1 group: [[x]]}, projection=[a, b, c, d, e]",
                            "SortExec: expr=[b1@1 ASC]",
                            "RepartitionExec: partitioning=Hash([b1@1], 10), input_partitions=10",
                            "RepartitionExec: partitioning=RoundRobinBatch(10), input_partitions=1",
                            "ProjectionExec: expr=[a@0 as a1, b@1 as b1, c@2 as c1, d@3 as d1, e@4 as e1]",
                            "ParquetExec: file_groups={1 group: [[x]]}, projection=[a, b, c, d, e]",
                            "SortExec: expr=[c@2 ASC]",
                            "RepartitionExec: partitioning=Hash([c@2], 10), input_partitions=10",
                            "RepartitionExec: partitioning=RoundRobinBatch(10), input_partitions=1",
                            "ParquetExec: file_groups={1 group: [[x]]}, projection=[a, b, c, d, e]",
                        ],
                        // Should include 7 RepartitionExecs (4 hash, 3 round-robin) and 4 SortExecs
                        JoinType::Left | JoinType::Full => vec![
                            top_join_plan.as_str(),
                            "SortExec: expr=[b1@6 ASC]",
                            "RepartitionExec: partitioning=Hash([b1@6], 10), input_partitions=10",
                            join_plan.as_str(),
                            "SortExec: expr=[a@0 ASC]",
                            "RepartitionExec: partitioning=Hash([a@0], 10), input_partitions=10",
                            "RepartitionExec: partitioning=RoundRobinBatch(10), input_partitions=1",
                            "ParquetExec: file_groups={1 group: [[x]]}, projection=[a, b, c, d, e]",
                            "SortExec: expr=[b1@1 ASC]",
                            "RepartitionExec: partitioning=Hash([b1@1], 10), input_partitions=10",
                            "RepartitionExec: partitioning=RoundRobinBatch(10), input_partitions=1",
                            "ProjectionExec: expr=[a@0 as a1, b@1 as b1, c@2 as c1, d@3 as d1, e@4 as e1]",
                            "ParquetExec: file_groups={1 group: [[x]]}, projection=[a, b, c, d, e]",
                            "SortExec: expr=[c@2 ASC]",
                            "RepartitionExec: partitioning=Hash([c@2], 10), input_partitions=10",
                            "RepartitionExec: partitioning=RoundRobinBatch(10), input_partitions=1",
                            "ParquetExec: file_groups={1 group: [[x]]}, projection=[a, b, c, d, e]",
                        ],
                        // this match arm cannot be reached
                        _ => unreachable!()
                    };
                    assert_optimized!(expected, top_join.clone(), true, true);

                    let expected_first_sort_enforcement = match join_type {
                        // Should include 6 RepartitionExecs (3 of them preserves order) and 3 SortExecs
                        JoinType::Inner | JoinType::Right => vec![
                            top_join_plan.as_str(),
                            join_plan.as_str(),
                            "SortPreservingRepartitionExec: partitioning=Hash([a@0], 10), input_partitions=10, sort_exprs=a@0 ASC",
                            "RepartitionExec: partitioning=RoundRobinBatch(10), input_partitions=1",
                            "SortExec: expr=[a@0 ASC]",
                            "ParquetExec: file_groups={1 group: [[x]]}, projection=[a, b, c, d, e]",
                            "SortPreservingRepartitionExec: partitioning=Hash([b1@1], 10), input_partitions=10, sort_exprs=b1@1 ASC",
                            "RepartitionExec: partitioning=RoundRobinBatch(10), input_partitions=1",
                            "SortExec: expr=[b1@1 ASC]",
                            "ProjectionExec: expr=[a@0 as a1, b@1 as b1, c@2 as c1, d@3 as d1, e@4 as e1]",
                            "ParquetExec: file_groups={1 group: [[x]]}, projection=[a, b, c, d, e]",
                            "SortPreservingRepartitionExec: partitioning=Hash([c@2], 10), input_partitions=10, sort_exprs=c@2 ASC",
                            "RepartitionExec: partitioning=RoundRobinBatch(10), input_partitions=1",
                            "SortExec: expr=[c@2 ASC]",
                            "ParquetExec: file_groups={1 group: [[x]]}, projection=[a, b, c, d, e]",
                        ],
                        // Should include 8 RepartitionExecs (4 of them preserves order) and 4 SortExecs
                        JoinType::Left | JoinType::Full => vec![
                            top_join_plan.as_str(),
                            "SortPreservingRepartitionExec: partitioning=Hash([b1@6], 10), input_partitions=10, sort_exprs=b1@6 ASC",
                            "RepartitionExec: partitioning=RoundRobinBatch(10), input_partitions=1",
                            "SortExec: expr=[b1@6 ASC]",
                            "CoalescePartitionsExec",
                            join_plan.as_str(),
                            "SortPreservingRepartitionExec: partitioning=Hash([a@0], 10), input_partitions=10, sort_exprs=a@0 ASC",
                            "RepartitionExec: partitioning=RoundRobinBatch(10), input_partitions=1",
                            "SortExec: expr=[a@0 ASC]",
                            "ParquetExec: file_groups={1 group: [[x]]}, projection=[a, b, c, d, e]",
                            "SortPreservingRepartitionExec: partitioning=Hash([b1@1], 10), input_partitions=10, sort_exprs=b1@1 ASC",
                            "RepartitionExec: partitioning=RoundRobinBatch(10), input_partitions=1",
                            "SortExec: expr=[b1@1 ASC]",
                            "ProjectionExec: expr=[a@0 as a1, b@1 as b1, c@2 as c1, d@3 as d1, e@4 as e1]",
                            "ParquetExec: file_groups={1 group: [[x]]}, projection=[a, b, c, d, e]",
                            "SortPreservingRepartitionExec: partitioning=Hash([c@2], 10), input_partitions=10, sort_exprs=c@2 ASC",
                            "RepartitionExec: partitioning=RoundRobinBatch(10), input_partitions=1",
                            "SortExec: expr=[c@2 ASC]",
                            "ParquetExec: file_groups={1 group: [[x]]}, projection=[a, b, c, d, e]",
                        ],
                        // this match arm cannot be reached
                        _ => unreachable!()
                    };
                    assert_optimized!(
                        expected_first_sort_enforcement,
                        top_join,
                        false,
                        true
                    );
                }
                _ => {}
            }
        }

        Ok(())
    }

    #[test]
    fn smj_join_key_ordering() -> Result<()> {
        // group by (a as a1, b as b1)
        let left = aggregate_exec_with_alias(
            parquet_exec(),
            vec![
                ("a".to_string(), "a1".to_string()),
                ("b".to_string(), "b1".to_string()),
            ],
        );
        //Projection(a1 as a3, b1 as b3)
        let alias_pairs: Vec<(String, String)> = vec![
            ("a1".to_string(), "a3".to_string()),
            ("b1".to_string(), "b3".to_string()),
        ];
        let left = projection_exec_with_alias(left, alias_pairs);

        // group by (b, a)
        let right = aggregate_exec_with_alias(
            parquet_exec(),
            vec![
                ("b".to_string(), "b".to_string()),
                ("a".to_string(), "a".to_string()),
            ],
        );

        //Projection(a as a2, b as b2)
        let alias_pairs: Vec<(String, String)> = vec![
            ("a".to_string(), "a2".to_string()),
            ("b".to_string(), "b2".to_string()),
        ];
        let right = projection_exec_with_alias(right, alias_pairs);

        // Join on (b3 == b2 && a3 == a2)
        let join_on = vec![
            (
                Column::new_with_schema("b3", &left.schema()).unwrap(),
                Column::new_with_schema("b2", &right.schema()).unwrap(),
            ),
            (
                Column::new_with_schema("a3", &left.schema()).unwrap(),
                Column::new_with_schema("a2", &right.schema()).unwrap(),
            ),
        ];
        let join = sort_merge_join_exec(left, right.clone(), &join_on, &JoinType::Inner);

        // Only two RepartitionExecs added
        let expected = &[
            "SortMergeJoin: join_type=Inner, on=[(b3@1, b2@1), (a3@0, a2@0)]",
            "SortExec: expr=[b3@1 ASC,a3@0 ASC]",
            "ProjectionExec: expr=[a1@0 as a3, b1@1 as b3]",
            "ProjectionExec: expr=[a1@1 as a1, b1@0 as b1]",
            "AggregateExec: mode=FinalPartitioned, gby=[b1@0 as b1, a1@1 as a1], aggr=[]",
            "RepartitionExec: partitioning=Hash([b1@0, a1@1], 10), input_partitions=10",
            "AggregateExec: mode=Partial, gby=[b@1 as b1, a@0 as a1], aggr=[]",
            "RepartitionExec: partitioning=RoundRobinBatch(10), input_partitions=1",
            "ParquetExec: file_groups={1 group: [[x]]}, projection=[a, b, c, d, e]",
            "SortExec: expr=[b2@1 ASC,a2@0 ASC]",
            "ProjectionExec: expr=[a@1 as a2, b@0 as b2]",
            "AggregateExec: mode=FinalPartitioned, gby=[b@0 as b, a@1 as a], aggr=[]",
            "RepartitionExec: partitioning=Hash([b@0, a@1], 10), input_partitions=10",
            "AggregateExec: mode=Partial, gby=[b@1 as b, a@0 as a], aggr=[]",
            "RepartitionExec: partitioning=RoundRobinBatch(10), input_partitions=1",
            "ParquetExec: file_groups={1 group: [[x]]}, projection=[a, b, c, d, e]",
        ];
        assert_optimized!(expected, join.clone(), true, true);

        let expected_first_sort_enforcement = &[
            "SortMergeJoin: join_type=Inner, on=[(b3@1, b2@1), (a3@0, a2@0)]",
            "SortPreservingRepartitionExec: partitioning=Hash([b3@1, a3@0], 10), input_partitions=10, sort_exprs=b3@1 ASC,a3@0 ASC",
            "RepartitionExec: partitioning=RoundRobinBatch(10), input_partitions=1",
            "SortExec: expr=[b3@1 ASC,a3@0 ASC]",
            "CoalescePartitionsExec",
            "ProjectionExec: expr=[a1@0 as a3, b1@1 as b3]",
            "ProjectionExec: expr=[a1@1 as a1, b1@0 as b1]",
            "AggregateExec: mode=FinalPartitioned, gby=[b1@0 as b1, a1@1 as a1], aggr=[]",
            "RepartitionExec: partitioning=Hash([b1@0, a1@1], 10), input_partitions=10",
            "AggregateExec: mode=Partial, gby=[b@1 as b1, a@0 as a1], aggr=[]",
            "RepartitionExec: partitioning=RoundRobinBatch(10), input_partitions=1",
            "ParquetExec: file_groups={1 group: [[x]]}, projection=[a, b, c, d, e]",
            "SortPreservingRepartitionExec: partitioning=Hash([b2@1, a2@0], 10), input_partitions=10, sort_exprs=b2@1 ASC,a2@0 ASC",
            "RepartitionExec: partitioning=RoundRobinBatch(10), input_partitions=1",
            "SortExec: expr=[b2@1 ASC,a2@0 ASC]",
            "CoalescePartitionsExec",
            "ProjectionExec: expr=[a@1 as a2, b@0 as b2]",
            "AggregateExec: mode=FinalPartitioned, gby=[b@0 as b, a@1 as a], aggr=[]",
            "RepartitionExec: partitioning=Hash([b@0, a@1], 10), input_partitions=10",
            "AggregateExec: mode=Partial, gby=[b@1 as b, a@0 as a], aggr=[]",
            "RepartitionExec: partitioning=RoundRobinBatch(10), input_partitions=1",
            "ParquetExec: file_groups={1 group: [[x]]}, projection=[a, b, c, d, e]",
        ];
        assert_optimized!(expected_first_sort_enforcement, join, false, true);
        Ok(())
    }

    #[test]
    fn merge_does_not_need_sort() -> Result<()> {
        // see https://github.com/apache/arrow-datafusion/issues/4331
        let schema = schema();
        let sort_key = vec![PhysicalSortExpr {
            expr: col("a", &schema).unwrap(),
            options: SortOptions::default(),
        }];

        // Scan some sorted parquet files
        let exec = parquet_exec_multiple_sorted(vec![sort_key.clone()]);

        // CoalesceBatchesExec to mimic behavior after a filter
        let exec = Arc::new(CoalesceBatchesExec::new(exec, 4096));

        // Merge from multiple parquet files and keep the data sorted
        let exec = Arc::new(SortPreservingMergeExec::new(sort_key, exec));

        // The optimizer should not add an additional SortExec as the
        // data is already sorted
        let expected = &[
            "SortPreservingMergeExec: [a@0 ASC]",
            "CoalesceBatchesExec: target_batch_size=4096",
            "ParquetExec: file_groups={2 groups: [[x], [y]]}, projection=[a, b, c, d, e], output_ordering=[a@0 ASC]",
        ];
        assert_optimized!(expected, exec, true);
        // In this case preserving ordering through order preserving operators is not desirable
        // (according to flag: bounded_order_preserving_variants)
        // hence in this case ordering lost during CoalescePartitionsExec and re-introduced with
        // SortExec at the top.
        let expected = &[
            "SortExec: expr=[a@0 ASC]",
            "CoalescePartitionsExec",
            "CoalesceBatchesExec: target_batch_size=4096",
            "ParquetExec: file_groups={2 groups: [[x], [y]]}, projection=[a, b, c, d, e], output_ordering=[a@0 ASC]",
        ];
        assert_optimized!(expected, exec, false);
        Ok(())
    }

    #[test]
    fn union_to_interleave() -> Result<()> {
        // group by (a as a1)
        let left = aggregate_exec_with_alias(
            parquet_exec(),
            vec![("a".to_string(), "a1".to_string())],
        );
        // group by (a as a2)
        let right = aggregate_exec_with_alias(
            parquet_exec(),
            vec![("a".to_string(), "a1".to_string())],
        );

        //  Union
        let plan = Arc::new(UnionExec::new(vec![left, right]));

        // final agg
        let plan =
            aggregate_exec_with_alias(plan, vec![("a1".to_string(), "a2".to_string())]);

        // Only two RepartitionExecs added, no final RepartitionExec required
        let expected = &[
            "AggregateExec: mode=FinalPartitioned, gby=[a2@0 as a2], aggr=[]",
            "AggregateExec: mode=Partial, gby=[a1@0 as a2], aggr=[]",
            "InterleaveExec",
            "AggregateExec: mode=FinalPartitioned, gby=[a1@0 as a1], aggr=[]",
            "RepartitionExec: partitioning=Hash([a1@0], 10), input_partitions=10",
            "AggregateExec: mode=Partial, gby=[a@0 as a1], aggr=[]",
            "RepartitionExec: partitioning=RoundRobinBatch(10), input_partitions=1",
            "ParquetExec: file_groups={1 group: [[x]]}, projection=[a, b, c, d, e]",
            "AggregateExec: mode=FinalPartitioned, gby=[a1@0 as a1], aggr=[]",
            "RepartitionExec: partitioning=Hash([a1@0], 10), input_partitions=10",
            "AggregateExec: mode=Partial, gby=[a@0 as a1], aggr=[]",
            "RepartitionExec: partitioning=RoundRobinBatch(10), input_partitions=1",
            "ParquetExec: file_groups={1 group: [[x]]}, projection=[a, b, c, d, e]",
        ];
        assert_optimized!(expected, plan.clone(), true);
        assert_optimized!(expected, plan, false);
        Ok(())
    }

    #[test]
    fn added_repartition_to_single_partition() -> Result<()> {
        let alias = vec![("a".to_string(), "a".to_string())];
        let plan = aggregate_exec_with_alias(parquet_exec(), alias);

        let expected = [
            "AggregateExec: mode=FinalPartitioned, gby=[a@0 as a], aggr=[]",
            "RepartitionExec: partitioning=Hash([a@0], 10), input_partitions=10",
            "AggregateExec: mode=Partial, gby=[a@0 as a], aggr=[]",
            "RepartitionExec: partitioning=RoundRobinBatch(10), input_partitions=1",
            "ParquetExec: file_groups={1 group: [[x]]}, projection=[a, b, c, d, e]",
        ];

        assert_optimized!(expected, plan.clone(), true);
        assert_optimized!(expected, plan, false);
        Ok(())
    }

    #[test]
    fn repartition_deepest_node() -> Result<()> {
        let alias = vec![("a".to_string(), "a".to_string())];
        let plan = aggregate_exec_with_alias(filter_exec(parquet_exec()), alias);

        let expected = &[
            "AggregateExec: mode=FinalPartitioned, gby=[a@0 as a], aggr=[]",
            "RepartitionExec: partitioning=Hash([a@0], 10), input_partitions=10",
            "AggregateExec: mode=Partial, gby=[a@0 as a], aggr=[]",
            "FilterExec: c@2 = 0",
            "RepartitionExec: partitioning=RoundRobinBatch(10), input_partitions=1",
            "ParquetExec: file_groups={1 group: [[x]]}, projection=[a, b, c, d, e]",
        ];

        assert_optimized!(expected, plan.clone(), true);
        assert_optimized!(expected, plan, false);
        Ok(())
    }

    #[test]

    fn repartition_unsorted_limit() -> Result<()> {
        let plan = limit_exec(filter_exec(parquet_exec()));

        let expected = &[
            "GlobalLimitExec: skip=0, fetch=100",
            "CoalescePartitionsExec",
            "LocalLimitExec: fetch=100",
            "FilterExec: c@2 = 0",
            // nothing sorts the data, so the local limit doesn't require sorted data either
            "RepartitionExec: partitioning=RoundRobinBatch(10), input_partitions=1",
            "ParquetExec: file_groups={1 group: [[x]]}, projection=[a, b, c, d, e]",
        ];

        assert_optimized!(expected, plan.clone(), true);
        assert_optimized!(expected, plan, false);
        Ok(())
    }

    #[test]
    fn repartition_sorted_limit() -> Result<()> {
        let schema = schema();
        let sort_key = vec![PhysicalSortExpr {
            expr: col("c", &schema).unwrap(),
            options: SortOptions::default(),
        }];
        let plan = limit_exec(sort_exec(sort_key, parquet_exec(), false));

        let expected = &[
            "GlobalLimitExec: skip=0, fetch=100",
            "LocalLimitExec: fetch=100",
            // data is sorted so can't repartition here
            "SortExec: expr=[c@2 ASC]",
            "ParquetExec: file_groups={1 group: [[x]]}, projection=[a, b, c, d, e]",
        ];

        assert_optimized!(expected, plan.clone(), true);
        assert_optimized!(expected, plan, false);
        Ok(())
    }

    #[test]
    fn repartition_sorted_limit_with_filter() -> Result<()> {
        let schema = schema();
        let sort_key = vec![PhysicalSortExpr {
            expr: col("c", &schema).unwrap(),
            options: SortOptions::default(),
        }];
        let plan =
            sort_required_exec(filter_exec(sort_exec(sort_key, parquet_exec(), false)));

        let expected = &[
            "SortRequiredExec: [c@2 ASC]",
            "FilterExec: c@2 = 0",
            // We can use repartition here, ordering requirement by SortRequiredExec
            // is still satisfied.
            "RepartitionExec: partitioning=RoundRobinBatch(10), input_partitions=1",
            "SortExec: expr=[c@2 ASC]",
            "ParquetExec: file_groups={1 group: [[x]]}, projection=[a, b, c, d, e]",
        ];

        assert_optimized!(expected, plan.clone(), true);
        assert_optimized!(expected, plan, false);
        Ok(())
    }

    #[test]
    fn repartition_ignores_limit() -> Result<()> {
        let alias = vec![("a".to_string(), "a".to_string())];
        let plan = aggregate_exec_with_alias(
            limit_exec(filter_exec(limit_exec(parquet_exec()))),
            alias,
        );

        let expected = &[
            "AggregateExec: mode=FinalPartitioned, gby=[a@0 as a], aggr=[]",
            "RepartitionExec: partitioning=Hash([a@0], 10), input_partitions=10",
            "AggregateExec: mode=Partial, gby=[a@0 as a], aggr=[]",
            "RepartitionExec: partitioning=RoundRobinBatch(10), input_partitions=1",
            "GlobalLimitExec: skip=0, fetch=100",
            "CoalescePartitionsExec",
            "LocalLimitExec: fetch=100",
            "FilterExec: c@2 = 0",
            // repartition should happen prior to the filter to maximize parallelism
            "RepartitionExec: partitioning=RoundRobinBatch(10), input_partitions=1",
            "GlobalLimitExec: skip=0, fetch=100",
            "LocalLimitExec: fetch=100",
            // Expect no repartition to happen for local limit
            "ParquetExec: file_groups={1 group: [[x]]}, projection=[a, b, c, d, e]",
        ];

        assert_optimized!(expected, plan.clone(), true);
        assert_optimized!(expected, plan, false);
        Ok(())
    }

    #[test]
    fn repartition_ignores_union() -> Result<()> {
        let plan = union_exec(vec![parquet_exec(); 5]);

        let expected = &[
            "UnionExec",
            // Expect no repartition of ParquetExec
            "ParquetExec: file_groups={1 group: [[x]]}, projection=[a, b, c, d, e]",
            "ParquetExec: file_groups={1 group: [[x]]}, projection=[a, b, c, d, e]",
            "ParquetExec: file_groups={1 group: [[x]]}, projection=[a, b, c, d, e]",
            "ParquetExec: file_groups={1 group: [[x]]}, projection=[a, b, c, d, e]",
            "ParquetExec: file_groups={1 group: [[x]]}, projection=[a, b, c, d, e]",
        ];

        assert_optimized!(expected, plan.clone(), true);
        assert_optimized!(expected, plan, false);
        Ok(())
    }

    #[test]
    fn repartition_through_sort_preserving_merge() -> Result<()> {
        // sort preserving merge with non-sorted input
        let schema = schema();
        let sort_key = vec![PhysicalSortExpr {
            expr: col("c", &schema).unwrap(),
            options: SortOptions::default(),
        }];
        let plan = sort_preserving_merge_exec(sort_key, parquet_exec());

        // need resort as the data was not sorted correctly
        let expected = &[
            "SortExec: expr=[c@2 ASC]",
            "ParquetExec: file_groups={1 group: [[x]]}, projection=[a, b, c, d, e]",
        ];

        assert_optimized!(expected, plan.clone(), true);
        assert_optimized!(expected, plan, false);

        Ok(())
    }

    #[test]
    fn repartition_ignores_sort_preserving_merge() -> Result<()> {
        // sort preserving merge already sorted input,
        let schema = schema();
        let sort_key = vec![PhysicalSortExpr {
            expr: col("c", &schema).unwrap(),
            options: SortOptions::default(),
        }];
        let plan = sort_preserving_merge_exec(
            sort_key.clone(),
            parquet_exec_multiple_sorted(vec![sort_key]),
        );

        // should not sort (as the data was already sorted)
        // should not repartition, since increased parallelism is not beneficial for SortPReservingMerge
        let expected = &[
            "SortPreservingMergeExec: [c@2 ASC]",
            "ParquetExec: file_groups={2 groups: [[x], [y]]}, projection=[a, b, c, d, e], output_ordering=[c@2 ASC]",
        ];

        assert_optimized!(expected, plan.clone(), true);

        let expected = &[
            "SortExec: expr=[c@2 ASC]",
            "CoalescePartitionsExec",
            "ParquetExec: file_groups={2 groups: [[x], [y]]}, projection=[a, b, c, d, e], output_ordering=[c@2 ASC]",
        ];
        assert_optimized!(expected, plan, false);
        Ok(())
    }

    #[test]
    fn repartition_ignores_sort_preserving_merge_with_union() -> Result<()> {
        // 2 sorted parquet files unioned (partitions are concatenated, sort is preserved)
        let schema = schema();
        let sort_key = vec![PhysicalSortExpr {
            expr: col("c", &schema).unwrap(),
            options: SortOptions::default(),
        }];
        let input = union_exec(vec![parquet_exec_with_sort(vec![sort_key.clone()]); 2]);
        let plan = sort_preserving_merge_exec(sort_key, input);

        // should not repartition / sort (as the data was already sorted)
        let expected = &[
            "SortPreservingMergeExec: [c@2 ASC]",
            "UnionExec",
            "ParquetExec: file_groups={1 group: [[x]]}, projection=[a, b, c, d, e], output_ordering=[c@2 ASC]",
            "ParquetExec: file_groups={1 group: [[x]]}, projection=[a, b, c, d, e], output_ordering=[c@2 ASC]",
        ];

        assert_optimized!(expected, plan.clone(), true);

        let expected = &[
            "SortExec: expr=[c@2 ASC]",
            "CoalescePartitionsExec",
            "UnionExec",
            "ParquetExec: file_groups={1 group: [[x]]}, projection=[a, b, c, d, e], output_ordering=[c@2 ASC]",
            "ParquetExec: file_groups={1 group: [[x]]}, projection=[a, b, c, d, e], output_ordering=[c@2 ASC]",
        ];
        assert_optimized!(expected, plan, false);
        Ok(())
    }

    #[test]
    fn repartition_does_not_destroy_sort() -> Result<()> {
        //  SortRequired
        //    Parquet(sorted)
        let schema = schema();
        let sort_key = vec![PhysicalSortExpr {
            expr: col("c", &schema).unwrap(),
            options: SortOptions::default(),
        }];
        let plan =
            sort_required_exec(filter_exec(parquet_exec_with_sort(vec![sort_key])));

        // during repartitioning ordering is preserved
        let expected = &[
            "SortRequiredExec: [c@2 ASC]",
            "FilterExec: c@2 = 0",
            "RepartitionExec: partitioning=RoundRobinBatch(10), input_partitions=1",
            "ParquetExec: file_groups={1 group: [[x]]}, projection=[a, b, c, d, e], output_ordering=[c@2 ASC]",
        ];

        assert_optimized!(expected, plan.clone(), true, true);
        assert_optimized!(expected, plan, false, true);
        Ok(())
    }

    #[test]
    fn repartition_does_not_destroy_sort_more_complex() -> Result<()> {
        // model a more complicated scenario where one child of a union can be repartitioned for performance
        // but the other can not be
        //
        // Union
        //  SortRequired
        //    Parquet(sorted)
        //  Filter
        //    Parquet(unsorted)

        let schema = schema();
        let sort_key = vec![PhysicalSortExpr {
            expr: col("c", &schema).unwrap(),
            options: SortOptions::default(),
        }];
        let input1 = sort_required_exec(parquet_exec_with_sort(vec![sort_key]));
        let input2 = filter_exec(parquet_exec());
        let plan = union_exec(vec![input1, input2]);

        // should not repartition below the SortRequired as that
        // branch doesn't benefit from increased parallelism
        let expected = &[
            "UnionExec",
            // union input 1: no repartitioning
            "SortRequiredExec: [c@2 ASC]",
            "ParquetExec: file_groups={1 group: [[x]]}, projection=[a, b, c, d, e], output_ordering=[c@2 ASC]",
            // union input 2: should repartition
            "FilterExec: c@2 = 0",
            "RepartitionExec: partitioning=RoundRobinBatch(10), input_partitions=1",
            "ParquetExec: file_groups={1 group: [[x]]}, projection=[a, b, c, d, e]",
        ];

        assert_optimized!(expected, plan.clone(), true);
        assert_optimized!(expected, plan, false);
        Ok(())
    }

    #[test]
    fn repartition_transitively_with_projection() -> Result<()> {
        let schema = schema();
        let proj_exprs = vec![(
            Arc::new(BinaryExpr::new(
                col("a", &schema).unwrap(),
                Operator::Plus,
                col("b", &schema).unwrap(),
            )) as Arc<dyn PhysicalExpr>,
            "sum".to_string(),
        )];
        // non sorted input
        let proj = Arc::new(ProjectionExec::try_new(proj_exprs, parquet_exec())?);
        let sort_key = vec![PhysicalSortExpr {
            expr: col("sum", &proj.schema()).unwrap(),
            options: SortOptions::default(),
        }];
        let plan = sort_preserving_merge_exec(sort_key, proj);

        let expected = &[
            "SortPreservingMergeExec: [sum@0 ASC]",
            "SortExec: expr=[sum@0 ASC]",
            // Since this projection is not trivial, increasing parallelism is beneficial
            "ProjectionExec: expr=[a@0 + b@1 as sum]",
            "RepartitionExec: partitioning=RoundRobinBatch(10), input_partitions=1",
            "ParquetExec: file_groups={1 group: [[x]]}, projection=[a, b, c, d, e]",
        ];

        assert_optimized!(expected, plan.clone(), true);

        let expected_first_sort_enforcement = &[
            "SortExec: expr=[sum@0 ASC]",
            "CoalescePartitionsExec",
            // Since this projection is not trivial, increasing parallelism is beneficial
            "ProjectionExec: expr=[a@0 + b@1 as sum]",
            "RepartitionExec: partitioning=RoundRobinBatch(10), input_partitions=1",
            "ParquetExec: file_groups={1 group: [[x]]}, projection=[a, b, c, d, e]",
        ];
        assert_optimized!(expected_first_sort_enforcement, plan, false);
        Ok(())
    }

    #[test]
    fn repartition_ignores_transitively_with_projection() -> Result<()> {
        let schema = schema();
        let sort_key = vec![PhysicalSortExpr {
            expr: col("c", &schema).unwrap(),
            options: SortOptions::default(),
        }];
        let alias = vec![
            ("a".to_string(), "a".to_string()),
            ("b".to_string(), "b".to_string()),
            ("c".to_string(), "c".to_string()),
        ];
        // sorted input
        let plan = sort_required_exec(projection_exec_with_alias(
            parquet_exec_multiple_sorted(vec![sort_key]),
            alias,
        ));

        let expected = &[
            "SortRequiredExec: [c@2 ASC]",
            // Since this projection is trivial, increasing parallelism is not beneficial
            "ProjectionExec: expr=[a@0 as a, b@1 as b, c@2 as c]",
            "ParquetExec: file_groups={2 groups: [[x], [y]]}, projection=[a, b, c, d, e], output_ordering=[c@2 ASC]",
        ];

        assert_optimized!(expected, plan.clone(), true);
        assert_optimized!(expected, plan, false);
        Ok(())
    }

    #[test]
    fn repartition_transitively_past_sort_with_projection() -> Result<()> {
        let schema = schema();
        let sort_key = vec![PhysicalSortExpr {
            expr: col("c", &schema).unwrap(),
            options: SortOptions::default(),
        }];
        let alias = vec![("a".to_string(), "a".to_string())];
        let plan = sort_preserving_merge_exec(
            sort_key.clone(),
            sort_exec(
                sort_key,
                projection_exec_with_alias(parquet_exec(), alias),
                true,
            ),
        );

        let expected = &[
            "SortExec: expr=[c@2 ASC]",
            // Since this projection is trivial, increasing parallelism is not beneficial
            "ProjectionExec: expr=[a@0 as a]",
            "ParquetExec: file_groups={1 group: [[x]]}, projection=[a, b, c, d, e]",
        ];

        assert_optimized!(expected, plan.clone(), true);
        assert_optimized!(expected, plan, false);
        Ok(())
    }

    #[test]
    fn repartition_transitively_past_sort_with_filter() -> Result<()> {
        let schema = schema();
        let sort_key = vec![PhysicalSortExpr {
            expr: col("a", &schema).unwrap(),
            options: SortOptions::default(),
        }];
        let plan = sort_exec(sort_key, filter_exec(parquet_exec()), false);

        let expected = &[
            "SortPreservingMergeExec: [a@0 ASC]",
            "SortExec: expr=[a@0 ASC]",
            // Expect repartition on the input to the sort (as it can benefit from additional parallelism)
            "FilterExec: c@2 = 0",
            "RepartitionExec: partitioning=RoundRobinBatch(10), input_partitions=1",
            "ParquetExec: file_groups={1 group: [[x]]}, projection=[a, b, c, d, e]",
        ];

        assert_optimized!(expected, plan.clone(), true);

        let expected_first_sort_enforcement = &[
            "SortExec: expr=[a@0 ASC]",
            "CoalescePartitionsExec",
            "FilterExec: c@2 = 0",
            // Expect repartition on the input of the filter (as it can benefit from additional parallelism)
            "RepartitionExec: partitioning=RoundRobinBatch(10), input_partitions=1",
            "ParquetExec: file_groups={1 group: [[x]]}, projection=[a, b, c, d, e]",
        ];
        assert_optimized!(expected_first_sort_enforcement, plan, false);
        Ok(())
    }

    #[test]
    #[cfg(feature = "parquet")]
    fn repartition_transitively_past_sort_with_projection_and_filter() -> Result<()> {
        let schema = schema();
        let sort_key = vec![PhysicalSortExpr {
            expr: col("c", &schema).unwrap(),
            options: SortOptions::default(),
        }];
        let plan = sort_exec(
            sort_key,
            projection_exec_with_alias(
                filter_exec(parquet_exec()),
                vec![("a".to_string(), "a".to_string())],
            ),
            false,
        );

        let expected = &[
            "SortPreservingMergeExec: [c@2 ASC]",
            // Expect repartition on the input to the sort (as it can benefit from additional parallelism)
            "SortExec: expr=[c@2 ASC]",
            "ProjectionExec: expr=[a@0 as a]",
            "FilterExec: c@2 = 0",
            // repartition is lowest down
            "RepartitionExec: partitioning=RoundRobinBatch(10), input_partitions=1",
            "ParquetExec: file_groups={1 group: [[x]]}, projection=[a, b, c, d, e]",
        ];

        assert_optimized!(expected, plan.clone(), true);

        let expected_first_sort_enforcement = &[
            "SortExec: expr=[c@2 ASC]",
            "CoalescePartitionsExec",
            "ProjectionExec: expr=[a@0 as a]",
            "FilterExec: c@2 = 0",
            "RepartitionExec: partitioning=RoundRobinBatch(10), input_partitions=1",
            "ParquetExec: file_groups={1 group: [[x]]}, projection=[a, b, c, d, e]",
        ];
        assert_optimized!(expected_first_sort_enforcement, plan, false);
        Ok(())
    }

    #[test]
    fn parallelization_single_partition() -> Result<()> {
        let alias = vec![("a".to_string(), "a".to_string())];
        let plan_parquet = aggregate_exec_with_alias(parquet_exec(), alias.clone());
        let plan_csv = aggregate_exec_with_alias(csv_exec(), alias);

        let expected_parquet = [
            "AggregateExec: mode=FinalPartitioned, gby=[a@0 as a], aggr=[]",
            "RepartitionExec: partitioning=Hash([a@0], 2), input_partitions=2",
            "AggregateExec: mode=Partial, gby=[a@0 as a], aggr=[]",
            "ParquetExec: file_groups={2 groups: [[x:0..50], [x:50..100]]}, projection=[a, b, c, d, e]",
        ];
        let expected_csv = [
            "AggregateExec: mode=FinalPartitioned, gby=[a@0 as a], aggr=[]",
            "RepartitionExec: partitioning=Hash([a@0], 2), input_partitions=2",
            "AggregateExec: mode=Partial, gby=[a@0 as a], aggr=[]",
            "CsvExec: file_groups={2 groups: [[x:0..50], [x:50..100]]}, projection=[a, b, c, d, e], has_header=false",
        ];

        assert_optimized!(expected_parquet, plan_parquet, true, false, 2, true, 10);
        assert_optimized!(expected_csv, plan_csv, true, false, 2, true, 10);
        Ok(())
    }

    #[test]
    /// CsvExec on compressed csv file will not be partitioned
    /// (Not able to decompress chunked csv file)
    fn parallelization_compressed_csv() -> Result<()> {
        let compression_types = [
            FileCompressionType::GZIP,
            FileCompressionType::BZIP2,
            FileCompressionType::XZ,
            FileCompressionType::ZSTD,
            FileCompressionType::UNCOMPRESSED,
        ];

        let expected_not_partitioned = [
            "AggregateExec: mode=FinalPartitioned, gby=[a@0 as a], aggr=[]",
            "RepartitionExec: partitioning=Hash([a@0], 2), input_partitions=2",
            "AggregateExec: mode=Partial, gby=[a@0 as a], aggr=[]",
            "RepartitionExec: partitioning=RoundRobinBatch(2), input_partitions=1",
            "CsvExec: file_groups={1 group: [[x]]}, projection=[a, b, c, d, e], has_header=false",
        ];

        let expected_partitioned = [
            "AggregateExec: mode=FinalPartitioned, gby=[a@0 as a], aggr=[]",
            "RepartitionExec: partitioning=Hash([a@0], 2), input_partitions=2",
            "AggregateExec: mode=Partial, gby=[a@0 as a], aggr=[]",
            "CsvExec: file_groups={2 groups: [[x:0..50], [x:50..100]]}, projection=[a, b, c, d, e], has_header=false",
        ];

        for compression_type in compression_types {
            let expected = if compression_type.is_compressed() {
                &expected_not_partitioned[..]
            } else {
                &expected_partitioned[..]
            };

            let plan = aggregate_exec_with_alias(
                Arc::new(CsvExec::new(
                    FileScanConfig {
                        object_store_url: ObjectStoreUrl::parse("test:///").unwrap(),
                        file_schema: schema(),
                        file_groups: vec![vec![PartitionedFile::new(
                            "x".to_string(),
                            100,
                        )]],
                        statistics: Statistics::new_unknown(&schema()),
                        projection: None,
                        limit: None,
                        table_partition_cols: vec![],
                        output_ordering: vec![],
                        infinite_source: false,
                    },
                    false,
                    b',',
                    b'"',
                    None,
                    compression_type,
                )),
                vec![("a".to_string(), "a".to_string())],
            );

            assert_optimized!(expected, plan, true, false, 2, true, 10);
        }
        Ok(())
    }

    #[test]
    fn parallelization_two_partitions() -> Result<()> {
        let alias = vec![("a".to_string(), "a".to_string())];
        let plan_parquet =
            aggregate_exec_with_alias(parquet_exec_multiple(), alias.clone());
        let plan_csv = aggregate_exec_with_alias(csv_exec_multiple(), alias.clone());

        let expected_parquet = [
            "AggregateExec: mode=FinalPartitioned, gby=[a@0 as a], aggr=[]",
            "RepartitionExec: partitioning=Hash([a@0], 2), input_partitions=2",
            "AggregateExec: mode=Partial, gby=[a@0 as a], aggr=[]",
            // Plan already has two partitions
            "ParquetExec: file_groups={2 groups: [[x], [y]]}, projection=[a, b, c, d, e]",
        ];
        let expected_csv = [
            "AggregateExec: mode=FinalPartitioned, gby=[a@0 as a], aggr=[]",
            "RepartitionExec: partitioning=Hash([a@0], 2), input_partitions=2",
            "AggregateExec: mode=Partial, gby=[a@0 as a], aggr=[]",
            // Plan already has two partitions
            "CsvExec: file_groups={2 groups: [[x], [y]]}, projection=[a, b, c, d, e], has_header=false",
        ];

        assert_optimized!(expected_parquet, plan_parquet, true, false, 2, true, 10);
        assert_optimized!(expected_csv, plan_csv, true, false, 2, true, 10);
        Ok(())
    }

    #[test]
    fn parallelization_two_partitions_into_four() -> Result<()> {
        let alias = vec![("a".to_string(), "a".to_string())];
        let plan_parquet =
            aggregate_exec_with_alias(parquet_exec_multiple(), alias.clone());
        let plan_csv = aggregate_exec_with_alias(csv_exec_multiple(), alias.clone());

        let expected_parquet = [
            "AggregateExec: mode=FinalPartitioned, gby=[a@0 as a], aggr=[]",
            "RepartitionExec: partitioning=Hash([a@0], 4), input_partitions=4",
            "AggregateExec: mode=Partial, gby=[a@0 as a], aggr=[]",
            // Multiple source files splitted across partitions
            "ParquetExec: file_groups={4 groups: [[x:0..50], [x:50..100], [y:0..50], [y:50..100]]}, projection=[a, b, c, d, e]",
        ];
        let expected_csv = [
            "AggregateExec: mode=FinalPartitioned, gby=[a@0 as a], aggr=[]",
            "RepartitionExec: partitioning=Hash([a@0], 4), input_partitions=4",
            "AggregateExec: mode=Partial, gby=[a@0 as a], aggr=[]",
            // Multiple source files splitted across partitions
            "CsvExec: file_groups={4 groups: [[x:0..50], [x:50..100], [y:0..50], [y:50..100]]}, projection=[a, b, c, d, e], has_header=false",
        ];

        assert_optimized!(expected_parquet, plan_parquet, true, false, 4, true, 10);
        assert_optimized!(expected_csv, plan_csv, true, false, 4, true, 10);
        Ok(())
    }

    #[test]
    fn parallelization_sorted_limit() -> Result<()> {
        let schema = schema();
        let sort_key = vec![PhysicalSortExpr {
            expr: col("c", &schema).unwrap(),
            options: SortOptions::default(),
        }];
        let plan_parquet = limit_exec(sort_exec(sort_key.clone(), parquet_exec(), false));
        let plan_csv = limit_exec(sort_exec(sort_key.clone(), csv_exec(), false));

        let expected_parquet = &[
            "GlobalLimitExec: skip=0, fetch=100",
            "LocalLimitExec: fetch=100",
            // data is sorted so can't repartition here
            "SortExec: expr=[c@2 ASC]",
            // Doesn't parallelize for SortExec without preserve_partitioning
            "ParquetExec: file_groups={1 group: [[x]]}, projection=[a, b, c, d, e]",
        ];
        let expected_csv = &[
            "GlobalLimitExec: skip=0, fetch=100",
            "LocalLimitExec: fetch=100",
            // data is sorted so can't repartition here
            "SortExec: expr=[c@2 ASC]",
            // Doesn't parallelize for SortExec without preserve_partitioning
            "CsvExec: file_groups={1 group: [[x]]}, projection=[a, b, c, d, e], has_header=false",
        ];

        assert_optimized!(expected_parquet, plan_parquet, true);
        assert_optimized!(expected_csv, plan_csv, true);
        Ok(())
    }

    #[test]
    fn parallelization_limit_with_filter() -> Result<()> {
        let schema = schema();
        let sort_key = vec![PhysicalSortExpr {
            expr: col("c", &schema).unwrap(),
            options: SortOptions::default(),
        }];
        let plan_parquet = limit_exec(filter_exec(sort_exec(
            sort_key.clone(),
            parquet_exec(),
            false,
        )));
        let plan_csv =
            limit_exec(filter_exec(sort_exec(sort_key.clone(), csv_exec(), false)));

        let expected_parquet = &[
            "GlobalLimitExec: skip=0, fetch=100",
            "CoalescePartitionsExec",
            "LocalLimitExec: fetch=100",
            "FilterExec: c@2 = 0",
            // even though data is sorted, we can use repartition here. Since
            // ordering is not used in subsequent stages anyway.
            "RepartitionExec: partitioning=RoundRobinBatch(10), input_partitions=1",
            "SortExec: expr=[c@2 ASC]",
            // SortExec doesn't benefit from input partitioning
            "ParquetExec: file_groups={1 group: [[x]]}, projection=[a, b, c, d, e]",
        ];
        let expected_csv = &[
            "GlobalLimitExec: skip=0, fetch=100",
            "CoalescePartitionsExec",
            "LocalLimitExec: fetch=100",
            "FilterExec: c@2 = 0",
            // even though data is sorted, we can use repartition here. Since
            // ordering is not used in subsequent stages anyway.
            "RepartitionExec: partitioning=RoundRobinBatch(10), input_partitions=1",
            "SortExec: expr=[c@2 ASC]",
            // SortExec doesn't benefit from input partitioning
            "CsvExec: file_groups={1 group: [[x]]}, projection=[a, b, c, d, e], has_header=false",
        ];

        assert_optimized!(expected_parquet, plan_parquet, true);
        assert_optimized!(expected_csv, plan_csv, true);
        Ok(())
    }

    #[test]
    fn parallelization_ignores_limit() -> Result<()> {
        let alias = vec![("a".to_string(), "a".to_string())];
        let plan_parquet = aggregate_exec_with_alias(
            limit_exec(filter_exec(limit_exec(parquet_exec()))),
            alias.clone(),
        );
        let plan_csv = aggregate_exec_with_alias(
            limit_exec(filter_exec(limit_exec(csv_exec()))),
            alias.clone(),
        );

        let expected_parquet = &[
            "AggregateExec: mode=FinalPartitioned, gby=[a@0 as a], aggr=[]",
            "RepartitionExec: partitioning=Hash([a@0], 10), input_partitions=10",
            "AggregateExec: mode=Partial, gby=[a@0 as a], aggr=[]",
            "RepartitionExec: partitioning=RoundRobinBatch(10), input_partitions=1",
            "GlobalLimitExec: skip=0, fetch=100",
            "CoalescePartitionsExec",
            "LocalLimitExec: fetch=100",
            "FilterExec: c@2 = 0",
            // repartition should happen prior to the filter to maximize parallelism
            "RepartitionExec: partitioning=RoundRobinBatch(10), input_partitions=1",
            "GlobalLimitExec: skip=0, fetch=100",
            // Limit doesn't benefit from input partitioning - no parallelism
            "LocalLimitExec: fetch=100",
            "ParquetExec: file_groups={1 group: [[x]]}, projection=[a, b, c, d, e]",
        ];
        let expected_csv = &[
            "AggregateExec: mode=FinalPartitioned, gby=[a@0 as a], aggr=[]",
            "RepartitionExec: partitioning=Hash([a@0], 10), input_partitions=10",
            "AggregateExec: mode=Partial, gby=[a@0 as a], aggr=[]",
            "RepartitionExec: partitioning=RoundRobinBatch(10), input_partitions=1",
            "GlobalLimitExec: skip=0, fetch=100",
            "CoalescePartitionsExec",
            "LocalLimitExec: fetch=100",
            "FilterExec: c@2 = 0",
            // repartition should happen prior to the filter to maximize parallelism
            "RepartitionExec: partitioning=RoundRobinBatch(10), input_partitions=1",
            "GlobalLimitExec: skip=0, fetch=100",
            // Limit doesn't benefit from input partitioning - no parallelism
            "LocalLimitExec: fetch=100",
            "CsvExec: file_groups={1 group: [[x]]}, projection=[a, b, c, d, e], has_header=false",
        ];

        assert_optimized!(expected_parquet, plan_parquet, true);
        assert_optimized!(expected_csv, plan_csv, true);
        Ok(())
    }

    #[test]
    fn parallelization_union_inputs() -> Result<()> {
        let plan_parquet = union_exec(vec![parquet_exec(); 5]);
        let plan_csv = union_exec(vec![csv_exec(); 5]);

        let expected_parquet = &[
            "UnionExec",
            // Union doesn't benefit from input partitioning - no parallelism
            "ParquetExec: file_groups={1 group: [[x]]}, projection=[a, b, c, d, e]",
            "ParquetExec: file_groups={1 group: [[x]]}, projection=[a, b, c, d, e]",
            "ParquetExec: file_groups={1 group: [[x]]}, projection=[a, b, c, d, e]",
            "ParquetExec: file_groups={1 group: [[x]]}, projection=[a, b, c, d, e]",
            "ParquetExec: file_groups={1 group: [[x]]}, projection=[a, b, c, d, e]",
        ];
        let expected_csv = &[
            "UnionExec",
            // Union doesn't benefit from input partitioning - no parallelism
            "CsvExec: file_groups={1 group: [[x]]}, projection=[a, b, c, d, e], has_header=false",
            "CsvExec: file_groups={1 group: [[x]]}, projection=[a, b, c, d, e], has_header=false",
            "CsvExec: file_groups={1 group: [[x]]}, projection=[a, b, c, d, e], has_header=false",
            "CsvExec: file_groups={1 group: [[x]]}, projection=[a, b, c, d, e], has_header=false",
            "CsvExec: file_groups={1 group: [[x]]}, projection=[a, b, c, d, e], has_header=false",
        ];

        assert_optimized!(expected_parquet, plan_parquet, true);
        assert_optimized!(expected_csv, plan_csv, true);
        Ok(())
    }

    #[test]
    fn parallelization_prior_to_sort_preserving_merge() -> Result<()> {
        let schema = schema();
        let sort_key = vec![PhysicalSortExpr {
            expr: col("c", &schema).unwrap(),
            options: SortOptions::default(),
        }];
        // sort preserving merge already sorted input,
        let plan_parquet = sort_preserving_merge_exec(
            sort_key.clone(),
            parquet_exec_with_sort(vec![sort_key.clone()]),
        );
        let plan_csv = sort_preserving_merge_exec(
            sort_key.clone(),
            csv_exec_with_sort(vec![sort_key.clone()]),
        );

        // parallelization is not beneficial for SortPreservingMerge
        let expected_parquet = &[
            "ParquetExec: file_groups={1 group: [[x]]}, projection=[a, b, c, d, e], output_ordering=[c@2 ASC]",
        ];
        let expected_csv = &[
            "CsvExec: file_groups={1 group: [[x]]}, projection=[a, b, c, d, e], output_ordering=[c@2 ASC], has_header=false",
        ];

        assert_optimized!(expected_parquet, plan_parquet, true);
        assert_optimized!(expected_csv, plan_csv, true);
        Ok(())
    }

    #[test]
    fn parallelization_sort_preserving_merge_with_union() -> Result<()> {
        let schema = schema();
        let sort_key = vec![PhysicalSortExpr {
            expr: col("c", &schema).unwrap(),
            options: SortOptions::default(),
        }];
        // 2 sorted parquet files unioned (partitions are concatenated, sort is preserved)
        let input_parquet =
            union_exec(vec![parquet_exec_with_sort(vec![sort_key.clone()]); 2]);
        let input_csv = union_exec(vec![csv_exec_with_sort(vec![sort_key.clone()]); 2]);
        let plan_parquet = sort_preserving_merge_exec(sort_key.clone(), input_parquet);
        let plan_csv = sort_preserving_merge_exec(sort_key.clone(), input_csv);

        // should not repartition (union doesn't benefit from increased parallelism)
        // should not sort (as the data was already sorted)
        let expected_parquet = &[
            "SortPreservingMergeExec: [c@2 ASC]",
            "UnionExec",
            "ParquetExec: file_groups={1 group: [[x]]}, projection=[a, b, c, d, e], output_ordering=[c@2 ASC]",
            "ParquetExec: file_groups={1 group: [[x]]}, projection=[a, b, c, d, e], output_ordering=[c@2 ASC]",
        ];
        let expected_csv = &[
            "SortPreservingMergeExec: [c@2 ASC]",
            "UnionExec",
            "CsvExec: file_groups={1 group: [[x]]}, projection=[a, b, c, d, e], output_ordering=[c@2 ASC], has_header=false",
            "CsvExec: file_groups={1 group: [[x]]}, projection=[a, b, c, d, e], output_ordering=[c@2 ASC], has_header=false",
        ];

        assert_optimized!(expected_parquet, plan_parquet, true);
        assert_optimized!(expected_csv, plan_csv, true);
        Ok(())
    }

    #[test]
    fn parallelization_does_not_benefit() -> Result<()> {
        let schema = schema();
        let sort_key = vec![PhysicalSortExpr {
            expr: col("c", &schema).unwrap(),
            options: SortOptions::default(),
        }];
        //  SortRequired
        //    Parquet(sorted)
        let plan_parquet =
            sort_required_exec(parquet_exec_with_sort(vec![sort_key.clone()]));
        let plan_csv = sort_required_exec(csv_exec_with_sort(vec![sort_key]));

        // no parallelization, because SortRequiredExec doesn't benefit from increased parallelism
        let expected_parquet = &[
            "SortRequiredExec: [c@2 ASC]",
            "ParquetExec: file_groups={1 group: [[x]]}, projection=[a, b, c, d, e], output_ordering=[c@2 ASC]",
        ];
        let expected_csv = &[
            "SortRequiredExec: [c@2 ASC]",
            "CsvExec: file_groups={1 group: [[x]]}, projection=[a, b, c, d, e], output_ordering=[c@2 ASC], has_header=false",
        ];

        assert_optimized!(expected_parquet, plan_parquet, true);
        assert_optimized!(expected_csv, plan_csv, true);
        Ok(())
    }

    #[test]
    fn parallelization_ignores_transitively_with_projection_parquet() -> Result<()> {
        // sorted input
        let schema = schema();
        let sort_key = vec![PhysicalSortExpr {
            expr: col("c", &schema).unwrap(),
            options: SortOptions::default(),
        }];

        //Projection(a as a2, b as b2)
        let alias_pairs: Vec<(String, String)> = vec![
            ("a".to_string(), "a2".to_string()),
            ("c".to_string(), "c2".to_string()),
        ];
        let proj_parquet = projection_exec_with_alias(
            parquet_exec_with_sort(vec![sort_key.clone()]),
            alias_pairs.clone(),
        );
        let sort_key_after_projection = vec![PhysicalSortExpr {
            expr: col("c2", &proj_parquet.schema()).unwrap(),
            options: SortOptions::default(),
        }];
        let plan_parquet =
            sort_preserving_merge_exec(sort_key_after_projection, proj_parquet);
        let expected = &[
            "SortPreservingMergeExec: [c2@1 ASC]",
            "  ProjectionExec: expr=[a@0 as a2, c@2 as c2]",
            "    ParquetExec: file_groups={1 group: [[x]]}, projection=[a, b, c, d, e], output_ordering=[c@2 ASC]",
        ];
        plans_matches_expected!(expected, &plan_parquet);

        // data should not be repartitioned / resorted
        let expected_parquet = &[
            "ProjectionExec: expr=[a@0 as a2, c@2 as c2]",
            "ParquetExec: file_groups={1 group: [[x]]}, projection=[a, b, c, d, e], output_ordering=[c@2 ASC]",
        ];

        assert_optimized!(expected_parquet, plan_parquet, true);
        Ok(())
    }

    #[test]
    fn parallelization_ignores_transitively_with_projection_csv() -> Result<()> {
        // sorted input
        let schema = schema();
        let sort_key = vec![PhysicalSortExpr {
            expr: col("c", &schema).unwrap(),
            options: SortOptions::default(),
        }];

        //Projection(a as a2, b as b2)
        let alias_pairs: Vec<(String, String)> = vec![
            ("a".to_string(), "a2".to_string()),
            ("c".to_string(), "c2".to_string()),
        ];

        let proj_csv =
            projection_exec_with_alias(csv_exec_with_sort(vec![sort_key]), alias_pairs);
        let sort_key_after_projection = vec![PhysicalSortExpr {
            expr: col("c2", &proj_csv.schema()).unwrap(),
            options: SortOptions::default(),
        }];
        let plan_csv = sort_preserving_merge_exec(sort_key_after_projection, proj_csv);
        let expected = &[
            "SortPreservingMergeExec: [c2@1 ASC]",
            "  ProjectionExec: expr=[a@0 as a2, c@2 as c2]",
            "    CsvExec: file_groups={1 group: [[x]]}, projection=[a, b, c, d, e], output_ordering=[c@2 ASC], has_header=false",
        ];
        plans_matches_expected!(expected, &plan_csv);

        // data should not be repartitioned / resorted
        let expected_csv = &[
            "ProjectionExec: expr=[a@0 as a2, c@2 as c2]",
            "CsvExec: file_groups={1 group: [[x]]}, projection=[a, b, c, d, e], output_ordering=[c@2 ASC], has_header=false",
        ];

        assert_optimized!(expected_csv, plan_csv, true);
        Ok(())
    }

    #[test]
    fn remove_redundant_roundrobins() -> Result<()> {
        let input = parquet_exec();
        let repartition = repartition_exec(repartition_exec(input));
        let physical_plan = repartition_exec(filter_exec(repartition));
        let expected = &[
            "RepartitionExec: partitioning=RoundRobinBatch(10), input_partitions=10",
            "  FilterExec: c@2 = 0",
            "    RepartitionExec: partitioning=RoundRobinBatch(10), input_partitions=10",
            "      RepartitionExec: partitioning=RoundRobinBatch(10), input_partitions=1",
            "        ParquetExec: file_groups={1 group: [[x]]}, projection=[a, b, c, d, e]",
        ];
        plans_matches_expected!(expected, &physical_plan);

        let expected = &[
            "FilterExec: c@2 = 0",
            "RepartitionExec: partitioning=RoundRobinBatch(10), input_partitions=1",
            "ParquetExec: file_groups={1 group: [[x]]}, projection=[a, b, c, d, e]",
        ];

        assert_optimized!(expected, physical_plan.clone(), true);
        assert_optimized!(expected, physical_plan, false);

        Ok(())
    }

    #[test]
    fn preserve_ordering_through_repartition() -> Result<()> {
        let schema = schema();
        let sort_key = vec![PhysicalSortExpr {
            expr: col("c", &schema).unwrap(),
            options: SortOptions::default(),
        }];
        let input = parquet_exec_multiple_sorted(vec![sort_key.clone()]);
        let physical_plan = sort_preserving_merge_exec(sort_key, filter_exec(input));

        let expected = &[
            "SortPreservingMergeExec: [c@2 ASC]",
            "FilterExec: c@2 = 0",
            "SortPreservingRepartitionExec: partitioning=RoundRobinBatch(10), input_partitions=2, sort_exprs=c@2 ASC",
            "ParquetExec: file_groups={2 groups: [[x], [y]]}, projection=[a, b, c, d, e], output_ordering=[c@2 ASC]",
        ];

        // last flag sets config.optimizer.bounded_order_preserving_variants
        assert_optimized!(expected, physical_plan.clone(), true, true);
        assert_optimized!(expected, physical_plan, false, true);

        Ok(())
    }

    #[test]
    fn do_not_preserve_ordering_through_repartition() -> Result<()> {
        let schema = schema();
        let sort_key = vec![PhysicalSortExpr {
            expr: col("a", &schema).unwrap(),
<<<<<<< HEAD
            options: SortOptions::default(),
        }];
        let input = parquet_exec_multiple_sorted(vec![sort_key.clone()]);
        let physical_plan = sort_preserving_merge_exec(sort_key, filter_exec(input));

        let expected = &[
            "SortPreservingMergeExec: [a@0 ASC]",
            "SortExec: expr=[a@0 ASC]",
            "FilterExec: c@2 = 0",
            "RepartitionExec: partitioning=RoundRobinBatch(10), input_partitions=2",
            "ParquetExec: file_groups={2 groups: [[x], [y]]}, projection=[a, b, c, d, e], output_ordering=[a@0 ASC]",
        ];

        assert_optimized!(expected, physical_plan.clone(), true);

        let expected = &[
            "SortExec: expr=[a@0 ASC]",
            "CoalescePartitionsExec",
            "FilterExec: c@2 = 0",
            "RepartitionExec: partitioning=RoundRobinBatch(10), input_partitions=2",
            "ParquetExec: file_groups={2 groups: [[x], [y]]}, projection=[a, b, c, d, e], output_ordering=[a@0 ASC]",
        ];
        assert_optimized!(expected, physical_plan, false);

        Ok(())
    }

    #[test]
    fn no_need_for_sort_after_filter() -> Result<()> {
        let schema = schema();
        let sort_key = vec![PhysicalSortExpr {
            expr: col("c", &schema).unwrap(),
=======
>>>>>>> b582cda0
            options: SortOptions::default(),
        }];
        let input = parquet_exec_multiple_sorted(vec![sort_key.clone()]);
        let physical_plan = sort_preserving_merge_exec(sort_key, filter_exec(input));

        let expected = &[
<<<<<<< HEAD
            "SortPreservingMergeExec: [c@2 ASC]",
            // Since after this stage c is constant. c@2 ASC ordering is already satisfied.
=======
            "SortPreservingMergeExec: [a@0 ASC]",
            "SortExec: expr=[a@0 ASC]",
>>>>>>> b582cda0
            "FilterExec: c@2 = 0",
            "RepartitionExec: partitioning=RoundRobinBatch(10), input_partitions=2",
            "ParquetExec: file_groups={2 groups: [[x], [y]]}, projection=[a, b, c, d, e], output_ordering=[a@0 ASC]",
        ];

        assert_optimized!(expected, physical_plan.clone(), true);

        let expected = &[
            "SortExec: expr=[a@0 ASC]",
            "CoalescePartitionsExec",
            "FilterExec: c@2 = 0",
            "RepartitionExec: partitioning=RoundRobinBatch(10), input_partitions=2",
            "ParquetExec: file_groups={2 groups: [[x], [y]]}, projection=[a, b, c, d, e], output_ordering=[a@0 ASC]",
        ];
        assert_optimized!(expected, physical_plan, false);

        Ok(())
    }

    #[test]
    fn no_need_for_sort_after_filter() -> Result<()> {
        let schema = schema();
        let sort_key = vec![PhysicalSortExpr {
            expr: col("c", &schema).unwrap(),
            options: SortOptions::default(),
        }];
        let input = parquet_exec_multiple_sorted(vec![sort_key.clone()]);
        let physical_plan = sort_preserving_merge_exec(sort_key, filter_exec(input));

        let expected = &[
            // After CoalescePartitionsExec c is still constant. Hence c@2 ASC ordering is already satisfied.
            "CoalescePartitionsExec",
            // Since after this stage c is constant. c@2 ASC ordering is already satisfied.
            "FilterExec: c@2 = 0",
            "RepartitionExec: partitioning=RoundRobinBatch(10), input_partitions=2",
            "ParquetExec: file_groups={2 groups: [[x], [y]]}, projection=[a, b, c, d, e], output_ordering=[c@2 ASC]",
        ];

        assert_optimized!(expected, physical_plan.clone(), true);
        assert_optimized!(expected, physical_plan, false);

        Ok(())
    }

    #[test]
    fn do_not_preserve_ordering_through_repartition2() -> Result<()> {
        let schema = schema();
        let sort_key = vec![PhysicalSortExpr {
            expr: col("c", &schema).unwrap(),
            options: SortOptions::default(),
        }];
        let input = parquet_exec_multiple_sorted(vec![sort_key]);

        let sort_req = vec![PhysicalSortExpr {
            expr: col("a", &schema).unwrap(),
            options: SortOptions::default(),
        }];
        let physical_plan = sort_preserving_merge_exec(sort_req, filter_exec(input));

        let expected = &[
            "SortPreservingMergeExec: [a@0 ASC]",
            "SortExec: expr=[a@0 ASC]",
            "FilterExec: c@2 = 0",
            "RepartitionExec: partitioning=RoundRobinBatch(10), input_partitions=2",
            "ParquetExec: file_groups={2 groups: [[x], [y]]}, projection=[a, b, c, d, e], output_ordering=[c@2 ASC]",
        ];

        assert_optimized!(expected, physical_plan.clone(), true);

        let expected = &[
            "SortExec: expr=[a@0 ASC]",
            "CoalescePartitionsExec",
            "SortExec: expr=[a@0 ASC]",
            "FilterExec: c@2 = 0",
            "RepartitionExec: partitioning=RoundRobinBatch(10), input_partitions=2",
            "ParquetExec: file_groups={2 groups: [[x], [y]]}, projection=[a, b, c, d, e], output_ordering=[c@2 ASC]",
        ];
        assert_optimized!(expected, physical_plan, false);

        Ok(())
    }

    #[test]
    fn do_not_preserve_ordering_through_repartition3() -> Result<()> {
        let schema = schema();
        let sort_key = vec![PhysicalSortExpr {
            expr: col("c", &schema).unwrap(),
            options: SortOptions::default(),
        }];
        let input = parquet_exec_multiple_sorted(vec![sort_key]);
        let physical_plan = filter_exec(input);

        let expected = &[
            "FilterExec: c@2 = 0",
            "RepartitionExec: partitioning=RoundRobinBatch(10), input_partitions=2",
            "ParquetExec: file_groups={2 groups: [[x], [y]]}, projection=[a, b, c, d, e], output_ordering=[c@2 ASC]",
        ];

        assert_optimized!(expected, physical_plan.clone(), true);
        assert_optimized!(expected, physical_plan, false);

        Ok(())
    }

    #[test]
    fn do_not_put_sort_when_input_is_invalid() -> Result<()> {
        let schema = schema();
        let sort_key = vec![PhysicalSortExpr {
            expr: col("a", &schema).unwrap(),
            options: SortOptions::default(),
        }];
        let input = parquet_exec();
        let physical_plan = sort_required_exec_with_req(filter_exec(input), sort_key);
        let expected = &[
            // Ordering requirement of sort required exec is NOT satisfied
            // by existing ordering at the source.
            "SortRequiredExec: [a@0 ASC]",
            "FilterExec: c@2 = 0",
            "ParquetExec: file_groups={1 group: [[x]]}, projection=[a, b, c, d, e]",
        ];
        assert_plan_txt!(expected, physical_plan);

        let expected = &[
            "SortRequiredExec: [a@0 ASC]",
            // Since at the start of the rule ordering requirement is not satisfied
            // EnforceDistribution rule doesn't satisfy this requirement either.
            "FilterExec: c@2 = 0",
            "RepartitionExec: partitioning=RoundRobinBatch(10), input_partitions=1",
            "ParquetExec: file_groups={1 group: [[x]]}, projection=[a, b, c, d, e]",
        ];

        let mut config = ConfigOptions::new();
        config.execution.target_partitions = 10;
        config.optimizer.enable_round_robin_repartition = true;
        config.optimizer.prefer_existing_sort = false;
        let distribution_plan =
            EnforceDistribution::new().optimize(physical_plan, &config)?;
        assert_plan_txt!(expected, distribution_plan);

        Ok(())
    }

    #[test]
    fn put_sort_when_input_is_valid() -> Result<()> {
        let schema = schema();
        let sort_key = vec![PhysicalSortExpr {
            expr: col("a", &schema).unwrap(),
            options: SortOptions::default(),
        }];
        let input = parquet_exec_multiple_sorted(vec![sort_key.clone()]);
        let physical_plan = sort_required_exec_with_req(filter_exec(input), sort_key);

        let expected = &[
            // Ordering requirement of sort required exec is satisfied
            // by existing ordering at the source.
            "SortRequiredExec: [a@0 ASC]",
            "FilterExec: c@2 = 0",
            "ParquetExec: file_groups={2 groups: [[x], [y]]}, projection=[a, b, c, d, e], output_ordering=[a@0 ASC]",
        ];
        assert_plan_txt!(expected, physical_plan);

        let expected = &[
            "SortRequiredExec: [a@0 ASC]",
            // Since at the start of the rule ordering requirement is satisfied
            // EnforceDistribution rule satisfy this requirement also.
            // ordering is re-satisfied by introduction of SortExec.
            "SortExec: expr=[a@0 ASC]",
            "FilterExec: c@2 = 0",
            // ordering is lost here
            "RepartitionExec: partitioning=RoundRobinBatch(10), input_partitions=2",
            "ParquetExec: file_groups={2 groups: [[x], [y]]}, projection=[a, b, c, d, e], output_ordering=[a@0 ASC]",
        ];

        let mut config = ConfigOptions::new();
        config.execution.target_partitions = 10;
        config.optimizer.enable_round_robin_repartition = true;
        config.optimizer.prefer_existing_sort = false;
        let distribution_plan =
            EnforceDistribution::new().optimize(physical_plan, &config)?;
        assert_plan_txt!(expected, distribution_plan);

        Ok(())
    }

    #[test]
    fn do_not_add_unnecessary_hash() -> Result<()> {
        let schema = schema();
        let sort_key = vec![PhysicalSortExpr {
            expr: col("c", &schema).unwrap(),
            options: SortOptions::default(),
        }];
        let alias = vec![("a".to_string(), "a".to_string())];
        let input = parquet_exec_with_sort(vec![sort_key]);
        let physical_plan = aggregate_exec_with_alias(input, alias.clone());

        let expected = &[
            "AggregateExec: mode=FinalPartitioned, gby=[a@0 as a], aggr=[]",
            "AggregateExec: mode=Partial, gby=[a@0 as a], aggr=[]",
            "ParquetExec: file_groups={1 group: [[x]]}, projection=[a, b, c, d, e], output_ordering=[c@2 ASC]",
        ];

        // Make sure target partition number is 1. In this case hash repartition is unnecessary
        assert_optimized!(expected, physical_plan.clone(), true, false, 1, false, 1024);
        assert_optimized!(expected, physical_plan, false, false, 1, false, 1024);

        Ok(())
    }

    #[test]
    fn do_not_add_unnecessary_hash2() -> Result<()> {
        let schema = schema();
        let sort_key = vec![PhysicalSortExpr {
            expr: col("c", &schema).unwrap(),
            options: SortOptions::default(),
        }];
        let alias = vec![("a".to_string(), "a".to_string())];
        let input = parquet_exec_multiple_sorted(vec![sort_key]);
        let aggregate = aggregate_exec_with_alias(input, alias.clone());
        let physical_plan = aggregate_exec_with_alias(aggregate, alias.clone());

        let expected = &[
            "AggregateExec: mode=FinalPartitioned, gby=[a@0 as a], aggr=[]",
            // Since hash requirements of this operator is satisfied. There shouldn't be
            // a hash repartition here
            "AggregateExec: mode=Partial, gby=[a@0 as a], aggr=[]",
            "AggregateExec: mode=FinalPartitioned, gby=[a@0 as a], aggr=[]",
            "RepartitionExec: partitioning=Hash([a@0], 4), input_partitions=4",
            "AggregateExec: mode=Partial, gby=[a@0 as a], aggr=[]",
            "RepartitionExec: partitioning=RoundRobinBatch(4), input_partitions=2",
            "ParquetExec: file_groups={2 groups: [[x], [y]]}, projection=[a, b, c, d, e], output_ordering=[c@2 ASC]",
        ];

        // Make sure target partition number is larger than 2 (e.g partition number at the source).
        assert_optimized!(expected, physical_plan.clone(), true, false, 4, false, 1024);
        assert_optimized!(expected, physical_plan, false, false, 4, false, 1024);

        Ok(())
    }

    #[test]
    fn optimize_away_unnecessary_repartition() -> Result<()> {
        let physical_plan = coalesce_partitions_exec(repartition_exec(parquet_exec()));
        let expected = &[
            "CoalescePartitionsExec",
            "  RepartitionExec: partitioning=RoundRobinBatch(10), input_partitions=1",
            "    ParquetExec: file_groups={1 group: [[x]]}, projection=[a, b, c, d, e]",
        ];
        plans_matches_expected!(expected, physical_plan.clone());

        let expected =
            &["ParquetExec: file_groups={1 group: [[x]]}, projection=[a, b, c, d, e]"];

        assert_optimized!(expected, physical_plan.clone(), true);
        assert_optimized!(expected, physical_plan, false);

        Ok(())
    }

    #[test]
    fn optimize_away_unnecessary_repartition2() -> Result<()> {
        let physical_plan = filter_exec(repartition_exec(coalesce_partitions_exec(
            filter_exec(repartition_exec(parquet_exec())),
        )));
        let expected = &[
            "FilterExec: c@2 = 0",
            "  RepartitionExec: partitioning=RoundRobinBatch(10), input_partitions=1",
            "    CoalescePartitionsExec",
            "      FilterExec: c@2 = 0",
            "        RepartitionExec: partitioning=RoundRobinBatch(10), input_partitions=1",
            "          ParquetExec: file_groups={1 group: [[x]]}, projection=[a, b, c, d, e]",
        ];
        plans_matches_expected!(expected, physical_plan.clone());

        let expected = &[
            "FilterExec: c@2 = 0",
            "FilterExec: c@2 = 0",
            "RepartitionExec: partitioning=RoundRobinBatch(10), input_partitions=1",
            "ParquetExec: file_groups={1 group: [[x]]}, projection=[a, b, c, d, e]",
        ];

        assert_optimized!(expected, physical_plan.clone(), true);
        assert_optimized!(expected, physical_plan, false);

        Ok(())
    }
}<|MERGE_RESOLUTION|>--- conflicted
+++ resolved
@@ -4351,7 +4351,6 @@
         let schema = schema();
         let sort_key = vec![PhysicalSortExpr {
             expr: col("a", &schema).unwrap(),
-<<<<<<< HEAD
             options: SortOptions::default(),
         }];
         let input = parquet_exec_multiple_sorted(vec![sort_key.clone()]);
@@ -4360,45 +4359,6 @@
         let expected = &[
             "SortPreservingMergeExec: [a@0 ASC]",
             "SortExec: expr=[a@0 ASC]",
-            "FilterExec: c@2 = 0",
-            "RepartitionExec: partitioning=RoundRobinBatch(10), input_partitions=2",
-            "ParquetExec: file_groups={2 groups: [[x], [y]]}, projection=[a, b, c, d, e], output_ordering=[a@0 ASC]",
-        ];
-
-        assert_optimized!(expected, physical_plan.clone(), true);
-
-        let expected = &[
-            "SortExec: expr=[a@0 ASC]",
-            "CoalescePartitionsExec",
-            "FilterExec: c@2 = 0",
-            "RepartitionExec: partitioning=RoundRobinBatch(10), input_partitions=2",
-            "ParquetExec: file_groups={2 groups: [[x], [y]]}, projection=[a, b, c, d, e], output_ordering=[a@0 ASC]",
-        ];
-        assert_optimized!(expected, physical_plan, false);
-
-        Ok(())
-    }
-
-    #[test]
-    fn no_need_for_sort_after_filter() -> Result<()> {
-        let schema = schema();
-        let sort_key = vec![PhysicalSortExpr {
-            expr: col("c", &schema).unwrap(),
-=======
->>>>>>> b582cda0
-            options: SortOptions::default(),
-        }];
-        let input = parquet_exec_multiple_sorted(vec![sort_key.clone()]);
-        let physical_plan = sort_preserving_merge_exec(sort_key, filter_exec(input));
-
-        let expected = &[
-<<<<<<< HEAD
-            "SortPreservingMergeExec: [c@2 ASC]",
-            // Since after this stage c is constant. c@2 ASC ordering is already satisfied.
-=======
-            "SortPreservingMergeExec: [a@0 ASC]",
-            "SortExec: expr=[a@0 ASC]",
->>>>>>> b582cda0
             "FilterExec: c@2 = 0",
             "RepartitionExec: partitioning=RoundRobinBatch(10), input_partitions=2",
             "ParquetExec: file_groups={2 groups: [[x], [y]]}, projection=[a, b, c, d, e], output_ordering=[a@0 ASC]",
