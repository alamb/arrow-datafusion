--- conflicted
+++ resolved
@@ -33,12 +33,7 @@
 };
 
 use super::SendableRecordBatchStream;
-<<<<<<< HEAD
-use crate::execution::context::TaskContext;
-=======
-use crate::physical_plan::common::spawn_execution;
 use datafusion_execution::TaskContext;
->>>>>>> 9d22054a
 
 /// Merge execution plan executes partitions in parallel and combines them into a single
 /// partition. No guarantees are made about the order of the resulting partition.
