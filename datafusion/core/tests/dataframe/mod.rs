--- conflicted
+++ resolved
@@ -52,19 +52,11 @@
 use datafusion_expr::expr::{GroupingSet, Sort};
 use datafusion_expr::var_provider::{VarProvider, VarType};
 use datafusion_expr::{
-<<<<<<< HEAD
-    array_agg, avg, cast, col, exists, expr, in_subquery, lit, out_ref_col, placeholder,
+    array_agg, cast, col, exists, expr, in_subquery, lit, out_ref_col, placeholder,
     scalar_subquery, when, wildcard, Expr, ExprSchemable, WindowFrame, WindowFrameBound,
     WindowFrameUnits, WindowFunctionDefinition,
 };
-use datafusion_functions_aggregate::expr_fn::{count, max, sum};
-=======
-    array_agg, cast, col, exists, expr, in_subquery, lit, max, out_ref_col, placeholder,
-    scalar_subquery, when, wildcard, Expr, ExprSchemable, WindowFrame, WindowFrameBound,
-    WindowFrameUnits, WindowFunctionDefinition,
-};
-use datafusion_functions_aggregate::expr_fn::{avg, count, sum};
->>>>>>> 64b8eeaf
+use datafusion_functions_aggregate::expr_fn::{avg, count, max, sum};
 
 #[tokio::test]
 async fn test_count_wildcard_on_sort() -> Result<()> {
