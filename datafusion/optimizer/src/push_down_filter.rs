--- conflicted
+++ resolved
@@ -194,7 +194,6 @@
     }
 }
 
-<<<<<<< HEAD
 /// Evaluates the columns referenced in the given expression to see if they refer
 /// only to the left or right columns
 #[derive(Debug)]
@@ -239,11 +238,6 @@
 /// Returns all columns in the schema
 fn schema_columns(schema: &DFSchema) -> HashSet<Column> {
     schema
-=======
-/// Return true if a predicate only references columns in the specified schema
-fn can_pushdown_join_predicate(predicate: &Expr, schema: &DFSchema) -> Result<bool> {
-    let schema_columns = schema
->>>>>>> c6eee619
         .iter()
         .flat_map(|(qualifier, field)| {
             [
