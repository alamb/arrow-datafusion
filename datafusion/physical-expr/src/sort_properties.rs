// Licensed to the Apache Software Foundation (ASF) under one
// or more contributor license agreements.  See the NOTICE file
// distributed with this work for additional information
// regarding copyright ownership.  The ASF licenses this file
// to you under the Apache License, Version 2.0 (the
// "License"); you may not use this file except in compliance
// with the License.  You may obtain a copy of the License at
//
//   http://www.apache.org/licenses/LICENSE-2.0
//
// Unless required by applicable law or agreed to in writing,
// software distributed under the License is distributed on an
// "AS IS" BASIS, WITHOUT WARRANTIES OR CONDITIONS OF ANY
// KIND, either express or implied.  See the License for the
// specific language governing permissions and limitations
// under the License.

use std::{ops::Neg, sync::Arc};

use crate::PhysicalExpr;

use arrow_schema::SortOptions;
use datafusion_common::tree_node::{TreeNode, VisitRecursion};
use datafusion_common::Result;

use itertools::Itertools;

/// To propagate [`SortOptions`] across the [`PhysicalExpr`], it is insufficient
/// to simply use `Option<SortOptions>`: There must be a differentiation between
/// unordered columns and literal values, since literals may not break the ordering
/// when they are used as a child of some binary expression when the other child has
/// some ordering. On the other hand, unordered columns cannot maintain ordering when
/// they take part in such operations.
///
/// Example: ((a_ordered + b_unordered) + c_ordered) expression cannot end up with
/// sorted data; however the ((a_ordered + 999) + c_ordered) expression can. Therefore,
/// we need two different variants for literals and unordered columns as literals are
/// often more ordering-friendly under most mathematical operations.
#[derive(PartialEq, Debug, Clone, Copy)]
pub enum SortProperties {
    /// Use the ordinary [`SortOptions`] struct to represent ordered data:
    Ordered(SortOptions),
    // This alternative represents unordered data:
    Unordered,
    // Singleton is used for single-valued literal numbers:
    Singleton,
}

impl SortProperties {
    pub fn add(&self, rhs: &Self) -> Self {
        match (self, rhs) {
            (Self::Singleton, _) => *rhs,
            (_, Self::Singleton) => *self,
            (Self::Ordered(lhs), Self::Ordered(rhs))
                if lhs.descending == rhs.descending =>
            {
                Self::Ordered(SortOptions {
                    descending: lhs.descending,
                    nulls_first: lhs.nulls_first || rhs.nulls_first,
                })
            }
            _ => Self::Unordered,
        }
    }

    pub fn sub(&self, rhs: &Self) -> Self {
        match (self, rhs) {
            (Self::Singleton, Self::Singleton) => Self::Singleton,
            (Self::Singleton, Self::Ordered(rhs)) => Self::Ordered(SortOptions {
                descending: !rhs.descending,
                nulls_first: rhs.nulls_first,
            }),
            (_, Self::Singleton) => *self,
            (Self::Ordered(lhs), Self::Ordered(rhs))
                if lhs.descending != rhs.descending =>
            {
                Self::Ordered(SortOptions {
                    descending: lhs.descending,
                    nulls_first: lhs.nulls_first || rhs.nulls_first,
                })
            }
            _ => Self::Unordered,
        }
    }

    pub fn gt_or_gteq(&self, rhs: &Self) -> Self {
        match (self, rhs) {
            (Self::Singleton, Self::Ordered(rhs)) => Self::Ordered(SortOptions {
                descending: !rhs.descending,
                nulls_first: rhs.nulls_first,
            }),
            (_, Self::Singleton) => *self,
            (Self::Ordered(lhs), Self::Ordered(rhs))
                if lhs.descending != rhs.descending =>
            {
                *self
            }
            _ => Self::Unordered,
        }
    }

    pub fn and(&self, rhs: &Self) -> Self {
        match (self, rhs) {
            (Self::Ordered(lhs), Self::Ordered(rhs))
                if lhs.descending == rhs.descending =>
            {
                Self::Ordered(SortOptions {
                    descending: lhs.descending,
                    nulls_first: lhs.nulls_first || rhs.nulls_first,
                })
            }
            (Self::Ordered(opt), Self::Singleton)
            | (Self::Singleton, Self::Ordered(opt)) => Self::Ordered(SortOptions {
                descending: opt.descending,
                nulls_first: opt.nulls_first,
            }),
            (Self::Singleton, Self::Singleton) => Self::Singleton,
            _ => Self::Unordered,
        }
    }
}

impl Neg for SortProperties {
    type Output = Self;

    fn neg(self) -> Self::Output {
        match self {
            SortProperties::Ordered(SortOptions {
                descending,
                nulls_first,
            }) => SortProperties::Ordered(SortOptions {
                descending: !descending,
                nulls_first,
            }),
            SortProperties::Singleton => SortProperties::Singleton,
            SortProperties::Unordered => SortProperties::Unordered,
        }
    }
}

/// The `ExprOrdering` struct is designed to aid in the determination of ordering (represented
/// by [`SortProperties`]) for a given [`PhysicalExpr`]. When analyzing the orderings
/// of a [`PhysicalExpr`], the process begins by assigning the ordering of its leaf nodes.
/// By propagating these leaf node orderings upwards in the expression tree, the overall
/// ordering of the entire [`PhysicalExpr`] can be derived.
///
/// This struct holds the necessary state information for each expression in the [`PhysicalExpr`].
/// It encapsulates the orderings (`state`) associated with the expression (`expr`), and
/// orderings of the children expressions (`children_states`). The [`ExprOrdering`] of a parent
/// expression is determined based on the [`ExprOrdering`] states of its children expressions.
#[derive(Debug)]
pub struct ExprOrdering {
    pub expr: Arc<dyn PhysicalExpr>,
    pub state: SortProperties,
    pub children_states: Vec<SortProperties>,
}

impl ExprOrdering {
    /// Creates a new [`ExprOrdering`] with [`SortProperties::Unordered`] states
    /// for `expr` and its children.
    pub fn new(expr: Arc<dyn PhysicalExpr>) -> Self {
        let size = expr.children().len();
        Self {
            expr,
            state: SortProperties::Unordered,
            children_states: vec![SortProperties::Unordered; size],
        }
    }

    /// Updates this [`ExprOrdering`]'s children states with the given states.
    pub fn with_new_children(mut self, children_states: Vec<SortProperties>) -> Self {
        self.children_states = children_states;
        self
    }

    /// Creates new [`ExprOrdering`] objects for each child of the expression.
    pub fn children_expr_orderings(&self) -> Vec<ExprOrdering> {
        self.expr
            .children()
            .into_iter()
            .map(ExprOrdering::new)
            .collect()
    }
}

impl TreeNode for ExprOrdering {
    fn apply_children<F>(&self, op: &mut F) -> Result<VisitRecursion>
    where
        F: FnMut(&Self) -> Result<VisitRecursion>,
    {
        for child in self.children_expr_orderings() {
            match op(&child)? {
                VisitRecursion::Continue => {}
                VisitRecursion::Skip => return Ok(VisitRecursion::Continue),
                VisitRecursion::Stop => return Ok(VisitRecursion::Stop),
            }
        }
        Ok(VisitRecursion::Continue)
    }

    fn map_children<F>(self, transform: F) -> Result<Self>
    where
        F: FnMut(Self) -> Result<Self>,
    {
        if self.children_states.is_empty() {
            Ok(self)
        } else {
            let child_expr_orderings = self.children_expr_orderings();
            // After mapping over the children, the function `F` applies to the
            // current object and updates its state.
            Ok(self.with_new_children(
                child_expr_orderings
                    .into_iter()
                    // Update children states after this transformation:
                    .map(transform)
                    // Extract the state (i.e. sort properties) information:
                    .map_ok(|c| c.state)
                    .collect::<Result<Vec<_>>>()?,
            ))
        }
    }
<<<<<<< HEAD
=======
}

/// Calculates the [`SortProperties`] of a given [`ExprOrdering`] node.
/// The node is either a leaf node, or an intermediate node:
/// - If it is a leaf node, the children states are `None`. We directly find
/// the order of the node by looking at the given sort expression and equivalence
/// properties if it is a `Column` leaf, or we mark it as unordered. In the case
/// of a `Literal` leaf, we mark it as singleton so that it can cooperate with
/// some ordered columns at the upper steps.
/// - If it is an intermediate node, the children states matter. Each `PhysicalExpr`
/// and operator has its own rules about how to propagate the children orderings.
/// However, before the children order propagation, it is checked that whether
/// the intermediate node can be directly matched with the sort expression. If there
/// is a match, the sort expression emerges at that node immediately, discarding
/// the order coming from the children.
pub fn update_ordering(
    mut node: ExprOrdering,
    sort_expr: &PhysicalSortExpr,
    equal_properties: &EquivalenceProperties,
    ordering_equal_properties: &OrderingEquivalenceProperties,
) -> Result<Transformed<ExprOrdering>> {
    // If we can directly match a sort expr with the current node, we can set
    // its state and return early.
    // TODO: If there is a PhysicalExpr other than a Column at this node (e.g.
    //       a BinaryExpr like a + b), and there is an ordering equivalence of
    //       it (let's say like c + d), we actually can find it at this step.
    if sort_expr.expr.eq(&node.expr) {
        node.state = SortProperties::Ordered(sort_expr.options);
        return Ok(Transformed::Yes(node));
    }

    if !node.expr.children().is_empty() {
        // We have an intermediate (non-leaf) node, account for its children:
        node.state = node.expr.get_ordering(&node.children_states);
    } else if let Some(column) = node.expr.as_any().downcast_ref::<Column>() {
        // We have a Column, which is one of the two possible leaf node types:
        node.state = get_indices_of_matching_sort_exprs_with_order_eq(
            &[sort_expr.clone()],
            &[column.clone()],
            equal_properties,
            ordering_equal_properties,
        )
        .map(|(sort_options, _)| {
            SortProperties::Ordered(SortOptions {
                descending: sort_options[0].descending,
                nulls_first: sort_options[0].nulls_first,
            })
        })
        .unwrap_or(SortProperties::Unordered);
    } else {
        // We have a Literal, which is the other possible leaf node type:
        node.state = node.expr.get_ordering(&[]);
    }
    Ok(Transformed::Yes(node))
>>>>>>> d8e413c0
}<|MERGE_RESOLUTION|>--- conflicted
+++ resolved
@@ -219,61 +219,4 @@
             ))
         }
     }
-<<<<<<< HEAD
-=======
-}
-
-/// Calculates the [`SortProperties`] of a given [`ExprOrdering`] node.
-/// The node is either a leaf node, or an intermediate node:
-/// - If it is a leaf node, the children states are `None`. We directly find
-/// the order of the node by looking at the given sort expression and equivalence
-/// properties if it is a `Column` leaf, or we mark it as unordered. In the case
-/// of a `Literal` leaf, we mark it as singleton so that it can cooperate with
-/// some ordered columns at the upper steps.
-/// - If it is an intermediate node, the children states matter. Each `PhysicalExpr`
-/// and operator has its own rules about how to propagate the children orderings.
-/// However, before the children order propagation, it is checked that whether
-/// the intermediate node can be directly matched with the sort expression. If there
-/// is a match, the sort expression emerges at that node immediately, discarding
-/// the order coming from the children.
-pub fn update_ordering(
-    mut node: ExprOrdering,
-    sort_expr: &PhysicalSortExpr,
-    equal_properties: &EquivalenceProperties,
-    ordering_equal_properties: &OrderingEquivalenceProperties,
-) -> Result<Transformed<ExprOrdering>> {
-    // If we can directly match a sort expr with the current node, we can set
-    // its state and return early.
-    // TODO: If there is a PhysicalExpr other than a Column at this node (e.g.
-    //       a BinaryExpr like a + b), and there is an ordering equivalence of
-    //       it (let's say like c + d), we actually can find it at this step.
-    if sort_expr.expr.eq(&node.expr) {
-        node.state = SortProperties::Ordered(sort_expr.options);
-        return Ok(Transformed::Yes(node));
-    }
-
-    if !node.expr.children().is_empty() {
-        // We have an intermediate (non-leaf) node, account for its children:
-        node.state = node.expr.get_ordering(&node.children_states);
-    } else if let Some(column) = node.expr.as_any().downcast_ref::<Column>() {
-        // We have a Column, which is one of the two possible leaf node types:
-        node.state = get_indices_of_matching_sort_exprs_with_order_eq(
-            &[sort_expr.clone()],
-            &[column.clone()],
-            equal_properties,
-            ordering_equal_properties,
-        )
-        .map(|(sort_options, _)| {
-            SortProperties::Ordered(SortOptions {
-                descending: sort_options[0].descending,
-                nulls_first: sort_options[0].nulls_first,
-            })
-        })
-        .unwrap_or(SortProperties::Unordered);
-    } else {
-        // We have a Literal, which is the other possible leaf node type:
-        node.state = node.expr.get_ordering(&[]);
-    }
-    Ok(Transformed::Yes(node))
->>>>>>> d8e413c0
 }