--- conflicted
+++ resolved
@@ -85,27 +85,7 @@
 bytes = "1.4"
 chrono = { version = "0.4.34", default-features = false }
 ctor = "0.2.0"
-<<<<<<< HEAD
 dashmap = "6.0.1"
-datafusion = { path = "datafusion/core", version = "39.0.0", default-features = false }
-datafusion-common = { path = "datafusion/common", version = "39.0.0", default-features = false }
-datafusion-common-runtime = { path = "datafusion/common-runtime", version = "39.0.0" }
-datafusion-execution = { path = "datafusion/execution", version = "39.0.0" }
-datafusion-expr = { path = "datafusion/expr", version = "39.0.0" }
-datafusion-functions = { path = "datafusion/functions", version = "39.0.0" }
-datafusion-functions-aggregate = { path = "datafusion/functions-aggregate", version = "39.0.0" }
-datafusion-functions-array = { path = "datafusion/functions-array", version = "39.0.0" }
-datafusion-optimizer = { path = "datafusion/optimizer", version = "39.0.0", default-features = false }
-datafusion-physical-expr = { path = "datafusion/physical-expr", version = "39.0.0", default-features = false }
-datafusion-physical-expr-common = { path = "datafusion/physical-expr-common", version = "39.0.0", default-features = false }
-datafusion-physical-plan = { path = "datafusion/physical-plan", version = "39.0.0" }
-datafusion-proto = { path = "datafusion/proto", version = "39.0.0" }
-datafusion-proto-common = { path = "datafusion/proto-common", version = "39.0.0" }
-datafusion-sql = { path = "datafusion/sql", version = "39.0.0" }
-datafusion-sqllogictest = { path = "datafusion/sqllogictest", version = "39.0.0" }
-datafusion-substrait = { path = "datafusion/substrait", version = "39.0.0" }
-=======
-dashmap = "5.5.0"
 datafusion = { path = "datafusion/core", version = "40.0.0", default-features = false }
 datafusion-common = { path = "datafusion/common", version = "40.0.0", default-features = false }
 datafusion-common-runtime = { path = "datafusion/common-runtime", version = "40.0.0" }
@@ -123,7 +103,6 @@
 datafusion-sql = { path = "datafusion/sql", version = "40.0.0" }
 datafusion-sqllogictest = { path = "datafusion/sqllogictest", version = "40.0.0" }
 datafusion-substrait = { path = "datafusion/substrait", version = "40.0.0" }
->>>>>>> e65c3e91
 doc-comment = "0.3"
 env_logger = "0.11"
 futures = "0.3"
